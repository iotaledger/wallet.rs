[package]
name = "iota-wallet-java"
<<<<<<< HEAD
version = "0.1.0"
=======
version = "0.3.0"
>>>>>>> 440e7e59
authors = ["Brord van Wierst <brord@iota.org>"]
edition = "2018"
build = "build.rs"

[dependencies]
<<<<<<< HEAD
iota-wallet = { path = "../../../"}
iota-migration = { git = "https://github.com/iotaledger/iota.rs", rev = "67193796e20841eaccc4cafb6fb442b064f8599f", package = "iota-core" }
log = "0.4.6"
chrono = "0.4.6"
env_logger = "0.7"
=======
iota-wallet = { path = "../../../", version = "0.2.0" }
iota-client = { version = "1.1.0", default-features = false, features = ["async", "mqtt"] }
bee-message = { version  = "0.1.5", default-features = false }
log = { version = "0.4.14", default-features = false }
chrono = "0.4.6"
env_logger = "0.9.0"
smol = "1.2.5"
>>>>>>> 440e7e59
anyhow = "1.0.38"
hex = { version = "0.4.3", default-features = false }
jni = "0.19" # Used in directly verifying binding linkage
flapigen = { git = "https://github.com/Dushistov/flapigen-rs" }
<<<<<<< HEAD
getset = "0.1"
=======
tokio = { version = "1.12.0", default-features = false}
getset = { version = "0.1.1", default-features = false }
>>>>>>> 440e7e59

# await block_on etc management
tokio = { version = "1.5" }
once_cell = "1.4"
futures = "0.3"

# Needed for serialization
serde = "1.0"
serde_json = "1.0"

[lib]
crate_type = ["cdylib"]

[build-dependencies]
flapigen = { git = "https://github.com/Dushistov/flapigen-rs" }
<<<<<<< HEAD
env_logger = "0.7"
walkdir = "2.2.7"
cc = "1.0.67"
=======
env_logger = "0.9.0"
>>>>>>> 440e7e59
bindgen = "0.58"

[features]
default = ["stronghold"]
stronghold = ["iota-wallet/stronghold"]
ledger-nano = ["iota-wallet/ledger-nano"]
ledger-nano-simulator = ["iota-wallet/ledger-nano-simulator"]<|MERGE_RESOLUTION|>--- conflicted
+++ resolved
@@ -1,22 +1,11 @@
 [package]
 name = "iota-wallet-java"
-<<<<<<< HEAD
-version = "0.1.0"
-=======
 version = "0.3.0"
->>>>>>> 440e7e59
 authors = ["Brord van Wierst <brord@iota.org>"]
 edition = "2018"
 build = "build.rs"
 
 [dependencies]
-<<<<<<< HEAD
-iota-wallet = { path = "../../../"}
-iota-migration = { git = "https://github.com/iotaledger/iota.rs", rev = "67193796e20841eaccc4cafb6fb442b064f8599f", package = "iota-core" }
-log = "0.4.6"
-chrono = "0.4.6"
-env_logger = "0.7"
-=======
 iota-wallet = { path = "../../../", version = "0.2.0" }
 iota-client = { version = "1.1.0", default-features = false, features = ["async", "mqtt"] }
 bee-message = { version  = "0.1.5", default-features = false }
@@ -24,20 +13,14 @@
 chrono = "0.4.6"
 env_logger = "0.9.0"
 smol = "1.2.5"
->>>>>>> 440e7e59
 anyhow = "1.0.38"
 hex = { version = "0.4.3", default-features = false }
 jni = "0.19" # Used in directly verifying binding linkage
 flapigen = { git = "https://github.com/Dushistov/flapigen-rs" }
-<<<<<<< HEAD
-getset = "0.1"
-=======
-tokio = { version = "1.12.0", default-features = false}
 getset = { version = "0.1.1", default-features = false }
->>>>>>> 440e7e59
 
 # await block_on etc management
-tokio = { version = "1.5" }
+tokio = { version = "1.12.0", default-features = false }
 once_cell = "1.4"
 futures = "0.3"
 
@@ -50,13 +33,7 @@
 
 [build-dependencies]
 flapigen = { git = "https://github.com/Dushistov/flapigen-rs" }
-<<<<<<< HEAD
-env_logger = "0.7"
-walkdir = "2.2.7"
-cc = "1.0.67"
-=======
 env_logger = "0.9.0"
->>>>>>> 440e7e59
 bindgen = "0.58"
 
 [features]
