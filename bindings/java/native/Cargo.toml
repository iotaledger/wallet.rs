[package]
name = "iota-wallet-java"
version = "0.3.0"
authors = ["IOTA Stiftung"]
edition = "2021"
description = "Java bindings for the IOTA wallet library"
documentation = "https://wiki.iota.org/wallet.rs/welcome"
homepage = "https://www.iota.org/"
repository = "https://github.com/iotaledger/wallet.rs"
license = "Apache-2.0"
keywords = ["iota", "wallet", "transaction", "java"]
categories = ["cryptography::cryptocurrencies"]
build = "build.rs"

[lib]
crate_type = ["cdylib"]

[dependencies]
<<<<<<< HEAD
iota-wallet = { path = "../../../", version = "0.2.0" }
bee-message = { version  = "=0.1.5", default-features = false }
bee-rest-api = { version  = "=0.1.3", default-features = false }
bee-common = { version  = "0.4.1", default-features = false }
log = { version = "0.4.14", default-features = false }
=======
anyhow = { version = "1.0.38", default-features = false }
bee-message = { version  = "0.1.5", default-features = false }
>>>>>>> 253d990f
chrono = { version = "0.4.19", default-features = false }
env_logger = { version = "0.9.0", default-features = false }
hex = { version = "0.4.3", default-features = false }
iota-wallet = { path = "../../../", version = "0.2.0" }
log = { version = "0.4.14", default-features = false }

# Generating bindings
flapigen = { git = "https://github.com/Dushistov/flapigen-rs", default-features = false }
getset = { version = "0.1.1", default-features = false }
jni = { version = "0.19", default-features = false }

# await block_on etc management
futures = { version = "0.3.17", default-features = false }
<<<<<<< HEAD
riker = "0.4"
=======
once_cell = { version = "1.8", default-features = false }
tokio = { version = "1.12.0", default-features = false }
>>>>>>> 253d990f

# Needed for serialization
serde = { version = "1.0.130", default-features = false }
serde_json = { version = "1.0.68", default-features = false }

[build-dependencies]
<<<<<<< HEAD
flapigen = { git = "https://github.com/Dushistov/flapigen-rs" }
env_logger = "0.9.0"
walkdir = "2.2.7"
cc = "1.0.67"
bindgen = "0.59.1"
=======
bindgen = { version = "0.59.1", default-features = false, features = ["runtime"] }
env_logger = { version = "0.9.0", default-features = false }
flapigen = { git = "https://github.com/Dushistov/flapigen-rs", default-features = false }
>>>>>>> 253d990f

[features]
default = ["stronghold"]
stronghold = ["iota-wallet/stronghold"]
ledger-nano = ["iota-wallet/ledger-nano"]
ledger-nano-simulator = ["iota-wallet/ledger-nano-simulator"]<|MERGE_RESOLUTION|>--- conflicted
+++ resolved
@@ -16,16 +16,8 @@
 crate_type = ["cdylib"]
 
 [dependencies]
-<<<<<<< HEAD
-iota-wallet = { path = "../../../", version = "0.2.0" }
-bee-message = { version  = "=0.1.5", default-features = false }
-bee-rest-api = { version  = "=0.1.3", default-features = false }
-bee-common = { version  = "0.4.1", default-features = false }
-log = { version = "0.4.14", default-features = false }
-=======
 anyhow = { version = "1.0.38", default-features = false }
 bee-message = { version  = "0.1.5", default-features = false }
->>>>>>> 253d990f
 chrono = { version = "0.4.19", default-features = false }
 env_logger = { version = "0.9.0", default-features = false }
 hex = { version = "0.4.3", default-features = false }
@@ -39,29 +31,20 @@
 
 # await block_on etc management
 futures = { version = "0.3.17", default-features = false }
-<<<<<<< HEAD
-riker = "0.4"
-=======
+riker = { version = "0.4", default-features = false }
 once_cell = { version = "1.8", default-features = false }
 tokio = { version = "1.12.0", default-features = false }
->>>>>>> 253d990f
 
 # Needed for serialization
 serde = { version = "1.0.130", default-features = false }
 serde_json = { version = "1.0.68", default-features = false }
 
 [build-dependencies]
-<<<<<<< HEAD
-flapigen = { git = "https://github.com/Dushistov/flapigen-rs" }
-env_logger = "0.9.0"
-walkdir = "2.2.7"
-cc = "1.0.67"
-bindgen = "0.59.1"
-=======
+flapigen = { git = "https://github.com/Dushistov/flapigen-rs", default-features = false }
+env_logger = { version = "0.9.0", default-features = false }
+walkdir = { version = "2.2.7", default-features = false }
+cc = { version = "1.0.67", default-features = false }
 bindgen = { version = "0.59.1", default-features = false, features = ["runtime"] }
-env_logger = { version = "0.9.0", default-features = false }
-flapigen = { git = "https://github.com/Dushistov/flapigen-rs", default-features = false }
->>>>>>> 253d990f
 
 [features]
 default = ["stronghold"]
