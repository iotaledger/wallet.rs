--- conflicted
+++ resolved
@@ -1,22 +1,11 @@
 // Copyright 2020 IOTA Stiftung
 // SPDX-License-Identifier: Apache-2.0
 
-<<<<<<< HEAD
-use iota_wallet::{
-    iota_client::crypto::signatures::ed25519::{
-        PublicKey as RustPublicKey, Signature as RustSignature
-    },
-    message::{
-        MessageId, MessageMilestonePayloadEssence as MilestonePayloadEssenceRust, MessagePayload as MessagePayloadRust,
-    },
-};
-=======
 use iota_wallet::message::{
     MessageId, MessageMilestonePayloadEssence as MilestonePayloadEssenceRust, MessagePayload as MessagePayloadRust,
 };
 
 use iota_client::crypto::signatures::ed25519::{PublicKey as RustPublicKey, Signature as RustSignature};
->>>>>>> 440e7e59
 
 use std::convert::TryInto;
 
@@ -144,15 +133,10 @@
         self.0.to_bytes().to_vec()
     }
 
-<<<<<<< HEAD
-    pub fn from_compressed_bytes(bs: Vec<u8>) -> Result<Self> {
-        match RustPublicKey::from_compressed_bytes(clone_into_array(&bs[0..SECRET_KEY_LENGTH])) {
-=======
     pub fn try_from_bytes(bs: Vec<u8>) -> Result<Self> {
         let mut bs_arr: [u8; SECRET_KEY_LENGTH] = [0; SECRET_KEY_LENGTH];
         bs_arr.copy_from_slice(&bs[0..SECRET_KEY_LENGTH]);
         match RustPublicKey::try_from_bytes(bs_arr) {
->>>>>>> 440e7e59
             Ok(bytes) => Ok(Self(bytes)),
             Err(e) => Err(anyhow::anyhow!(e.to_string())),
         }
@@ -203,15 +187,4 @@
     fn from(output: RustSignature) -> Self {
         Self(output)
     }
-}
-
-// https://stackoverflow.com/a/37679442
-fn clone_into_array<A, T>(slice: &[T]) -> A
-where
-    A: Sized + Default + AsMut<[T]>,
-    T: Clone,
-{
-    let mut a = Default::default();
-    <A as AsMut<[T]>>::as_mut(&mut a).clone_from_slice(slice);
-    a
 }