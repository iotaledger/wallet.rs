// Copyright 2022 IOTA Stiftung
// SPDX-License-Identifier: Apache-2.0

use std::{convert::TryFrom, sync::Mutex};

use iota_wallet::{
    events::types::WalletEventType,
    message_interface::{ManagerOptions, Message, WalletMessageHandler},
};
use jni::{
    objects::{JClass, JObject, JStaticMethodID, JString, JValue},
    signature::ReturnType,
    sys::{jclass, jobject, jobjectArray, jstring},
    JNIEnv, JavaVM,
};
use lazy_static::lazy_static;
use once_cell::sync::OnceCell;
use tokio::{runtime::Runtime, sync::mpsc::unbounded_channel};
use fern_logger::{logger_init, LoggerConfig, LoggerOutputConfigBuilder};

lazy_static! {
    static ref MESSAGE_HANDLER: Mutex<Option<WalletMessageHandler>> = Mutex::new(None);

    // Cache VM ref for callback
    static ref VM: Mutex<Option<JavaVM>> = Mutex::new(None);
    // Cache Method for unchecked method call
    static ref METHOD_CACHE: Mutex<Option<JStaticMethodID>> = Mutex::new(None);
}

// This keeps rust from "mangling" the name and making it unique for this crate.
#[no_mangle]
pub extern "system" fn Java_org_iota_api_NativeApi_initLogger(
    env: JNIEnv,
    _class: JClass,
    command: JString,
) {
    let config_builder: String = env.get_string(command).expect("Couldn't get java string!").into();

    let output_config: LoggerOutputConfigBuilder = serde_json::from_str(&config_builder).expect("invalid logger config");
    let config = LoggerConfig::build().with_output(output_config).finish();
    logger_init(config).expect("failed to init logger");
}

// This keeps rust from "mangling" the name and making it unique for this crate.
#[no_mangle]
pub extern "system" fn Java_org_iota_api_NativeApi_createMessageHandler(
    env: JNIEnv,
    // this is the class that owns our
    // static method. Not going to be
    // used, but still needs to have
    // an argument slot
    class: JClass,
    config: JString,
) {
    let manager_options: ManagerOptions = match env.get_string(config) {
        Ok(json_input) => match serde_json::from_str(&String::from(json_input)) {
            Ok(manager_options) => manager_options,
            Err(err) => {
                env.throw_new("java/lang/Exception", err.to_string()).unwrap();
                return;
            }
        }
        Err(err) => {
            env.throw_new("java/lang/Exception", err.to_string()).unwrap();
            return;
        }
    };

    match MESSAGE_HANDLER.lock() {
        Ok(mut message_handler_store) => match crate::block_on(iota_wallet::message_interface::create_message_handler(Some(manager_options))) {
            Ok(message_handler) => message_handler_store.replace(message_handler),
            Err(err) => {
                env.throw_new("java/lang/Exception", err.to_string()).unwrap();
                return;
            }
        },
        Err(err) => {
            env.throw_new("java/lang/Exception", err.to_string()).unwrap();
            return;
        }
    };
<<<<<<< HEAD
    MESSAGE_HANDLER.lock().unwrap().replace(
        crate::block_on(iota_wallet::message_interface::create_message_handler(Some(
            manager_options,
        )))
        .unwrap(),
    );

    VM.lock().unwrap().replace(env.get_java_vm().expect("GetJavaVm failed"));
    METHOD_CACHE.lock().unwrap().replace(
        env.get_static_method_id(
            class,
            "handleCallback",
            "(Ljava/lang/String;Lorg/iota/types/events/EventListener;)V",
        )
        .expect("find callback handler method"),
    );
}

// Destroy the required parts for messaging. Needs to call createMessageHandler again before resuming
#[no_mangle]
pub extern "system" fn Java_org_iota_api_NativeApi_destroyHandle(_env: JNIEnv, _class: JClass) {
    (*MESSAGE_HANDLER.lock().unwrap()) = None;
    (*VM.lock().unwrap()) = None;
    (*METHOD_CACHE.lock().unwrap()) = None;
=======
>>>>>>> 0e5066c4
}

// This keeps rust from "mangling" the name and making it unique for this crate.
#[no_mangle]
pub extern "system" fn Java_org_iota_api_NativeApi_sendMessage(
    env: JNIEnv,
    _class: JClass,
    command: JString,
) -> jstring {
<<<<<<< HEAD
    let command: String = env.get_string(command).expect("Couldn't get java string!").into();
=======

    if env.exception_check().unwrap() {
        return std::ptr::null_mut();
    }

    let command: String = env
        .get_string(command)
        .expect("Couldn't get java string!")
        .into();
>>>>>>> 0e5066c4

    let message = serde_json::from_str::<Message>(&command).unwrap();

    let (sender, mut receiver) = unbounded_channel();

    let guard = MESSAGE_HANDLER.lock().unwrap();
    crate::block_on(guard.as_ref().unwrap().handle(message, sender));

    let response = crate::block_on(receiver.recv()).unwrap();

    let output = env
        .new_string(serde_json::to_string(&response).unwrap())
        .expect("Couldn't create java string!");

    output.into_raw()
}

/// # Safety
///
/// Object::from_raw(callback) makes a java object from the callback.
/// This will crash if callback is java null
#[no_mangle]
pub unsafe extern "system" fn Java_org_iota_api_NativeApi_listen(
    env: JNIEnv,
    _class: jclass,
    events: jobjectArray,
    callback: jobject,
) -> jstring {
    let string_count = env.get_array_length(events).expect("Couldn't get array length!");
    let mut events_list: Vec<WalletEventType> = Vec::with_capacity(string_count.try_into().unwrap());

    for i in 0..string_count {
        let java_str: String = env
            .get_string(env.get_object_array_element(events, i).unwrap().into())
            .expect("Couldn't get java string!")
            .into();
        events_list.push(WalletEventType::try_from(&*java_str).expect("Unknon WalletEventType"));
    }

    // Allocate callback globaly to not lose the reference
    let global_obj = env
        .new_global_ref(JObject::from_raw(callback))
        .expect("Failed to make Global ref");

    let guard = MESSAGE_HANDLER.lock().unwrap();
    crate::block_on(guard.as_ref().unwrap().listen(events_list, move |e| {
        let ev_ser = serde_json::to_string(&e).expect("Failed to serialise event");

        // Grab env from VM
        let vm_guard = VM.lock().unwrap();
        let env = {
            let vm = vm_guard.as_ref().unwrap();
            let mut env = vm.get_env();
            if env.is_err() {
                env = vm.attach_current_thread().map(|e| *e);
            }
            env.expect("failed to get env")
        };

        let event = JValue::Object(*env.new_string(ev_ser).expect("Couldn't create event as string!")).to_jni();
        let cb = JValue::Object(global_obj.as_obj()).to_jni();

        env.call_static_method_unchecked(
            "org/iota/api/NativeApi",
            METHOD_CACHE.lock().unwrap().unwrap(),
            ReturnType::Object,
            &[event, cb],
        )
        .expect("Failed to call handleCallback");
    }));

    let output = env
        .new_string("{\"type\": \"success\", \"payload\": \"success\"}")
        .expect("Couldn't create java string!");

    output.into_raw()
}

pub(crate) fn block_on<C: futures::Future>(cb: C) -> C::Output {
    static INSTANCE: OnceCell<Mutex<Runtime>> = OnceCell::new();
    let runtime = INSTANCE.get_or_init(|| Mutex::new(Runtime::new().unwrap()));
    runtime.lock().unwrap().block_on(cb)
}<|MERGE_RESOLUTION|>--- conflicted
+++ resolved
@@ -79,14 +79,6 @@
             return;
         }
     };
-<<<<<<< HEAD
-    MESSAGE_HANDLER.lock().unwrap().replace(
-        crate::block_on(iota_wallet::message_interface::create_message_handler(Some(
-            manager_options,
-        )))
-        .unwrap(),
-    );
-
     VM.lock().unwrap().replace(env.get_java_vm().expect("GetJavaVm failed"));
     METHOD_CACHE.lock().unwrap().replace(
         env.get_static_method_id(
@@ -104,8 +96,6 @@
     (*MESSAGE_HANDLER.lock().unwrap()) = None;
     (*VM.lock().unwrap()) = None;
     (*METHOD_CACHE.lock().unwrap()) = None;
-=======
->>>>>>> 0e5066c4
 }
 
 // This keeps rust from "mangling" the name and making it unique for this crate.
@@ -115,9 +105,6 @@
     _class: JClass,
     command: JString,
 ) -> jstring {
-<<<<<<< HEAD
-    let command: String = env.get_string(command).expect("Couldn't get java string!").into();
-=======
 
     if env.exception_check().unwrap() {
         return std::ptr::null_mut();
@@ -127,7 +114,6 @@
         .get_string(command)
         .expect("Couldn't get java string!")
         .into();
->>>>>>> 0e5066c4
 
     let message = serde_json::from_str::<Message>(&command).unwrap();
 
