// Copyright 2022 IOTA Stiftung
// SPDX-License-Identifier: Apache-2.0

use std::{convert::TryFrom, sync::Mutex};

use iota_wallet::{
    events::types::WalletEventType,
    message_interface::{ManagerOptions, Message, WalletMessageHandler},
};
use jni::{
    objects::{JClass, JObject, JStaticMethodID, JString, JValue},
    signature::ReturnType,
    sys::{jclass, jobject, jobjectArray, jstring},
    JNIEnv, JavaVM,
};
use lazy_static::lazy_static;
use once_cell::sync::OnceCell;
use tokio::{runtime::Runtime, sync::mpsc::unbounded_channel};

lazy_static! {
    static ref MESSAGE_HANDLER: Mutex<Option<WalletMessageHandler>> = Mutex::new(None);

    // Cache VM ref for callback
    static ref VM: Mutex<Option<JavaVM>> = Mutex::new(None);
    // Cache Method for unchecked method call
    static ref METHOD_CACHE: Mutex<Option<JStaticMethodID>> = Mutex::new(None);
}

// This keeps rust from "mangling" the name and making it unique for this crate.
#[no_mangle]
pub extern "system" fn Java_org_iota_api_NativeApi_createMessageHandler(
    env: JNIEnv,
    // this is the class that owns our
    // static method. Not going to be
    // used, but still needs to have
    // an argument slot
    class: JClass,
    config: JString,
) {
    let manager_options: ManagerOptions = {
        let input: String = env.get_string(config).expect("Couldn't get java string!").into();
        serde_json::from_str(&input).unwrap()
    };
    MESSAGE_HANDLER.lock().unwrap().replace(
        crate::block_on(iota_wallet::message_interface::create_message_handler(Some(
            manager_options,
        )))
        .unwrap(),
    );

    VM.lock().unwrap().replace(env.get_java_vm().expect("GetJavaVm failed"));
    METHOD_CACHE.lock().unwrap().replace(
        env.get_static_method_id(
            class,
            "handleCallback",
            "(Ljava/lang/String;Lorg/iota/types/events/EventListener;)V",
        )
        .expect("find callback handler method"),
    );
}

// Destroy the required parts for messaging. Needs to call createMessageHandler again before resuming
#[no_mangle]
pub extern "system" fn Java_org_iota_api_NativeApi_destroyHandle(_env: JNIEnv, _class: JClass) {
    (*MESSAGE_HANDLER.lock().unwrap()) = None;
    (*VM.lock().unwrap()) = None;
    (*METHOD_CACHE.lock().unwrap()) = None;
}

// This keeps rust from "mangling" the name and making it unique for this crate.
#[no_mangle]
pub extern "system" fn Java_org_iota_api_NativeApi_sendMessage(
    env: JNIEnv,
    _class: JClass,
    command: JString,
) -> jstring {
    let command: String = env.get_string(command).expect("Couldn't get java string!").into();

    let message = serde_json::from_str::<Message>(&command).unwrap();

    let (sender, mut receiver) = unbounded_channel();

    let guard = MESSAGE_HANDLER.lock().unwrap();
    crate::block_on(guard.as_ref().unwrap().handle(message, sender));

    let response = crate::block_on(receiver.recv()).unwrap();

    let output = env
        .new_string(serde_json::to_string(&response).unwrap())
        .expect("Couldn't create java string!");

    output.into_raw()
<<<<<<< HEAD
}
/// # Safety
///
/// Object::from_raw(callback) makes a java object from the callback.
/// This will crash if callback is java null
#[no_mangle]
pub unsafe extern "system" fn Java_org_iota_api_NativeApi_listen(
    env: JNIEnv,
    _class: jclass,
    events: jobjectArray,
    callback: jobject,
) -> jstring {
    let string_count = env.get_array_length(events).expect("Couldn't get array length!");
    let mut events_list: Vec<WalletEventType> = Vec::with_capacity(string_count.try_into().unwrap());

    for i in 0..string_count {
        let java_str: String = env
            .get_string(env.get_object_array_element(events, i).unwrap().into())
            .expect("Couldn't get java string!")
            .into();
        events_list.push(WalletEventType::try_from(&*java_str).expect("Unknon WalletEventType"));
    }

    // Allocate callback globaly to not lose the reference
    let global_obj = env
        .new_global_ref(JObject::from_raw(callback))
        .expect("Failed to make Global ref");

    let guard = MESSAGE_HANDLER.lock().unwrap();
    crate::block_on(guard.as_ref().unwrap().listen(events_list, move |e| {
        let ev_ser = serde_json::to_string(&e).expect("Failed to serialise event");

        // Grab env from VM
        let vm_guard = VM.lock().unwrap();
        let env = {
            let vm = vm_guard.as_ref().unwrap();
            let mut env = vm.get_env();
            if env.is_err() {
                env = vm.attach_current_thread().map(|e| *e);
            }
            env.expect("failed to get env")
        };

        let event = JValue::Object(*env.new_string(ev_ser).expect("Couldn't create event as string!")).to_jni();
        let cb = JValue::Object(global_obj.as_obj()).to_jni();

        env.call_static_method_unchecked(
            "org/iota/api/NativeApi",
            METHOD_CACHE.lock().unwrap().unwrap(),
            ReturnType::Object,
            &[event, cb],
        )
        .expect("Failed to call handleCallback");
    }));

    let output = env
        .new_string("{\"type\": \"success\", \"payload\": \"success\"}")
        .expect("Couldn't create java string!");

    output.into_raw()
=======
>>>>>>> f541e9c0
}

pub(crate) fn block_on<C: futures::Future>(cb: C) -> C::Output {
    static INSTANCE: OnceCell<Mutex<Runtime>> = OnceCell::new();
    let runtime = INSTANCE.get_or_init(|| Mutex::new(Runtime::new().unwrap()));
    runtime.lock().unwrap().block_on(cb)
}<|MERGE_RESOLUTION|>--- conflicted
+++ resolved
@@ -90,8 +90,8 @@
         .expect("Couldn't create java string!");
 
     output.into_raw()
-<<<<<<< HEAD
 }
+
 /// # Safety
 ///
 /// Object::from_raw(callback) makes a java object from the callback.
@@ -151,8 +151,6 @@
         .expect("Couldn't create java string!");
 
     output.into_raw()
-=======
->>>>>>> f541e9c0
 }
 
 pub(crate) fn block_on<C: futures::Future>(cb: C) -> C::Output {
