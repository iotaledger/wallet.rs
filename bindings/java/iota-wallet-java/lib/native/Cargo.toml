[package]
name = "iota-wallet-java"
version = "0.1.0"
authors = [ "IOTA Stiftung" ]
edition = "2021"
description = "Java bindings for the IOTA client library"
documentation = "https://wiki.iota.org/iota.rs/welcome"
homepage = "https://www.iota.org/"
repository = "https://github.com/iotaledger/iota.rs"
license = "Apache-2.0"
keywords = [ "iota", "tangle", "client", "java" ]

[lib]
name = "iota_wallet"
crate-type = [ "cdylib" ]

[dependencies]
<<<<<<< HEAD
iota-wallet = { path = "../../../../..", features = [ "ledger_nano", "message_interface", "events"] }
=======
iota-wallet = { path = "../../../../..", features = [ "message_interface" ] }
>>>>>>> 7667d212

futures = { version = "0.3.25", default-features = false }
jni = { version = "0.20.0", default-features = false }
once_cell = { version = "1.15.0", default-features = false }
serde_json = { version = "1.0.87", default-features = false }
tokio = { version = "1.21.2", default-features = false, features = [ "macros" ] }
lazy_static = { version = "1.4.0", default-features = false }

[features]
ledger_nano = [ "iota-wallet/ledger_nano" ]<|MERGE_RESOLUTION|>--- conflicted
+++ resolved
@@ -15,11 +15,7 @@
 crate-type = [ "cdylib" ]
 
 [dependencies]
-<<<<<<< HEAD
-iota-wallet = { path = "../../../../..", features = [ "ledger_nano", "message_interface", "events"] }
-=======
-iota-wallet = { path = "../../../../..", features = [ "message_interface" ] }
->>>>>>> 7667d212
+iota-wallet = { path = "../../../../..", features = [ "message_interface", "events"] }
 
 futures = { version = "0.3.25", default-features = false }
 jni = { version = "0.20.0", default-features = false }
