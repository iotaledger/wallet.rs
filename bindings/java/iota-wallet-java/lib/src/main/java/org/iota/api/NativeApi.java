// Copyright 2022 IOTA Stiftung
// SPDX-License-Identifier: Apache-2.0

package org.iota.api;

import com.google.gson.Gson;
import com.google.gson.JsonElement;
import org.apache.commons.lang3.SystemUtils;
import org.iota.types.WalletConfig;
import org.iota.types.exceptions.InitializeWalletException;
import org.iota.types.exceptions.WalletException;
import org.iota.types.events.Event;
import org.iota.types.events.EventListener;
import org.iota.types.events.wallet.WalletEventType;

public class NativeApi {

    static {

        Throwable loadFromJavaPathThrowable = null;
        Throwable loadFromJarThrowable = null;

        try {
            loadFromJavaPath();
        } catch (Throwable t) {
            loadFromJavaPathThrowable = t;
        }

        if (loadFromJavaPathThrowable != null) {
            try {
                loadFromJar();
            } catch (Throwable t) {
                loadFromJarThrowable = t;
            }
        }

        if (loadFromJavaPathThrowable != null && loadFromJarThrowable != null) {
            loadFromJavaPathThrowable.printStackTrace();
            loadFromJarThrowable.printStackTrace();
            throw new RuntimeException("cannot load native library");
        }

    }

    private static void loadFromJavaPath() {
        System.loadLibrary("iota_wallet");
    }

    private static void loadFromJar() throws Throwable {
        String libraryName;

        if (SystemUtils.IS_OS_LINUX)
            libraryName = "libiota_wallet.so";
        else if (SystemUtils.IS_OS_MAC)
            libraryName = "libiota_wallet.dylib";
        else if (SystemUtils.IS_OS_WINDOWS)
            libraryName = "iota_wallet.dll";
        else
            throw new RuntimeException("OS not supported");

        NativeUtils.loadLibraryFromJar("/" + libraryName);
    }

    protected NativeApi(WalletConfig walletConfig) throws InitializeWalletException {
        try {
            createMessageHandler(new Gson().toJsonTree(walletConfig).toString());
        } catch (Exception e) {
            throw new InitializeWalletException(e.getMessage());
        }
    }

<<<<<<< HEAD
    protected static native void initLogger(String config);

    private static native void createMessageHandler(String config);
=======
    private static native void createMessageHandler(String config) throws Exception;
>>>>>>> 0e5066c4

    // Destroys account handle
    protected static native void destroyHandle();

    private static native String sendMessage(String command);

    private static native String listen(String[] events, EventListener listener);

    private static JsonElement handleClientResponse(String methodName, String jsonResponse) throws WalletException {
        WalletResponse response = CustomGson.get().fromJson(jsonResponse, WalletResponse.class);

        switch (response.type) {
            case "panic":
                throw new RuntimeException(response.toString());
            case "error":
                throw new WalletException(methodName, response.payload.getAsJsonObject().toString());

            default:
                return response.payload;
        }
    }

    private static void handleCallback(String response, EventListener listener) throws WalletException {
        try {
            Event event = CustomGson.get().fromJson(response, Event.class);
            listener.receive(event);
        } catch (Exception e) {
            throw new WalletException("handleCallback", e.getMessage());
        }
    }

    public static void callListen(EventListener listener, WalletEventType... events) throws WalletException {
        String[] eventStrs = new String[events.length];
        for (int i = 0; i < events.length; i++) {
            eventStrs[i] = events[i].toString();
        }

        // Check for errors, no interest in result
        handleClientResponse("listen", listen(eventStrs, listener));
    }

    public static JsonElement callBaseApi(WalletCommand command) throws WalletException {
        // System.out.println("REQUEST: " + command);
        String jsonResponse = sendMessage(command.toString());
        // System.out.println("RESPONSE: " + jsonResponse);
        return handleClientResponse(command.getMethodName(), jsonResponse);
    }

    private class WalletResponse {
        String type;
        JsonElement payload;
    }

}<|MERGE_RESOLUTION|>--- conflicted
+++ resolved
@@ -69,13 +69,9 @@
         }
     }
 
-<<<<<<< HEAD
     protected static native void initLogger(String config);
 
-    private static native void createMessageHandler(String config);
-=======
     private static native void createMessageHandler(String config) throws Exception;
->>>>>>> 0e5066c4
 
     // Destroys account handle
     protected static native void destroyHandle();
