// Copyright 2022 IOTA Stiftung
// SPDX-License-Identifier: Apache-2.0

package org.iota;

import com.google.gson.JsonArray;
import com.google.gson.JsonElement;
import com.google.gson.JsonObject;
import com.google.gson.JsonPrimitive;
<<<<<<< HEAD

import java.lang.annotation.Native;

=======
import org.iota.api.WalletCommand;
>>>>>>> 2da16549
import org.iota.api.CustomGson;
import org.iota.api.NativeApi;
import org.iota.external.logger.LoggerOutputConfigBuilder;
import org.iota.types.*;
import org.iota.types.events.EventListener;
import org.iota.types.events.wallet.WalletEventType;
import org.iota.types.exceptions.WalletException;
import org.iota.types.ids.account.AccountIdentifier;
import org.iota.types.ids.account.AccountIndex;

public class Wallet extends NativeApi {

    /**
     * Initialise the logger used
     * 
     * @param builder the configuration builder of the logger
     */
    public static void initLogger(LoggerOutputConfigBuilder builder) {
        NativeApi.initLogger(CustomGson.get().toJsonTree(builder).toString());
    }

    public Wallet(WalletConfig config) {
        super(config);
    }

    // Account manager APIs

    /**
     * Create an account with the given alias and return an AccountHandle for it.
     *
     * @param alias The name of the account.
     * @return An AccountHandle object.
     */
    public AccountHandle createAccount(String alias) throws WalletException {
        JsonObject o = new JsonObject();
        o.addProperty("alias", alias);

        Account a = CustomGson.get().fromJson(callBaseApi(new WalletCommand("createAccount", o)), Account.class);
        AccountHandle handle = new AccountHandle(this, new AccountIndex(a.getIndex()));

        return handle;
    }

    /**
     * Return a given account from the wallet.
     *
     * @param accountIdentifier The account identifier.
     * @return An AccountHandle object.
     */
    public AccountHandle getAccount(AccountIdentifier accountIdentifier) throws WalletException {
        Account a =  CustomGson.get().fromJson(callBaseApi(new WalletCommand("getAccount", CustomGson.get().toJsonTree(accountIdentifier))), Account.class);
        AccountHandle handle = new AccountHandle(this, new AccountIndex(a.getIndex()));

        return handle;
    }

    /**
     * Returns all the accounts from the wallet.
     *
     * @return An array of AccountHandles.
     */
    public AccountHandle[] getAccounts() throws WalletException {
        JsonArray responsePayload = (JsonArray) callBaseApi(new WalletCommand("getAccounts"));

        AccountHandle[] accountHandles = new AccountHandle[responsePayload.size()];
        for (int i = 0; i < responsePayload.size(); i++)
            accountHandles[i] = new AccountHandle(this, new AccountIndex(CustomGson.get().fromJson(responsePayload.get(i).getAsJsonObject(), Account.class).getIndex()));

        return accountHandles;
    }

    /**
     * Backup the wallet to the specified destination, encrypting it with the specified password.
     *
     * @param destination The path to the file to be created.
     * @param password The password to encrypt the backup with.
     */
    public void backup(String destination, String password) throws WalletException {
        JsonObject o = new JsonObject();
        o.addProperty("destination", destination);
        o.addProperty("password", password);

        callBaseApi(new WalletCommand("backup", o));
    }

    /**
     * Change the password of the Stronghold file.
     *
     * @param currentPassword The current password for the Stronghold
     * @param newPassword The new password you want to use for your Stronghold.
     */
    public void changeStrongholdPassword(String currentPassword, String newPassword) throws WalletException {
        JsonObject o = new JsonObject();
        o.addProperty("currentPassword", currentPassword);
        o.addProperty("newPassword", newPassword);

        callBaseApi(new WalletCommand("changeStrongholdPassword", o));
    }

    /**
     * Clears the Stronghold password from memory.
     */
    public void clearStrongholdPassword() throws WalletException {
        callBaseApi(new WalletCommand("clearStrongholdPassword"));
    }

    /**
     * Checks if the Stronghold password is available.
     *
     * @return A boolean value.
     */
    public boolean isStrongholdPasswordAvailable() throws WalletException {
        return callBaseApi(new WalletCommand("isStrongholdPasswordAvailable")).getAsBoolean();
    }

    /**
     * Find accounts with unspent outputs.
     */
    public void recoverAccounts(int accountStartIndex, int accountGapLimit, int addressGapLimit, SyncOptions syncOptions) throws WalletException {
        JsonObject o = new JsonObject();
        o.addProperty("accountStartIndex", accountStartIndex);
        o.addProperty("accountGapLimit", accountGapLimit);
        o.addProperty("addressGapLimit", addressGapLimit);
        o.add("syncOptions", CustomGson.get().toJsonTree(syncOptions));

        callBaseApi(new WalletCommand("recoverAccounts", o));
    }

    /**
     * Restore a backup from a Stronghold file
     * Replaces client_options, coin_type, secret_manager and accounts. Returns an error if accounts were already
     * created If Stronghold is used as secret_manager, the existing Stronghold file will be overwritten. If a
     * mnemonic was stored, it will be gone.
     *
     * @param source The path to the backup file.
     * @param password The password you used to encrypt the backup file.
     */
    public void restoreBackup(String source, String password) throws WalletException {
        JsonObject o = new JsonObject();
        o.addProperty("source", source);
        o.addProperty("password", password);

        callBaseApi(new WalletCommand("restoreBackup", o));
    }

    /**
     * Removes the latest account (account with the largest account index).
     */
    public void removeLatestAccount() throws WalletException {
        callBaseApi(new WalletCommand("removeLatestAccount"));
    }

    /**
     * Generate a mnemonic phrase
     *
     * @return A string of words.
     */
    public String generateMnemonic() throws WalletException {
        return callBaseApi(new WalletCommand("generateMnemonic")).getAsString();
    }

    /**
     * Checks if the given mnemonic is valid.
     *
     * @param mnemonic The mnemonic to verify.
     */
    public void verifyMnemonic(String mnemonic) throws WalletException {
        JsonPrimitive p = new JsonPrimitive(mnemonic);
        callBaseApi(new WalletCommand("verifyMnemonic", p));
    }

    /**
     * Updates the client options for all accounts.
     *
     * @param config A ClientConfig object that contains the options to set.
     */
    public void setClientOptions(ClientConfig config) throws WalletException {
        callBaseApi(new WalletCommand("setClientOptions", CustomGson.get().toJsonTree(config)));
    }

    /**
     * Get the status of the Ledger Nano.
     *
     * @return The status of the Ledger Nano
     */
    public LedgerNanoStatus getLedgerNanoStatus() throws WalletException {
        return CustomGson.get().fromJson(callBaseApi(new WalletCommand("getLedgerNanoStatus")), LedgerNanoStatus.class);
    }

    /**
     * Get node information.
     *
     * @param url The URL of the node you want information from.
     * @param auth The authentication information for the node.
     * @return A JsonObject
     */
    public JsonObject getNodeInfo(String url, NodeAuth auth) throws WalletException {
        JsonObject p = new JsonObject();
        p.addProperty("url", url);
        p.add("auth", CustomGson.get().toJsonTree(auth));

        return (JsonObject) callBaseApi(new WalletCommand("getNodeInfo", p));
    }

    /**
     * Set the stronghold password clear interval.
     *
     * @param password The password to set for the stronghold.
     */
    public void setStrongholdPassword(String password) throws WalletException {
        JsonPrimitive p = new JsonPrimitive(password);
        callBaseApi(new WalletCommand("setStrongholdPassword", p));
    }

    /**
     * Set the stronghold password clear interval.
     *
     * @param interval The number of seconds to wait before clearing the password.
     */
    public void setStrongholdPasswordClearInterval(int interval) throws WalletException {
        JsonPrimitive p = new JsonPrimitive(interval);
        callBaseApi(new WalletCommand("setStrongholdPasswordClearInterval", p));
    }

    /**
     * Store a mnemonic into the Stronghold vault.
     *
     * @param mnemonic The mnemonic to store.
     */
    public void storeMnemonic(String mnemonic) throws WalletException {
        JsonPrimitive p = new JsonPrimitive(mnemonic);
        callBaseApi(new WalletCommand("storeMnemonic", p));
    }

    /**
     * Start a background sync with the specified options and interval.
     *
     * @param options The options for the sync.
     * @param intervalInMilliseconds The interval in milliseconds at which the background sync will be performed.
     */
    public void startBackgroundSync(SyncOptions options, int intervalInMilliseconds) throws WalletException {
        JsonObject o = new JsonObject();
        o.add("options", CustomGson.get().toJsonTree(options));
        o.addProperty("intervalInMilliseconds", intervalInMilliseconds);

        callBaseApi(new WalletCommand("startBackgroundSync", o));
    }


    /**
     * Stop the background sync process.
     */
    public void stopBackgroundSync() throws WalletException {
        callBaseApi(new WalletCommand("stopBackgroundSync"));
    }

    /**
     * Emits an event for testing if the event system is working
     *
     * @param event The event to emit.
     */
    public void emitTestEvent(JsonElement event) throws WalletException {
        callBaseApi(new WalletCommand("emitTestEvent", event));
    }

    /**
     * Converts a bech32 address to a hex address.
     *
     * @param bech32 The bech32 string to convert to hex.
     * @return A hex string.
     */
    public String bech32ToHex(String bech32) throws WalletException {
        return callBaseApi(new WalletCommand("bech32ToHex", new JsonPrimitive(bech32))).getAsString();
    }

    /**
     * Converts a hex address to a bech32 address.
     *
     * @param hex The hex address to convert.
     * @param bech32Hrp The bech32 human-readable part.
     * @return The bech32 address.
     */
    public String hexToBech32(String hex, String bech32Hrp) throws WalletException {
        JsonObject p = new JsonObject();
        p.addProperty("hex", hex);
        p.addProperty("bech32Hrp", bech32Hrp);

        return callBaseApi(new WalletCommand("hexToBech32", p)).getAsString();
    }

    /**
     * Listen to wallet events, empty vec will listen to all events
     * 
     * @param listener The Listener object hat will handle events
     * @param types    The types you want to listen. Empty means all events
     * @throws WalletException
     */
    public void listen(EventListener listener, WalletEventType... types) throws WalletException {
        callListen(listener, types);
    }

    /**
     * Destroy the Wallet and drop its database connection.
     * Unregisteres any existing listeners.
     */
    public void destroy() throws WalletException {
        clearListeners();
        destroyHandle();
    }

    /**
     * Clear the callbacks for provided events. An null or empty array will clear
     * all listeners.
     *
     * @param types The event types to clear. Empty means clear all events
     */
    public void clearListeners(WalletEventType... types) throws WalletException {
        if (types == null) {
            types = new WalletEventType[0];
        }
        JsonArray p = new JsonArray();
        for (WalletEventType type : types)
            p.add(type.toString());

        callBaseApi(new ClientCommand("clearListeners", p));
    }
}<|MERGE_RESOLUTION|>--- conflicted
+++ resolved
@@ -7,13 +7,7 @@
 import com.google.gson.JsonElement;
 import com.google.gson.JsonObject;
 import com.google.gson.JsonPrimitive;
-<<<<<<< HEAD
-
-import java.lang.annotation.Native;
-
-=======
 import org.iota.api.WalletCommand;
->>>>>>> 2da16549
 import org.iota.api.CustomGson;
 import org.iota.api.NativeApi;
 import org.iota.external.logger.LoggerOutputConfigBuilder;
@@ -64,7 +58,9 @@
      * @return An AccountHandle object.
      */
     public AccountHandle getAccount(AccountIdentifier accountIdentifier) throws WalletException {
-        Account a =  CustomGson.get().fromJson(callBaseApi(new WalletCommand("getAccount", CustomGson.get().toJsonTree(accountIdentifier))), Account.class);
+        Account a = CustomGson.get().fromJson(
+                callBaseApi(new WalletCommand("getAccount", CustomGson.get().toJsonTree(accountIdentifier))),
+                Account.class);
         AccountHandle handle = new AccountHandle(this, new AccountIndex(a.getIndex()));
 
         return handle;
@@ -80,16 +76,18 @@
 
         AccountHandle[] accountHandles = new AccountHandle[responsePayload.size()];
         for (int i = 0; i < responsePayload.size(); i++)
-            accountHandles[i] = new AccountHandle(this, new AccountIndex(CustomGson.get().fromJson(responsePayload.get(i).getAsJsonObject(), Account.class).getIndex()));
+            accountHandles[i] = new AccountHandle(this, new AccountIndex(
+                    CustomGson.get().fromJson(responsePayload.get(i).getAsJsonObject(), Account.class).getIndex()));
 
         return accountHandles;
     }
 
     /**
-     * Backup the wallet to the specified destination, encrypting it with the specified password.
+     * Backup the wallet to the specified destination, encrypting it with the
+     * specified password.
      *
      * @param destination The path to the file to be created.
-     * @param password The password to encrypt the backup with.
+     * @param password    The password to encrypt the backup with.
      */
     public void backup(String destination, String password) throws WalletException {
         JsonObject o = new JsonObject();
@@ -103,7 +101,7 @@
      * Change the password of the Stronghold file.
      *
      * @param currentPassword The current password for the Stronghold
-     * @param newPassword The new password you want to use for your Stronghold.
+     * @param newPassword     The new password you want to use for your Stronghold.
      */
     public void changeStrongholdPassword(String currentPassword, String newPassword) throws WalletException {
         JsonObject o = new JsonObject();
@@ -132,7 +130,8 @@
     /**
      * Find accounts with unspent outputs.
      */
-    public void recoverAccounts(int accountStartIndex, int accountGapLimit, int addressGapLimit, SyncOptions syncOptions) throws WalletException {
+    public void recoverAccounts(int accountStartIndex, int accountGapLimit, int addressGapLimit,
+            SyncOptions syncOptions) throws WalletException {
         JsonObject o = new JsonObject();
         o.addProperty("accountStartIndex", accountStartIndex);
         o.addProperty("accountGapLimit", accountGapLimit);
@@ -144,11 +143,13 @@
 
     /**
      * Restore a backup from a Stronghold file
-     * Replaces client_options, coin_type, secret_manager and accounts. Returns an error if accounts were already
-     * created If Stronghold is used as secret_manager, the existing Stronghold file will be overwritten. If a
+     * Replaces client_options, coin_type, secret_manager and accounts. Returns an
+     * error if accounts were already
+     * created If Stronghold is used as secret_manager, the existing Stronghold file
+     * will be overwritten. If a
      * mnemonic was stored, it will be gone.
      *
-     * @param source The path to the backup file.
+     * @param source   The path to the backup file.
      * @param password The password you used to encrypt the backup file.
      */
     public void restoreBackup(String source, String password) throws WalletException {
@@ -206,7 +207,7 @@
     /**
      * Get node information.
      *
-     * @param url The URL of the node you want information from.
+     * @param url  The URL of the node you want information from.
      * @param auth The authentication information for the node.
      * @return A JsonObject
      */
@@ -251,8 +252,9 @@
     /**
      * Start a background sync with the specified options and interval.
      *
-     * @param options The options for the sync.
-     * @param intervalInMilliseconds The interval in milliseconds at which the background sync will be performed.
+     * @param options                The options for the sync.
+     * @param intervalInMilliseconds The interval in milliseconds at which the
+     *                               background sync will be performed.
      */
     public void startBackgroundSync(SyncOptions options, int intervalInMilliseconds) throws WalletException {
         JsonObject o = new JsonObject();
@@ -262,7 +264,6 @@
         callBaseApi(new WalletCommand("startBackgroundSync", o));
     }
 
-
     /**
      * Stop the background sync process.
      */
@@ -292,7 +293,7 @@
     /**
      * Converts a hex address to a bech32 address.
      *
-     * @param hex The hex address to convert.
+     * @param hex       The hex address to convert.
      * @param bech32Hrp The bech32 human-readable part.
      * @return The bech32 address.
      */
@@ -338,6 +339,6 @@
         for (WalletEventType type : types)
             p.add(type.toString());
 
-        callBaseApi(new ClientCommand("clearListeners", p));
+        callBaseApi(new WalletCommand("clearListeners", p));
     }
 }