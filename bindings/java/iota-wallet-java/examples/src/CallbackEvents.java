--- conflicted
+++ resolved
@@ -57,39 +57,21 @@
         // Create the dummy event from JSON.
         JsonElement prepared = JsonParser.parseReader(
                 new FileReader("src/res/prepared_transaction_data.json"));
-<<<<<<< HEAD
         PreparedTransactionData data = CustomGson.get().fromJson(prepared, PreparedTransactionData.class);
         WalletEvent event = new PreparedTransaction(data);
 
         // Emit the fake event
         wallet.emitTestEvent(event);
-=======
-        JsonObject transactionEvent = new JsonObject();
-        transactionEvent.add("PreparedTransaction", prepared);
-        JsonObject walletEvent = new JsonObject();
-        walletEvent.add("TransactionProgress", transactionEvent);
 
-        // Emit the dummy event.
-        wallet.emitTestEvent(walletEvent);
->>>>>>> a97fcf68
-
-        // Remove listeners when they are no longer needed. Listening to events will no longer be possible as all listeners have been removed.
+        // Remove listeners when they are no longer needed. Listening to events will no longer be possible 
+        // as all listeners have been removed.
         wallet.clearListeners();
 
-<<<<<<< HEAD
         // Create another event
         event = new SelectingInputs();
 
         // Emitted event is not received by our listener because the listener has
         // already been unsubscribed from the wallet.
         wallet.emitTestEvent(event);
-=======
-        // Create another dummy event.
-        JsonObject selectingInputsEvent = new JsonObject();
-        selectingInputsEvent.addProperty("TransactionProgress", "SelectingInputs");
-
-        // The second event is not received by our listener anymore because the listener has been removed.
-        wallet.emitTestEvent(selectingInputsEvent);
->>>>>>> a97fcf68
     }
 }