// Copyright 2020 IOTA Stiftung
// SPDX-License-Identifier: Apache-2.0

use crate::types::ClientOptionsDto;

use std::{num::NonZeroU64, str::FromStr};

use iota_wallet::{
    address::parse as parse_address,
    message::{IndexationPayload, MessageId, RemainderValueStrategy, Transfer, TransferOutput},
};
use neon::prelude::*;
use serde::Deserialize;
use std::sync::{mpsc::channel, Arc};

#[derive(Deserialize)]
struct IndexationDto {
    index: Vec<u8>,
    data: Option<Vec<u8>>,
}

#[derive(Default, Deserialize)]
struct TransferOptions {
    #[serde(rename = "remainderValueStrategy", default)]
    remainder_value_strategy: RemainderValueStrategy,
    indexation: Option<IndexationDto>,
    #[serde(rename = "skipSync", default)]
    skip_sync: bool,
}

#[derive(Deserialize, Default)]
pub struct SyncOptions {
    #[serde(rename = "addressIndex")]
    pub address_index: Option<usize>,
    #[serde(rename = "gapLimit")]
    pub gap_limit: Option<usize>,
}

#[derive(Deserialize, Default)]
pub struct NodeInfoOptions {
    name: Option<String>,
    password: Option<String>,
    jwt: Option<String>,
}

pub struct AccountWrapper {
    pub account_id: String,
    pub queue: EventQueue,
}
impl Finalize for AccountWrapper {}

impl AccountWrapper {
    pub fn new(queue: EventQueue, account_id: String) -> Arc<Self> {
        Arc::new(Self { account_id, queue })
    }
}

pub fn account_new(mut cx: FunctionContext) -> JsResult<JsBox<Arc<AccountWrapper>>> {
    let account_id = cx.argument::<JsString>(0)?;
    let account_id = account_id.value(&mut cx);
    let queue = cx.queue();
    let account_wrapper = AccountWrapper::new(queue, account_id);

    Ok(cx.boxed(account_wrapper))
}

pub fn id(mut cx: FunctionContext) -> JsResult<JsString> {
    let account_wrapper = Arc::clone(
        &&cx.this()
            .downcast_or_throw::<JsBox<Arc<AccountWrapper>>, FunctionContext>(&mut cx)?,
    );

    Ok(cx.string(account_wrapper.account_id.clone()))
}

pub fn index(mut cx: FunctionContext) -> JsResult<JsNumber> {
    let account_wrapper = Arc::clone(
        &&cx.this()
            .downcast_or_throw::<JsBox<Arc<AccountWrapper>>, FunctionContext>(&mut cx)?,
    );
    let id = account_wrapper.account_id.clone();

    let (sender, receiver) = channel();
    crate::RUNTIME.spawn(async move {
        let account_handle = crate::get_account(id.as_str()).await;
        let index = account_handle.index().await;
        let _ = sender.send(index);
    });

    Ok(cx.number(receiver.recv().unwrap() as f64))
}

pub fn alias(mut cx: FunctionContext) -> JsResult<JsString> {
    let account_wrapper = Arc::clone(
        &&cx.this()
            .downcast_or_throw::<JsBox<Arc<AccountWrapper>>, FunctionContext>(&mut cx)?,
    );
    let id = account_wrapper.account_id.clone();

    let (sender, receiver) = channel();
    crate::RUNTIME.spawn(async move {
        let account_handle = crate::get_account(id.as_str()).await;
        let alias = account_handle.alias().await;
        let _ = sender.send(alias);
    });

    Ok(cx.string(receiver.recv().unwrap()))
}

pub fn balance(mut cx: FunctionContext) -> JsResult<JsString> {
    let account_wrapper = Arc::clone(
        &&cx.this()
            .downcast_or_throw::<JsBox<Arc<AccountWrapper>>, FunctionContext>(&mut cx)?,
    );
    let id = account_wrapper.account_id.clone();

    let (sender, receiver) = channel();
    crate::RUNTIME.spawn(async move {
        let account_handle = crate::get_account(id.as_str()).await;
<<<<<<< HEAD
        let balance = account_handle.balance().await.unwrap();
        let _ = sender.send(balance);
=======
        let alias = account_handle.balance().await.expect("failed to get balance");
        let _ = sender.send(alias);
>>>>>>> f25c8fa6
    });
    let balance = serde_json::to_string(&receiver.recv().unwrap()).unwrap();
    Ok(cx.string(balance))
}

pub fn get_node_info(mut cx: FunctionContext) -> JsResult<JsUndefined> {
    let account_wrapper = Arc::clone(
        &&cx.this()
            .downcast_or_throw::<JsBox<Arc<AccountWrapper>>, FunctionContext>(&mut cx)?,
    );
    // let account_wrapper = Arc::clone(&&cx.argument::<JsBox<Arc<AccountWrapper>>>(cx.len() - 2)?);
    let callback = cx.argument::<JsFunction>(cx.len() - 1)?.root(&mut cx);
    let id = account_wrapper.account_id.clone();
    let url: Option<String> = match cx.argument_opt(0) {
        Some(arg) => match arg.downcast::<JsString, FunctionContext>(&mut cx) {
            Ok(url) => Some(url.value(&mut cx)),
            _ => None,
        },
        None => None,
    };

    let (jwt, auth) = match cx.argument_opt(1) {
        Some(arg) => match arg.downcast::<JsString, FunctionContext>(&mut cx) {
            Ok(options) => match serde_json::from_str::<NodeInfoOptions>(options.value(&mut cx).as_str()) {
                Ok(options) => {
                    let name_password = if options.name.is_some() && options.password.is_some() {
                        Some((options.name.unwrap(), options.password.unwrap()))
                    } else {
                        None
                    };
                    (options.jwt, name_password)
                }
                Err(_) => (None, None),
            },
            _ => (None, None),
        },
        None => (None, None),
    };

    crate::RUNTIME.spawn(async move {
        let account_handle = crate::get_account(&id).await;
        let account = account_handle.read().await;
        let node_info = match auth {
            Some((name, password)) => account
                .get_node_info(url.as_deref(), jwt.as_deref(), Some((&name, &password)))
                .await
                .expect("failed to get nodeinfo"),
            None => account
                .get_node_info(url.as_deref(), jwt.as_deref(), None)
                .await
                .expect("failed to get nodeinfo"),
        };

        account_wrapper.queue.send(move |mut cx| {
            let cb = callback.into_inner(&mut cx);
            let this = cx.undefined();

            let args = vec![
                cx.undefined().upcast::<JsValue>(),
                cx.string(serde_json::to_string(&node_info).unwrap())
                    .upcast::<JsValue>(),
            ];

            cb.call(&mut cx, this, args)?;

            Ok(())
        });
    });

    Ok(cx.undefined())
}

pub fn message_count(mut cx: FunctionContext) -> JsResult<JsNumber> {
    let message_type = match cx.argument_opt(0) {
        Some(arg) => {
            let type_ = arg.downcast::<JsString, FunctionContext>(&mut cx).or_throw(&mut cx)?;
            serde_json::from_str(type_.value(&mut cx).as_str()).unwrap()
        }
        None => None,
    };
    let account_wrapper = Arc::clone(
        &&cx.this()
            .downcast_or_throw::<JsBox<Arc<AccountWrapper>>, FunctionContext>(&mut cx)?,
    );
    let id = account_wrapper.account_id.clone();
    let (sender, receiver) = channel();
    crate::RUNTIME.spawn(async move {
        let account_handle = crate::get_account(&id).await;
        let account = account_handle.read().await;
        let count = account
            .list_messages(0, 0, message_type)
            .await
            .expect("failed to list messages")
            .iter()
            .len();
        let _ = sender.send(count);
    });

    Ok(cx.number(receiver.recv().unwrap() as f64))
}

pub fn list_messages(mut cx: FunctionContext) -> JsResult<JsArray> {
    let account_wrapper = Arc::clone(
        &&cx.this()
            .downcast_or_throw::<JsBox<Arc<AccountWrapper>>, FunctionContext>(&mut cx)?,
    );

    let count = match cx.argument_opt(0) {
        Some(arg) => arg
            .downcast::<JsNumber, FunctionContext>(&mut cx)
            .or_throw(&mut cx)?
            .value(&mut cx) as usize,
        None => 0,
    };
    let from = match cx.argument_opt(1) {
        Some(arg) => arg
            .downcast::<JsNumber, FunctionContext>(&mut cx)
            .or_throw(&mut cx)?
            .value(&mut cx) as usize,
        None => 0,
    };
    let filter = match cx.argument_opt(2) {
        Some(arg) => {
            let type_ = arg.downcast::<JsString, FunctionContext>(&mut cx).or_throw(&mut cx)?;
            serde_json::from_str(&type_.value(&mut cx)).unwrap()
        }
        None => None,
    };

    let id = account_wrapper.account_id.clone();
    let (sender, receiver) = channel();
    crate::RUNTIME.spawn(async move {
        let account_handle = crate::get_account(&id).await;
        let account = account_handle.read().await;
        let messages = account
            .list_messages(count, from, filter)
            .await
            .expect("failed to list messages");

        let mut result = vec![];
        for message in messages.iter() {
            result.push(serde_json::to_string(&message).unwrap());
        }

        let _ = sender.send(result);
    });

    let messages = receiver.recv().unwrap();
    let js_array = JsArray::new(&mut cx, messages.len() as u32);
    for (index, message) in messages.iter().enumerate() {
        let msg = cx.string(message);
        js_array.set(&mut cx, index as u32, msg)?;
    }

    Ok(js_array)
}

pub fn list_addresses(mut cx: FunctionContext) -> JsResult<JsArray> {
    let account_wrapper = Arc::clone(
        &&cx.this()
            .downcast_or_throw::<JsBox<Arc<AccountWrapper>>, FunctionContext>(&mut cx)?,
    );
    let unspent = match cx.argument_opt(0) {
        Some(arg) => Some(
            arg.downcast::<JsBoolean, FunctionContext>(&mut cx)
                .or_throw(&mut cx)?
                .value(&mut cx),
        ),
        None => None,
    };

    let id = account_wrapper.account_id.clone();
    let (sender, receiver) = channel();

    crate::RUNTIME.spawn(async move {
        let account = crate::get_account(id.as_str()).await;
        let addresses = match unspent {
            Some(unspent) => {
                if unspent {
                    account.list_unspent_addresses().await.unwrap()
                } else {
                    account.list_spent_addresses().await.unwrap()
                }
            }
            None => account.addresses().await,
        };

        let mut result = vec![];
        for address in addresses.iter() {
            result.push(serde_json::to_string(address).unwrap());
        }
        let _ = sender.send(result);
    });

    let addresses = receiver.recv().unwrap();
    let js_array = JsArray::new(&mut cx, addresses.len() as u32);
    for (index, address) in addresses.iter().enumerate() {
        let addr = cx.string(address);
        js_array.set(&mut cx, index as u32, addr)?;
    }

    Ok(js_array)
}

pub fn set_alias(mut cx: FunctionContext) -> JsResult<JsUndefined> {
    let account_wrapper = Arc::clone(
        &&cx.this()
            .downcast_or_throw::<JsBox<Arc<AccountWrapper>>, FunctionContext>(&mut cx)?,
    );
    let id = account_wrapper.account_id.clone();
    let alias = cx.argument::<JsString>(0)?.value(&mut cx);

    crate::RUNTIME.spawn(async move {
        let account_handle = crate::get_account(id.as_str()).await;
        account_handle
            .set_alias(alias)
            .await
            .expect("failed to update account alias");
    });

    Ok(cx.undefined())
}

pub fn set_client_options(mut cx: FunctionContext) -> JsResult<JsUndefined> {
    let account_wrapper = Arc::clone(
        &&cx.this()
            .downcast_or_throw::<JsBox<Arc<AccountWrapper>>, FunctionContext>(&mut cx)?,
    );

    let client_options = cx.argument::<JsString>(0)?.value(&mut cx);
    let client_options = serde_json::from_str::<ClientOptionsDto>(&client_options).unwrap();

    let id = account_wrapper.account_id.clone();

    let (sender, receiver) = channel();
    crate::RUNTIME.spawn(async move {
        let account_handle = crate::get_account(id.as_str()).await;
        let result = account_handle
            .set_client_options(client_options.into())
            .await
            .expect("failed to update client options");
        let _ = sender.send(result);
    });
    let _ = receiver.recv().unwrap();

    Ok(cx.undefined())
}

pub fn get_message(mut cx: FunctionContext) -> JsResult<JsValue> {
    let account_wrapper = Arc::clone(
        &&cx.this()
            .downcast_or_throw::<JsBox<Arc<AccountWrapper>>, FunctionContext>(&mut cx)?,
    );
    let message_id =
        MessageId::from_str(cx.argument::<JsString>(0)?.value(&mut cx).as_str()).expect("invalid message id length");
    let id = account_wrapper.account_id.clone();

    let (sender, receiver) = channel();
    crate::RUNTIME.spawn(async move {
        let account_handle = crate::get_account(&id).await;
        let account = account_handle.read().await;
        let message = account.get_message(&message_id).await;
        let _ = sender.send(message);
    });
    let message = receiver.recv().unwrap();

    match message {
        Some(m) => Ok(cx.string(serde_json::to_string(&m).unwrap()).as_value(&mut cx)),
        None => Ok(cx.undefined().as_value(&mut cx)),
    }
}

pub fn get_address(mut cx: FunctionContext) -> JsResult<JsValue> {
    let account_wrapper = Arc::clone(
        &&cx.this()
            .downcast_or_throw::<JsBox<Arc<AccountWrapper>>, FunctionContext>(&mut cx)?,
    );
    let address = parse_address(cx.argument::<JsString>(0)?.value(&mut cx)).expect("invalid address");
    let id = account_wrapper.account_id.clone();

    let (sender, receiver) = channel();
    crate::RUNTIME.spawn(async move {
        let account_handle = crate::get_account(&id).await;
        let account = account_handle.read().await;
        let address = account.addresses().iter().find(|a| a.address() == &address);

        let address = address.map(|a| serde_json::to_string(&a).unwrap());
        let _ = sender.send(address);
    });
    let address = receiver.recv().unwrap();

    match address {
        Some(a) => Ok(cx.string(a).as_value(&mut cx)),
        None => Ok(cx.undefined().as_value(&mut cx)),
    }
}

pub fn generate_address(mut cx: FunctionContext) -> JsResult<JsString> {
    let account_wrapper = Arc::clone(
        &&cx.this()
            .downcast_or_throw::<JsBox<Arc<AccountWrapper>>, FunctionContext>(&mut cx)?,
    );

    let (sender, receiver) = channel();
    crate::RUNTIME.spawn(async move {
        let account_handle = crate::get_account(account_wrapper.account_id.as_str()).await;
        let address = account_handle
            .generate_address()
            .await
            .expect("error generating address");
        let _ = sender.send(address);
    });
    let address = receiver.recv().unwrap();

    Ok(cx.string(serde_json::to_string(&address).unwrap()))
}

pub fn generate_addresses(mut cx: FunctionContext) -> JsResult<JsArray> {
    let account_wrapper = Arc::clone(
        &&cx.this()
            .downcast_or_throw::<JsBox<Arc<AccountWrapper>>, FunctionContext>(&mut cx)?,
    );
    let id = account_wrapper.account_id.clone();
    let amount = cx.argument::<JsNumber>(0)?.value(&mut cx) as usize;
    let (sender, receiver) = channel();
    crate::RUNTIME.spawn(async move {
        let account_handle = crate::get_account(&id).await;
        let addresses = account_handle
            .generate_addresses(amount)
            .await
            .expect("error generating address");
        let _ = sender.send(addresses);
    });

    let addresses = receiver.recv().unwrap();
    let js_array = JsArray::new(&mut cx, addresses.len() as u32);
    for (index, address) in addresses.iter().enumerate() {
        let msg = cx.string(serde_json::to_string(&address).unwrap());
        js_array.set(&mut cx, index as u32, msg)?;
    }

    Ok(js_array)
}

pub fn latest_address(mut cx: FunctionContext) -> JsResult<JsString> {
    let account_wrapper = Arc::clone(
        &&cx.this()
            .downcast_or_throw::<JsBox<Arc<AccountWrapper>>, FunctionContext>(&mut cx)?,
    );
    let (sender, receiver) = channel();
    crate::RUNTIME.spawn(async move {
        let account_handle = crate::get_account(account_wrapper.account_id.as_str()).await;
        let account = account_handle.read().await;
        let address = account.latest_address();
        let _ = sender.send(address.clone());
    });
    let address = receiver.recv().unwrap();

    Ok(cx.string(serde_json::to_string(&address).unwrap()))
}

pub fn get_unused_address(mut cx: FunctionContext) -> JsResult<JsString> {
    let account_wrapper = Arc::clone(
        &&cx.this()
            .downcast_or_throw::<JsBox<Arc<AccountWrapper>>, FunctionContext>(&mut cx)?,
    );
    let id = account_wrapper.account_id.clone();
    let (sender, receiver) = channel();

    crate::RUNTIME.spawn(async move {
        let account_handle = crate::get_account(&id).await;
        let address = account_handle.get_unused_address().await.unwrap();
        let _ = sender.send(serde_json::to_string(&address).unwrap());
    });

    Ok(cx.string(receiver.recv().unwrap()))
}

pub fn sync(mut cx: FunctionContext) -> JsResult<JsUndefined> {
    let account_wrapper = Arc::clone(
        &&cx.this()
            .downcast_or_throw::<JsBox<Arc<AccountWrapper>>, FunctionContext>(&mut cx)?,
    );
    let (options, callback) = match cx.argument_opt(1) {
        Some(arg) => {
            let cb = arg
                .downcast::<JsFunction, FunctionContext>(&mut cx)
                .or_throw(&mut cx)?
                .root(&mut cx);
            let options = cx.argument::<JsString>(0)?;
            let options = serde_json::from_str::<SyncOptions>(options.value(&mut cx).as_str()).unwrap();
            (options, cb)
        }
        None => (Default::default(), cx.argument::<JsFunction>(0)?.root(&mut cx)),
    };

    let id = account_wrapper.account_id.clone();
    crate::RUNTIME.spawn(async move {
        let account = crate::get_account(id.as_str()).await;
        let mut synchronizer = account.sync().await;
        if let Some(address_index) = options.address_index {
            synchronizer = synchronizer.address_index(address_index);
        }
        if let Some(gap_limit) = options.gap_limit {
            synchronizer = synchronizer.gap_limit(gap_limit);
        }
        let _synced_account = synchronizer.execute().await;

        account_wrapper.queue.send(move |mut cx| {
            let cb = callback.into_inner(&mut cx);
            let this = cx.undefined();

            let args = vec![cx.undefined().upcast::<JsValue>(), cx.string(id).upcast::<JsValue>()];

            cb.call(&mut cx, this, args)?;

            Ok(())
        });
    });

    Ok(cx.undefined())
}

pub fn send(mut cx: FunctionContext) -> JsResult<JsUndefined> {
    let account_wrapper = Arc::clone(
        &&cx.this()
            .downcast_or_throw::<JsBox<Arc<AccountWrapper>>, FunctionContext>(&mut cx)?,
    );
    let address = cx.argument::<JsString>(0)?.value(&mut cx);
    let amount = cx.argument::<JsNumber>(1)?.value(&mut cx) as u64;
    let (options, cb) = match cx.argument_opt(3) {
        Some(arg) => {
            let cb = arg
                .downcast::<JsFunction, FunctionContext>(&mut cx)
                .or_throw(&mut cx)?
                .root(&mut cx);
            let options = cx.argument::<JsString>(2)?;
            let options = serde_json::from_str(&options.value(&mut cx)).unwrap();
            (options, cb)
        }
        None => (TransferOptions::default(), cx.argument::<JsFunction>(2)?.root(&mut cx)),
    };

    let mut transfer_builder = Transfer::builder(
        parse_address(address).expect("invalid address format"),
        NonZeroU64::new(amount).expect("amount can't be zero"),
        None,
    )
    .with_remainder_value_strategy(options.remainder_value_strategy);

    if let Some(indexation) = options.indexation {
        transfer_builder = transfer_builder.with_indexation(
            IndexationPayload::new(&indexation.index, &indexation.data.unwrap_or_default())
                .expect("index can't be empty"),
        );
    }

    if options.skip_sync {
        transfer_builder = transfer_builder.with_skip_sync();
    }

    let transfer = transfer_builder.finish();

    let id = account_wrapper.account_id.clone();
    crate::RUNTIME.spawn(async move {
        let account = crate::get_account(id.as_str()).await;

        let result = account.transfer(transfer.clone()).await;

        account_wrapper.queue.send(move |mut cx| {
            let cb = cb.into_inner(&mut cx);
            let this = cx.undefined();

            let args = match result {
                Ok(message) => {
                    vec![
                        cx.undefined().upcast::<JsValue>(),
                        cx.string(serde_json::to_string(&message).unwrap()).as_value(&mut cx),
                    ]
                }
                Err(e) => {
                    vec![
                        cx.string(e.to_string()).as_value(&mut cx),
                        cx.undefined().upcast::<JsValue>(),
                    ]
                }
            };

            cb.call(&mut cx, this, args)?;

            Ok(())
        });
    });

    Ok(cx.undefined())
}

pub fn send_to_many(mut cx: FunctionContext) -> JsResult<JsUndefined> {
    let account_wrapper = Arc::clone(
        &&cx.this()
            .downcast_or_throw::<JsBox<Arc<AccountWrapper>>, FunctionContext>(&mut cx)?,
    );
    let js_arr_handle: Handle<JsArray> = cx.argument(0)?;
    let vec: Vec<Handle<JsValue>> = js_arr_handle.to_vec(&mut cx)?;
    let mut outputs = Vec::new();

    for js_value in vec {
        let js_object = js_value.downcast::<JsObject, FunctionContext>(&mut cx).unwrap();
        let address = js_object
            .get(&mut cx, "address")?
            .downcast::<JsString, FunctionContext>(&mut cx)
            .or_throw(&mut cx)?;
        let amount = js_object
            .get(&mut cx, "amount")?
            .downcast::<JsNumber, FunctionContext>(&mut cx)
            .or_throw(&mut cx)?;
        outputs.push(TransferOutput::new(
            parse_address(address.value(&mut cx)).expect("invalid address format"),
            NonZeroU64::new(amount.value(&mut cx) as u64).expect("amount can't be zero"),
            None,
        ));
    }

    let (options, cb) = match cx.argument_opt(2) {
        Some(arg) => {
            let cb = arg
                .downcast::<JsFunction, FunctionContext>(&mut cx)
                .or_throw(&mut cx)?
                .root(&mut cx);
            let options = cx.argument::<JsString>(1)?.value(&mut cx);
            let options = serde_json::from_str(&options).unwrap();
            (options, cb)
        }
        None => (TransferOptions::default(), cx.argument::<JsFunction>(1)?.root(&mut cx)),
    };

    let mut transfer_builder = Transfer::builder_with_outputs(outputs)
        .expect("Outputs must be less then 125")
        .with_remainder_value_strategy(options.remainder_value_strategy);
    if let Some(indexation) = options.indexation {
        transfer_builder = transfer_builder.with_indexation(
            IndexationPayload::new(&indexation.index, &indexation.data.unwrap_or_default()).expect(
                "index can't be
empty",
            ),
        );
    }
    if options.skip_sync {
        transfer_builder = transfer_builder.with_skip_sync();
    }

    let transfer = transfer_builder.finish();
    let id = account_wrapper.account_id.clone();

    crate::RUNTIME.spawn(async move {
        let account = crate::get_account(id.as_str()).await;

        let result = account.transfer(transfer.clone()).await;

        account_wrapper.queue.send(move |mut cx| {
            let cb = cb.into_inner(&mut cx);
            let this = cx.undefined();

            let args = match result {
                Ok(message) => {
                    vec![
                        cx.undefined().upcast::<JsValue>(),
                        cx.string(serde_json::to_string(&message).unwrap()).as_value(&mut cx),
                    ]
                }
                Err(e) => {
                    vec![
                        cx.string(e.to_string()).as_value(&mut cx),
                        cx.undefined().upcast::<JsValue>(),
                    ]
                }
            };

            cb.call(&mut cx, this, args)?;

            Ok(())
        });
    });

    Ok(cx.undefined())
}

#[derive(Deserialize)]
pub enum RepostAction {
    Retry,
    Reattach,
    Promote,
}

pub fn repost(mut cx: FunctionContext) -> JsResult<JsUndefined> {
    let account_wrapper = Arc::clone(
        &&cx.this()
            .downcast_or_throw::<JsBox<Arc<AccountWrapper>>, FunctionContext>(&mut cx)?,
    );

    let message_id = MessageId::from_str(cx.argument::<JsString>(0)?.value(&mut cx).as_str()).expect(
        "invalid message id
length",
    );
    let action_type =
        serde_json::from_str::<RepostAction>(cx.argument::<JsString>(0)?.value(&mut cx).as_str()).unwrap();
    let cb = cx.argument::<JsFunction>(1)?.root(&mut cx);

    let id = account_wrapper.account_id.clone();
    crate::RUNTIME.spawn(async move {
        let account = crate::get_account(id.as_str()).await;
        let message = match action_type {
            RepostAction::Retry => account.retry(&message_id).await.unwrap(),
            RepostAction::Reattach => account.reattach(&message_id).await.unwrap(),
            RepostAction::Promote => account.promote(&message_id).await.unwrap(),
        };

        account_wrapper.queue.send(move |mut cx| {
            let cb = cb.into_inner(&mut cx);
            let this = cx.undefined();

            let args = vec![
                cx.undefined().upcast::<JsValue>(),
                cx.string(serde_json::to_string(&message).unwrap()).as_value(&mut cx),
            ];

            cb.call(&mut cx, this, args)?;

            Ok(())
        });
    });

    Ok(cx.undefined())
}

pub fn consolidate_outputs(mut cx: FunctionContext) -> JsResult<JsUndefined> {
    let account_wrapper = Arc::clone(
        &&cx.this()
            .downcast_or_throw::<JsBox<Arc<AccountWrapper>>, FunctionContext>(&mut cx)?,
    );
    let include_dust_allowance_output = cx.argument::<JsBoolean>(0)?.value(&mut cx);
    let cb = cx.argument::<JsFunction>(1)?.root(&mut cx);

    let id = account_wrapper.account_id.clone();
    crate::RUNTIME.spawn(async move {
        let account = crate::get_account(id.as_str()).await;

        let result = account.consolidate_outputs(include_dust_allowance_output).await;

        account_wrapper.queue.send(move |mut cx| {
            let cb = cb.into_inner(&mut cx);
            let this = cx.undefined();

            let args = match result {
                Ok(messages) => {
                    let js_array = JsArray::new(&mut cx, messages.len() as u32);
                    for (index, message) in messages.iter().enumerate() {
                        let msg = cx.string(serde_json::to_string(message).unwrap());
                        js_array.set(&mut cx, index as u32, msg)?;
                    }

                    vec![cx.undefined().upcast::<JsValue>(), js_array.as_value(&mut cx)]
                }
                Err(e) => {
                    vec![
                        cx.string(e.to_string()).as_value(&mut cx),
                        cx.undefined().upcast::<JsValue>(),
                    ]
                }
            };

            cb.call(&mut cx, this, args)?;

            Ok(())
        });
    });

    Ok(cx.undefined())
}

pub fn is_latest_address_unused(mut cx: FunctionContext) -> JsResult<JsUndefined> {
    let account_wrapper = Arc::clone(
        &&cx.this()
            .downcast_or_throw::<JsBox<Arc<AccountWrapper>>, FunctionContext>(&mut cx)?,
    );
    let cb = cx.argument::<JsFunction>(0)?.root(&mut cx);

    let id = account_wrapper.account_id.clone();
    crate::RUNTIME.spawn(async move {
        let account = crate::get_account(id.as_str()).await;

        let result = account.is_latest_address_unused().await;

        account_wrapper.queue.send(move |mut cx| {
            let cb = cb.into_inner(&mut cx);
            let this = cx.undefined();

            let args = match result {
                Ok(is_used) => {
                    vec![
                        cx.undefined().upcast::<JsValue>(),
                        cx.boolean(is_used).as_value(&mut cx),
                    ]
                }
                Err(e) => {
                    vec![
                        cx.string(e.to_string()).as_value(&mut cx),
                        cx.undefined().upcast::<JsValue>(),
                    ]
                }
            };

            cb.call(&mut cx, this, args)?;

            Ok(())
        });
    });

    Ok(cx.undefined())
}<|MERGE_RESOLUTION|>--- conflicted
+++ resolved
@@ -117,13 +117,8 @@
     let (sender, receiver) = channel();
     crate::RUNTIME.spawn(async move {
         let account_handle = crate::get_account(id.as_str()).await;
-<<<<<<< HEAD
-        let balance = account_handle.balance().await.unwrap();
+        let balance = account_handle.balance().await.expect("failed to get balance");
         let _ = sender.send(balance);
-=======
-        let alias = account_handle.balance().await.expect("failed to get balance");
-        let _ = sender.send(alias);
->>>>>>> f25c8fa6
     });
     let balance = serde_json::to_string(&receiver.recv().unwrap()).unwrap();
     Ok(cx.string(balance))
