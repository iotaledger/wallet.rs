// Copyright 2021 IOTA Stiftung
// SPDX-License-Identifier: Apache-2.0

import { MessageHandler } from './MessageHandler';
import { Account } from './Account';

import type {
    EventType,
    AccountManagerOptions,
    CreateAccountPayload
} from '../types'

export class AccountManager {
    private messageHandler: MessageHandler;

    constructor(options: AccountManagerOptions) {
        this.messageHandler = new MessageHandler(options);
    }

    async getAccount(accountId: string): Promise<Account> {
        const response = await this.messageHandler
            .sendMessage({
                cmd: 'getAccount',
                payload: accountId,
            });

        const account = new Account(
            JSON.parse(response).payload,
            this.messageHandler,
        );

        return account;
    }

<<<<<<< HEAD
    async getAccounts(): Promise<Account[]> {
        const response = await this.messageHandler.sendMessage({
            cmd: 'GetAccounts',
=======
    /**
     * TODO: Replace any with proper type
     */
    async getAccounts(): Promise<any> {
        return this.messageHandler.sendMessage({
            cmd: 'getAccounts',
>>>>>>> 2f99916b
        });
        const { payload } = JSON.parse(response);

        let accounts: Account[] = [];
        for (const account of payload) {
            accounts.push(new Account(account, this.messageHandler));
        }
        return accounts;
    }

    async createAccount(account: CreateAccountPayload): Promise<Account> {
        const response = await this.messageHandler
            .sendMessage({
                cmd: 'createAccount',
                payload: account,
            });

        return new Account(
            JSON.parse(response).payload,
            this.messageHandler,
        );
    }

    /**
     * TODO: Replace string type with proper type
     */
    async setStrongholdPassword(password: string): Promise<string> {
        return this.messageHandler.sendMessage({
            cmd: 'setStrongholdPassword',
            payload: password,
        });
    }

    /**
     * TODO: Replace string type with proper type
     */
    async storeMnemonic(mnemonic: string): Promise<string> {
        return this.messageHandler.sendMessage({
            cmd: 'storeMnemonic',
            payload: {
                signerType: {
                    type: 'Stronghold',
                },
                mnemonic,
            },
        });
    }

    /**
     * TODO: Replace string type with proper type
     */
    async backup(destination: string, password: string): Promise<string> {
        return this.messageHandler.sendMessage({
            cmd: 'backup',
            payload: {
                destination,
                password,
            },
        });
    }

    /**
     * TODO: Replace string type with proper type
     */
    async importAccounts(backupPath: string, password: string): Promise<string> {
        return this.messageHandler.sendMessage({
            cmd: 'restoreBackup',
            payload: {
                backupPath,
                password,
            },
        });
    }

    listen(eventTypes: EventType[], callback: (error: Error, result: string) => void): void {
        return this.messageHandler.listen(eventTypes, callback);
    }
}<|MERGE_RESOLUTION|>--- conflicted
+++ resolved
@@ -32,22 +32,15 @@
         return account;
     }
 
-<<<<<<< HEAD
     async getAccounts(): Promise<Account[]> {
         const response = await this.messageHandler.sendMessage({
-            cmd: 'GetAccounts',
-=======
-    /**
-     * TODO: Replace any with proper type
-     */
-    async getAccounts(): Promise<any> {
-        return this.messageHandler.sendMessage({
             cmd: 'getAccounts',
->>>>>>> 2f99916b
         });
+
         const { payload } = JSON.parse(response);
 
         let accounts: Account[] = [];
+        
         for (const account of payload) {
             accounts.push(new Account(account, this.messageHandler));
         }
