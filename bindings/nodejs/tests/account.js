// Copyright 2021 IOTA Stiftung
// SPDX-License-Identifier: Apache-2.0

async function run() {
  try {
    const fs = require('fs')
    fs.rmdirSync('./test-database', { recursive: true })
  } catch (e) {
    // ignore it
  }

  const { AccountManager, SignerType, MessageType } = require('../lib')
  const manager = new AccountManager({
    storagePath: './test-database'
  })
  manager.setStrongholdPassword('password')
  manager.storeMnemonic(SignerType.Stronghold)

  const account = manager.createAccount({
    clientOptions: {
<<<<<<< HEAD
      node: 'http://api.hornet-3.testnet.chrysalis2.com',
=======
      node: 'https://api.thin-hornet-0.h.chrysalis-devnet.iota.cafe/',
>>>>>>> 123c8e74
      requestTimeout: {
        secs: 5000,
        nanos: 0
      },
      apiTimeout: {
        PostMessage: {
          secs: 6000,
          nanos: 0
        }
      }
    }
  })
  console.log('messages', account.listMessages(0, 0, MessageType.Failed))
  console.log(account.messageCount(MessageType.Failed))
  account.setAlias('new alias')

  const savedAccount = manager.getAccount('new alias')
  console.log(savedAccount)

  account.getNodeInfo().then(value => { console.log(value) })
}

run()<|MERGE_RESOLUTION|>--- conflicted
+++ resolved
@@ -18,11 +18,7 @@
 
   const account = manager.createAccount({
     clientOptions: {
-<<<<<<< HEAD
       node: 'http://api.hornet-3.testnet.chrysalis2.com',
-=======
-      node: 'https://api.thin-hornet-0.h.chrysalis-devnet.iota.cafe/',
->>>>>>> 123c8e74
       requestTimeout: {
         secs: 5000,
         nanos: 0
