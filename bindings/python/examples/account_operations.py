--- conflicted
+++ resolved
@@ -25,11 +25,7 @@
 client_options = {
     "nodes": [
         {
-<<<<<<< HEAD
-            "url": "https://api.hornet-2.testnet.chrysalis2.com",
-=======
             "url": "https://api.thin-hornet-0.h.chrysalis-devnet.iota.cafe",
->>>>>>> 123c8e74
             "auth": None,
             "disabled": False
         }
