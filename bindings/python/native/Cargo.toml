--- conflicted
+++ resolved
@@ -13,11 +13,7 @@
 
 [dependencies]
 iota-wallet = { path = "../../../", version = "0.1.0", features = ["stronghold", "ledger-nano", "ledger-nano-simulator"] }
-<<<<<<< HEAD
-iota-core = { git = "https://github.com/iotaledger/iota.rs", rev = "ce39274fb2a12e123e234dd69192225b7d0e5cf3", features = ["mqtt"] }
-=======
 iota-core = { git = "https://github.com/iotaledger/iota.rs", rev = "f84c97ddccb4a4323d300b32cc6028ff9eabe98b", features = ["mqtt"] }
->>>>>>> d9a92830
 chrono = "0.4"
 serde_json = "1.0"
 serde = "1.0"
