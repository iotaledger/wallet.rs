--- conflicted
+++ resolved
@@ -212,65 +212,6 @@
     0
 }
 
-<<<<<<< HEAD
-/// # Safety
-///
-/// `callback` will be invoked from another thread so context must be safe to `Send` across threads
-#[no_mangle]
-pub unsafe extern "C" fn clear_listeners(
-    handle: *mut IotaWalletHandle,
-    event_types: *const c_char,
-    callback: Callback,
-    context: *mut c_void,
-    error_buffer: *mut c_char,
-    error_buffer_size: usize,
-) -> i8 {
-    let (handle, event_types) = {
-        if handle.is_null() || event_types.is_null() {
-            return -1;
-        }
-
-        let handle = match handle.as_ref() {
-            Some(handle) => handle,
-            None => {
-                copy_error_message(error_buffer, Box::new(INVALID_HANDLE_ERR), error_buffer_size);
-                return -1;
-            }
-        };
-
-        let event_types = match CStr::from_ptr(event_types).to_str() {
-            Ok(event_types) => event_types,
-            Err(e) => {
-                copy_error_message(error_buffer, Box::new(e), error_buffer_size);
-                return -1;
-            }
-        };
-
-        (handle, event_types)
-    };
-
-    let event_types: Vec<WalletEventType> = match serde_json::from_str(event_types) {
-        Ok(event_types) => event_types,
-        Err(e) => {
-            copy_error_message(error_buffer, Box::new(e), error_buffer_size);
-            return -1;
-        }
-    };
-
-    let context = context as usize;
-
-    runtime().spawn(handle.listen(event_types, move |event: &Event| {
-        let message = serde_json::to_string(&event).unwrap();
-        let message = CString::new(message).unwrap();
-        let context = context as *mut c_void;
-        callback(message.as_ptr(), std::ptr::null(), context);
-    }));
-
-    0
-}
-
-=======
->>>>>>> 3a9800e0
 #[no_mangle]
 pub unsafe extern "C" fn iota_init_logger(file_name: *const c_char, level_filter: *const c_char) -> i8 {
     assert!(!file_name.is_null());
