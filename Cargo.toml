[package]
name = "iota-wallet"
version = "0.2.0"
authors = ["Lucas Nogueira <lucas.nogueira@iota.org>"]
edition = "2018"

[package.metadata.docs.rs]
all-features = true
rustdoc-args = ["--cfg", "docsrs"]

[dependencies]
<<<<<<< HEAD
async-trait = "0.1"
backtrace = "0.3"
bee-common = "0.4"
chrono = { version = "0.4", features = ["serde"] }
futures = "0.3"
getset = "0.1"
hex = "0.4"
iota-client = { git = "https://github.com/iotaledger/iota.rs", rev = "1b9bf947a3f2c27f3269afb60ac5a6ae70b567f9", features = ["mqtt"] }
log = "0.4"
once_cell = "1.5"
serde = { version = "1.0", features = ["derive"] }
serde_json = "1.0"
serde_repr = "0.1"
thiserror = "1.0"
tokio = { version = "1.5", features = ["macros", "sync", "time", "rt", "rt-multi-thread"] }
url = { version = "2.2", features = ["serde"] }
rand = "0.8"
=======
async-trait = {version = "0.1.51", default-features = false }
backtrace = {version = "0.3.62", default-features = false }
bee-common = { version = "0.4.1", default-features = false }
chrono = { version = "0.4.19", default-features = false, features = ["serde"] }
futures = { version = "0.3.17", default-features = false }
getset = { version = "0.1.1", default-features = false }
hex = { version = "0.4.3", default-features = false }
iota-client = { version = "1.1.0", default-features = false, features = ["async", "mqtt"] }
log = { version = "0.4.14", default-features = false }
once_cell = { version = "1.8.0", default-features = false }
serde = { version = "1.0.130", default-features = false, features = ["derive"] }
serde_json = { version = "1.0.68", default-features = false }
serde_repr = { version = "0.1.7", default-features = false }
thiserror = { version = "1.0.29", default-features = false }
tokio = { version = "1.12.0", default-features = false, features = ["macros"]}
url = { version = "2.2.2", default-features = false, features = ["serde"] }
rand = { version = "0.8.4", default-features = false }
>>>>>>> 440e7e59
rocksdb = { git="https://github.com/iotaledger/rust-rocksdb", rev = "e9af8f96ef66a54c67234143d93334a38032d61f", default-features = false, features = ["lz4"] }
zeroize = { version = "1.2.0", default-features = false, features = ["zeroize_derive"] }

# stronghold
iota_stronghold = "0.4.1"
riker = "0.4.2"
slog = "2.7.0"

# ledger hardware wallets
iota-ledger = { git = "https://github.com/iotaledger/ledger.rs", rev = "8c239b13b80e169aaa19cde9cd825e8444be0973", optional = true  }

# migration
iota-migration = { git = "https://github.com/iotaledger/iota.rs", rev = "8d6e152103048cfefd15c69b956156fae15a9643", package = "iota-core" }
bytemuck = "1.5.1"

[dependencies.iota-crypto]
version = "0.5.0"
features = ["random", "sha", "pbkdf", "hmac", "bip39", "bip39-en", "chacha", "blake2b", "slip10"]

[dev-dependencies]
anyhow = "1.0"
reqwest = { version = "0.11", features = ["json"] }
rusty-fork = "0.3"
tokio = { version = "1.5", features = ["full"] }
quickcheck = "1.0"
quickcheck_macros = "1.0"

[features]
default = ["stronghold"]
ledger-nano = ["iota-ledger"]
ledger-nano-simulator = ["iota-ledger"]
stronghold = []<|MERGE_RESOLUTION|>--- conflicted
+++ resolved
@@ -9,25 +9,6 @@
 rustdoc-args = ["--cfg", "docsrs"]
 
 [dependencies]
-<<<<<<< HEAD
-async-trait = "0.1"
-backtrace = "0.3"
-bee-common = "0.4"
-chrono = { version = "0.4", features = ["serde"] }
-futures = "0.3"
-getset = "0.1"
-hex = "0.4"
-iota-client = { git = "https://github.com/iotaledger/iota.rs", rev = "1b9bf947a3f2c27f3269afb60ac5a6ae70b567f9", features = ["mqtt"] }
-log = "0.4"
-once_cell = "1.5"
-serde = { version = "1.0", features = ["derive"] }
-serde_json = "1.0"
-serde_repr = "0.1"
-thiserror = "1.0"
-tokio = { version = "1.5", features = ["macros", "sync", "time", "rt", "rt-multi-thread"] }
-url = { version = "2.2", features = ["serde"] }
-rand = "0.8"
-=======
 async-trait = {version = "0.1.51", default-features = false }
 backtrace = {version = "0.3.62", default-features = false }
 bee-common = { version = "0.4.1", default-features = false }
@@ -45,7 +26,6 @@
 tokio = { version = "1.12.0", default-features = false, features = ["macros"]}
 url = { version = "2.2.2", default-features = false, features = ["serde"] }
 rand = { version = "0.8.4", default-features = false }
->>>>>>> 440e7e59
 rocksdb = { git="https://github.com/iotaledger/rust-rocksdb", rev = "e9af8f96ef66a54c67234143d93334a38032d61f", default-features = false, features = ["lz4"] }
 zeroize = { version = "1.2.0", default-features = false, features = ["zeroize_derive"] }
 
