--- conflicted
+++ resolved
@@ -15,11 +15,7 @@
 url = { version = "2.1", features = [ "serde" ] }
 tokio = "0.2"
 rand = "0.3"
-<<<<<<< HEAD
-rusqlite = "0.23"
-=======
 rusqlite = { version = "0.23", optional = true }
->>>>>>> f954306f
 
 # stronghold
 vault = { git = "https://github.com/iotaledger/stronghold.rs/", optional = true, rev = "a81191f" }
@@ -34,11 +30,6 @@
 rusty-fork = "0.3.0"
 
 [features]
-<<<<<<< HEAD
-default = ["vault", "crypto", "random", "snapshot", "primitives", "bincode"]
-sqlite = []
-=======
 default = ["stronghold"]
 stronghold = ["vault", "crypto", "random", "snapshot", "primitives", "bincode", "rusqlite"]
-sqlite = ["rusqlite"]
->>>>>>> f954306f
+sqlite = ["rusqlite"]