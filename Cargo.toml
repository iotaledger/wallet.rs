--- conflicted
+++ resolved
@@ -15,13 +15,9 @@
 url = { version = "2.1", features = [ "serde" ] }
 tokio = "0.2"
 rand = "0.3"
-<<<<<<< HEAD
-rusqlite = { version = "0.23", optional = true }
-bech32 = "0.7"
-=======
 rusqlite = { version = "0.23", features = ["bundled"], optional = true }
 slip10 = "0.4"
->>>>>>> 4d12d856
+bech32 = "0.7"
 
 # stronghold
 iota-stronghold = { git = "https://github.com/iotaledger/stronghold.rs", branch = "feat/refactoring", optional = true }
