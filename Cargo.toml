--- conflicted
+++ resolved
@@ -12,13 +12,9 @@
 serde_json = "1.0"
 serde_repr = "0.1"
 once_cell = "1.4"
-iota-core = { git = "https://github.com/iotaledger/iota.rs", branch = "feat/mqtt" }
+iota-core = { git = "https://github.com/iotaledger/iota.rs", branch = "dev" }
 url = { version = "2.1", features = [ "serde" ] }
-<<<<<<< HEAD
-tokio = "0.2"
-=======
 tokio = { version = "0.2", features = ["macros", "sync", "time"] }
->>>>>>> eeedad30
 rand = "0.7"
 rusqlite = { version = "0.23", features = ["bundled"], optional = true }
 slip10 = "0.4"
@@ -41,9 +37,6 @@
 tiny-bip39 = "0.7"
 
 # stronghold
-<<<<<<< HEAD
-iota-stronghold = { git = "https://github.com/iotaledger/stronghold.rs", branch = "feat/pre-refactor", optional = true }
-=======
 iota-stronghold = { git = "https://github.com/iotaledger/stronghold.rs", rev = "ad7980c273f14657ba310f66d50ebbc2320ae384", optional = true }
 riker = { version = "0.4", optional = true }
 riker-patterns = { version = "0.4", optional = true }
@@ -52,7 +45,6 @@
 git = "https://github.com/iotaledger/crypto.rs"
 rev = "c2514969c3f6693b86425ec84bada84b3ebea645"
 features = ["random", "sha", "pbkdf", "hmac", "bip39", "bip39-en", "chacha"]
->>>>>>> eeedad30
 
 [dev-dependencies]
 tokio = { version = "0.2", features = ["full"] }
