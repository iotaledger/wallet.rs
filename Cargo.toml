--- conflicted
+++ resolved
@@ -20,25 +20,14 @@
 log = "0.4"
 once_cell = "1.5"
 rand = "0.8"
-rusqlite = { version = "0.24", features = ["bundled"], optional = true }
+rusqlite = { version = "0.24", features = ["bundled"] }
 serde = { version = "1.0", features = ["derive"] }
 serde_json = "1.0"
 serde_repr = "0.1"
 thiserror = "1.0"
 tokio = { version = "1.3", features = ["macros", "sync", "time", "rt", "rt-multi-thread"] }
-<<<<<<< HEAD
 url = { version = "2.2", features = [ "serde" ] }
-=======
-rand = "0.8"
-rusqlite = { version = "0.24", features = ["bundled"] }
-slip10 = "0.4"
-hex = "0.4"
-futures = "0.3"
-backtrace = "0.3"
-async-trait = "0.1"
-log = "0.4"
 zeroize = { version = "1.2", features = ["zeroize_derive"] }
->>>>>>> 7dac8876
 
 # stronghold
 iota-stronghold = { git = "https://github.com/iotaledger/stronghold.rs", rev = "b8904ff0df9c963980ae148815ad56c40588d84a" }
@@ -61,12 +50,8 @@
 tokio = { version = "1.0", features = ["full"] }
 
 [features]
-<<<<<<< HEAD
-default = ["stronghold", "stronghold-storage"]
-=======
 default = ["stronghold"]
 stronghold = []
->>>>>>> 7dac8876
 ledger-nano = ["iota-ledger"]
 ledger-nano-simulator = ["iota-ledger"]
 sqlite-storage = ["rusqlite"]
