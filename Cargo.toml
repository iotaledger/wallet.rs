--- conflicted
+++ resolved
@@ -17,11 +17,7 @@
 futures = { version = "0.3.25", default-features = false }
 getset = { version = "0.1.2", default-features = false }
 # iota-client = { version = "2.0.1-rc.3", default-features = false, features = [ "message_interface", "tls" ] }
-<<<<<<< HEAD
-iota-client = { git = "https://github.com/iotaledger/iota.rs", rev = "d6555555c4b834c3f2d407f489b34837eb6d9527", default-features = false, features = [ "message_interface", "tls" ] }
-=======
-iota-client = { git = "https://github.com/iotaledger/iota.rs", rev = "05a4b32dfaeb4471031c7f0d7d6cf60c8688130c", default-features = false, features = [ "message_interface", "tls" ] }
->>>>>>> dafe04d5
+iota-client = { git = "https://github.com/iotaledger/iota.rs", rev = "9fc711b380585fc5001f31e380ea322644d3d24f", default-features = false, features = [ "message_interface", "tls" ] }
 iota-crypto = { version = "0.15.3", default-features = false, features = [ "std", "chacha", "blake2b", "ed25519", "random", "slip10", "bip39", "bip39-en" ] }
 log = { version = "0.4.17", default-features = false }
 packable = { version = "0.7.0", default-features = false, features = [ "serde", "primitive-types" ] }
