--- conflicted
+++ resolved
@@ -14,15 +14,10 @@
 iota-core = { git = "https://github.com/iotaledger/iota.rs", branch = "chrysalis" }
 url = { version = "2.1", features = [ "serde" ] }
 tokio = "0.2"
-<<<<<<< HEAD
 rand = "0.7"
-rusqlite = { version = "0.23", optional = true }
-=======
-rand = "0.3"
 rusqlite = { version = "0.23", features = ["bundled"], optional = true }
 slip10 = "0.4"
 bech32 = "0.7"
->>>>>>> f88ebd19
 
 # stronghold
 iota-stronghold = { git = "https://github.com/iotaledger/stronghold.rs", branch = "feat/refactoring", optional = true }
