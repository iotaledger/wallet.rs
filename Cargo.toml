[package]
name = "iota-wallet"
version = "0.1.0"
authors = ["Lucas Nogueira <lucas.nogueira@iota.org>"]
edition = "2018"

[dependencies]
thiserror = "1.0"
chrono = { version = "0.4", features = ["serde"] }
getset = "0.1"
serde = { version = "1.0", features = ["derive"] }
serde_json = "1.0"
serde_repr = "0.1"
once_cell = "1.4"
iota-core = { git = "https://github.com/iotaledger/iota.rs", branch = "dev" }
url = { version = "2.1", features = [ "serde" ] }
tokio = { version = "0.2", features = ["macros", "sync", "time"] }
rand = "0.3"
rusqlite = { version = "0.23", features = ["bundled"], optional = true }
slip10 = "0.4"
bech32 = "0.7"
hex = "0.4"
futures = "0.3"
backtrace = "0.3"
async-trait = "0.1"
<<<<<<< HEAD
iota-crypto = { git = "https://github.com/iotaledger/crypto.rs", rev = "78b747be00fe960a5fccd97c06c39f3513221dc7", features = ["pbkdf", "hmac", "sha"] }
=======
log = "0.4"
>>>>>>> 878e221b

# env mnemonic
bee-signing-ext = { git = "https://github.com/wusyong/bee-p.git", branch = "sign-ext", version = "^0.1.0-alpha" }
hmac = "0.7.1"
blake2 = "0.9"
unicode-normalization = "0.1.13"
pbkdf2 = "0.3.0"
sha2 = "0.8.1"
dotenv = "0.15"
dialoguer = "0.7"
tiny-bip39 = "0.7"

# stronghold
iota-stronghold = { git = "https://github.com/iotaledger/stronghold.rs", branch = "dev", optional = true }
riker = { version = "0.4", optional = true }
riker-patterns = { version = "0.4", optional = true }

[dev-dependencies]
tokio = { version = "0.2", features = ["full"] }
sled = "0.34"
rusty-fork = "0.3.0"
anyhow = "1.0"

[features]
default = ["stronghold"]
stronghold = ["iota-stronghold", "riker", "riker-patterns"]
sqlite = ["rusqlite"]<|MERGE_RESOLUTION|>--- conflicted
+++ resolved
@@ -23,11 +23,8 @@
 futures = "0.3"
 backtrace = "0.3"
 async-trait = "0.1"
-<<<<<<< HEAD
+log = "0.4"
 iota-crypto = { git = "https://github.com/iotaledger/crypto.rs", rev = "78b747be00fe960a5fccd97c06c39f3513221dc7", features = ["pbkdf", "hmac", "sha"] }
-=======
-log = "0.4"
->>>>>>> 878e221b
 
 # env mnemonic
 bee-signing-ext = { git = "https://github.com/wusyong/bee-p.git", branch = "sign-ext", version = "^0.1.0-alpha" }
