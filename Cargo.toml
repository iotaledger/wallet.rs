--- conflicted
+++ resolved
@@ -16,13 +16,8 @@
 backtrace = { version = "0.3.66", default-features = false, features = [ "std" ] }
 futures = { version = "0.3.23", default-features = false }
 getset = { version = "0.1.2", default-features = false }
-<<<<<<< HEAD
-iota-client = { git = "https://github.com/iotaledger/iota.rs", rev = "14e434b772528b025b07d4e3017a6522100ef1f7", default-features = false, features = [ "message_interface", "tls" ] }
-iota-crypto = { git = "https://github.com/thibault-martinez/crypto.rs", rev = "75fdf00896ba8811c2d06ef713db3e21e7630198", default-features = false, features = [ "std", "chacha", "blake2b", "ed25519", "random", "slip10", "bip39", "bip39-en" ] }
-=======
 iota-client = { git = "https://github.com/iotaledger/iota.rs", rev = "4c18f091d1e8cb752cb7bc19ca3d6b621f7a74a2", default-features = false, features = [ "message_interface", "tls" ] }
 iota-crypto = { version = "0.13.0", default-features = false, features = [ "std", "chacha", "blake2b", "ed25519", "random", "slip10", "bip39", "bip39-en" ] }
->>>>>>> 2b5fd77e
 log = { version = "0.4.17", default-features = false }
 packable = { version = "0.5.0", default-features = false, features = [ "serde", "primitive-types" ] }
 prefix-hex = { version = "0.4.0", default-features = false, features = [ "std" ] }
