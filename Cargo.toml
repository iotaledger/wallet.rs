--- conflicted
+++ resolved
@@ -16,13 +16,8 @@
 backtrace = { version = "0.3.67", default-features = false, features = [ "std" ] }
 futures = { version = "0.3.25", default-features = false }
 getset = { version = "0.1.2", default-features = false }
-<<<<<<< HEAD
-# iota-client = { version = "2.0.1-rc.4", default-features = false, features = [ "message_interface", "tls" ] }
-iota-client = { git = "https://github.com/iotaledger/iota.rs", rev = "4d337140ef1a022c8e3d483bb8992798059ca0b7", default-features = false, features = [ "message_interface", "tls" ] }
-=======
 # iota-client = { version = "2.0.1-rc.5", default-features = false, features = [ "message_interface", "tls" ] }
 iota-client = { git = "https://github.com/iotaledger/iota.rs", rev = "6f6b05937ee4c0d85768bc8fafb9ec8648b7cfce", default-features = false, features = [ "message_interface", "tls" ] }
->>>>>>> 46975feb
 iota-crypto = { version = "0.15.3", default-features = false, features = [ "std", "chacha", "blake2b", "ed25519", "random", "slip10", "bip39", "bip39-en" ] }
 log = { version = "0.4.17", default-features = false }
 packable = { version = "0.7.0", default-features = false, features = [ "serde", "primitive-types" ] }
