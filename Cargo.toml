--- conflicted
+++ resolved
@@ -30,10 +30,6 @@
 serde_json = { version = "1.0.68", default-features = false }
 thiserror =  { version = "1.0.29", default-features = false }
 tokio = { version = "1.12.0", default-features = false }
-<<<<<<< HEAD
-url = { version = "2.2.2", default-features = false, features = ["serde"] }
-=======
->>>>>>> 295e5e33
 zeroize = { version = "1.2.0", default-features = false, features = ["zeroize_derive"] }
 
 # storage
