[package]
name = "iota-wallet"
version = "0.1.0"
authors = ["Lucas Nogueira <lucas.nogueira@iota.org>"]
edition = "2018"

[dependencies]
thiserror = "1.0"
chrono = { version = "0.4", features = ["serde"] }
getset = "0.1"
serde = { version = "1.0", features = ["derive"] }
serde_json = "1.0"
serde_repr = "0.1"
once_cell = "1.5"
iota-core = { git = "https://github.com/iotaledger/iota.rs", branch = "dev" }
<<<<<<< HEAD
url = { version = "2.2", features = [ "serde" ] }
tokio = "0.2"
rand = "0.7"
rusqlite = { version = "0.24", features = ["bundled"], optional = true }
=======
url = { version = "2.1", features = [ "serde" ] }
tokio = { version = "0.2", features = ["macros", "sync", "time"] }
rand = "0.7"
rusqlite = { version = "0.23", features = ["bundled"], optional = true }
>>>>>>> eeedad30
slip10 = "0.4"
bech32 = "0.7"
hex = "0.4"
futures = "0.3"
backtrace = "0.3"
async-trait = "0.1"
log = "0.4"

# env mnemonic
bee-signing-ext = { git = "https://github.com/wusyong/bee-p.git", branch = "sign-ext", version = "^0.1.0-alpha" }
hmac = "0.10"
blake2 = "0.9"
unicode-normalization = "0.1"
pbkdf2 = "0.6"
sha2 = "0.9"
dotenv = "0.15"
dialoguer = "0.7"
tiny-bip39 = "0.8"

# stronghold
iota-stronghold = { git = "https://github.com/iotaledger/stronghold.rs", rev = "ad7980c273f14657ba310f66d50ebbc2320ae384", optional = true }
riker = { version = "0.4", optional = true }
riker-patterns = { version = "0.4", optional = true }

[dependencies.iota-crypto]
git = "https://github.com/iotaledger/crypto.rs"
rev = "c2514969c3f6693b86425ec84bada84b3ebea645"
features = ["random", "sha", "pbkdf", "hmac", "bip39", "bip39-en", "chacha"]

[dev-dependencies]
tokio = { version = "0.2", features = ["full"] }
sled = "0.34"
<<<<<<< HEAD
rusty-fork = "0.3"
=======
rusty-fork = "0.3.0"
anyhow = "1.0"
>>>>>>> eeedad30

[features]
default = ["stronghold", "stronghold-storage"]
stronghold = ["iota-stronghold", "riker", "riker-patterns"]
stronghold-storage = ["iota-stronghold", "riker", "riker-patterns"]
sqlite-storage = ["rusqlite"]<|MERGE_RESOLUTION|>--- conflicted
+++ resolved
@@ -13,17 +13,10 @@
 serde_repr = "0.1"
 once_cell = "1.5"
 iota-core = { git = "https://github.com/iotaledger/iota.rs", branch = "dev" }
-<<<<<<< HEAD
 url = { version = "2.2", features = [ "serde" ] }
-tokio = "0.2"
+tokio = { version = "0.2", features = ["macros", "sync", "time"] }
 rand = "0.7"
 rusqlite = { version = "0.24", features = ["bundled"], optional = true }
-=======
-url = { version = "2.1", features = [ "serde" ] }
-tokio = { version = "0.2", features = ["macros", "sync", "time"] }
-rand = "0.7"
-rusqlite = { version = "0.23", features = ["bundled"], optional = true }
->>>>>>> eeedad30
 slip10 = "0.4"
 bech32 = "0.7"
 hex = "0.4"
@@ -56,12 +49,8 @@
 [dev-dependencies]
 tokio = { version = "0.2", features = ["full"] }
 sled = "0.34"
-<<<<<<< HEAD
 rusty-fork = "0.3"
-=======
-rusty-fork = "0.3.0"
 anyhow = "1.0"
->>>>>>> eeedad30
 
 [features]
 default = ["stronghold", "stronghold-storage"]
