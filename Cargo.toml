[package]
name = "iota-wallet"
version = "0.2.0"
authors = ["IOTA Stiftung"]
edition = "2021"
description = "A stateful package for IOTA value transactions"
documentation = "https://wiki.iota.org/wallet.rs/welcome"
homepage = "https://www.iota.org/"
repository = "https://github.com/iotaledger/wallet.rs"
license = "Apache-2.0"
keywords = ["iota", "wallet", "transaction"]
categories = ["cryptography::cryptocurrencies"]

[package.metadata.docs.rs]
all-features = true
rustdoc-args = ["--cfg", "docsrs"]

[dependencies]
async-trait = {version = "0.1.51", default-features = false }
backtrace = {version = "0.3.62", default-features = false }
bee-common = { version = "0.5.0", default-features = false }
chrono = { version = "0.4.19", default-features = false, features = ["serde"] }
futures = { version = "0.3.17", default-features = false }
getset = { version = "0.1.1", default-features = false }
hex = { version = "0.4.3", default-features = false }
<<<<<<< HEAD
iota-client = { git = "https://github.com/iotaledger/iota.rs", rev = "734418946243ace3b5babb8d2ec8586a4f1f2b41", default-features = false, features = ["async", "mqtt"] }
=======
iota-client = { git = "https://github.com/iotaledger/iota.rs", rev = "c7d1cc4bae4ef00f16314239463ce115f8c6b35a", default-features = false, features = ["async", "mqtt"] }
>>>>>>> 35828b87
log = { version = "0.4.14", default-features = false }
once_cell = { version = "1.8.0", default-features = false }
rand = { version = "0.8.4", default-features = false }
rocksdb = { git="https://github.com/iotaledger/rust-rocksdb", rev = "d2c579660e6c72ec1f14f0f2781cef5e3171d380", default-features = false, features = ["lz4"] }
serde = { version = "1.0.130", default-features = false, features = ["derive"] }
serde_json = { version = "1.0.68", default-features = false }
serde_repr = { version = "0.1.7", default-features = false }
thiserror = { version = "1.0.29", default-features = false }
tokio = { version = "1.12.0", default-features = false, features = ["macros"]}
url = { version = "2.2.2", default-features = false, features = ["serde"] }
zeroize = { version = "1.2.0", default-features = false, features = ["zeroize_derive"] }

# stronghold
iota_stronghold = { version = "0.4.1", default-features = false }
riker = { version = "0.4.2", default-features = false }
slog = { version = "2.7.0", default-features = false }

# ledger hardware wallets
iota-ledger = { git = "https://github.com/iotaledger/ledger.rs", rev = "8c239b13b80e169aaa19cde9cd825e8444be0973", default-features = false, optional = true }

# migration
bytemuck = { version = "1.5.1", default-features = false }
iota-migration = { git = "https://github.com/iotaledger/iota.rs", rev = "656279e628e5f9d9288477cd4d2dc4170ea4bf0e", default-features = false, package = "iota-core" }

# participation
reqwest = { version = "0.11.6", default-features = false, features = ["json"], optional = true }

[dependencies.iota-crypto]
version = "0.5.0"
default-features = false
features = ["random", "sha", "pbkdf", "hmac", "bip39", "bip39-en", "chacha", "blake2b", "slip10"]

[dev-dependencies]
anyhow = { version = "1.0", default-features = false }
reqwest = { version = "0.11", default-features = false, features = ["json"] }
rusty-fork = { version = "0.3", default-features = false }
tokio = { version = "1.5", default-features = false, features = ["full"] }
quickcheck = { version = "1.0", default-features = false }
quickcheck_macros = { version = "1.0", default-features = false }

[features]
default = ["stronghold"]
ledger-nano = ["iota-ledger"]
ledger-nano-simulator = ["iota-ledger"]
stronghold = []
participation = ["reqwest"]<|MERGE_RESOLUTION|>--- conflicted
+++ resolved
@@ -23,11 +23,7 @@
 futures = { version = "0.3.17", default-features = false }
 getset = { version = "0.1.1", default-features = false }
 hex = { version = "0.4.3", default-features = false }
-<<<<<<< HEAD
-iota-client = { git = "https://github.com/iotaledger/iota.rs", rev = "734418946243ace3b5babb8d2ec8586a4f1f2b41", default-features = false, features = ["async", "mqtt"] }
-=======
 iota-client = { git = "https://github.com/iotaledger/iota.rs", rev = "c7d1cc4bae4ef00f16314239463ce115f8c6b35a", default-features = false, features = ["async", "mqtt"] }
->>>>>>> 35828b87
 log = { version = "0.4.14", default-features = false }
 once_cell = { version = "1.8.0", default-features = false }
 rand = { version = "0.8.4", default-features = false }
