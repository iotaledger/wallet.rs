--- conflicted
+++ resolved
@@ -17,25 +17,9 @@
 futures = { version = "0.3.21", default-features = false }
 getset = { version = "0.1.2", default-features = false }
 hex = { version = "0.4.3", default-features = false }
-<<<<<<< HEAD
-iota-client = { git = "https://github.com/iotaledger/iota.rs", rev = "e59cac7ab73b8e5ce7a6bfe286fb56827c49ca2e", default-features = false, features = ["message_interface", "tls"] }
-# Switch back when a new version got released
-# iota-crypto = { version = "0.11.0", default-features = false, features = [ "std", "chacha", "blake2b", "ed25519", "random", "slip10", "bip39", "bip39-en" ] }
-iota-crypto = { git = "https://github.com/iotaledger/crypto.rs", rev = "c61d29253930105d0d589e54829b639427061e81",  default-features = false, features = [ "std", "chacha", "blake2b", "ed25519", "random", "slip10", "bip39", "bip39-en" ] }
-log = { version = "0.4.14", default-features = false }
-primitive-types = { version = "0.10.1", default-features = false }
-serde = { version = "1.0.137", default-features = false, features = ["derive"] }
-serde_json = { version = "1.0.68", default-features = false }
-thiserror = { version = "1.0.29", default-features = false }
-tokio = { version = "1.12.0", default-features = false }
-zeroize = { version = "1.2.0", default-features = false, features = ["zeroize_derive"] }
-
-# storage
-rocksdb = { git = "https://github.com/rust-rocksdb/rust-rocksdb", rev = "86d983987e7cafce90ad8a147b0b325e6007eba6", default-features = false, features = ["lz4"], optional = true }
-=======
 iota-client = { git = "https://github.com/iotaledger/iota.rs", rev = "f68aa2a2c903239bccd015e382d21ed1000cc452", default-features = false, features = [ "message_interface", "tls" ] }
 iota-crypto = { version = "0.12.1", default-features = false, features = [ "std", "chacha", "blake2b", "ed25519", "random", "slip10", "bip39", "bip39-en" ] }
-log = { version = "0.4.17", default-features = false, features = [ "release_max_level_off" ] }
+log = { version = "0.4.17", default-features = false }
 packable = { version = "0.4.0", default-features = false, features = [ "serde", "primitive-types" ] }
 primitive-types = { version = "0.11.1", default-features = false }
 rocksdb = { git = "https://github.com/rust-rocksdb/rust-rocksdb", rev = "86d983987e7cafce90ad8a147b0b325e6007eba6", default-features = false, features = [ "lz4" ], optional = true }
@@ -44,7 +28,6 @@
 thiserror = { version = "1.0.31", default-features = false }
 tokio = { version = "1.19.2", default-features = false }
 zeroize = { version = "1.5.5", default-features = false, features = [ "zeroize_derive" ] }
->>>>>>> c3be17bc
 
 [dev-dependencies]
 dotenv = { version =  "0.15.0", default-features = false }
