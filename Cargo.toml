--- conflicted
+++ resolved
@@ -19,25 +19,14 @@
 iota-core = { git = "https://github.com/iotaledger/iota.rs", rev = "b3c6016b5f6bb28701cfed7a8ee768bbf476a8cc", features = ["mqtt"] }
 log = "0.4"
 once_cell = "1.5"
-rand = "0.8"
-rusqlite = { version = "0.24", features = ["bundled"] }
 serde = { version = "1.0", features = ["derive"] }
 serde_json = "1.0"
 serde_repr = "0.1"
 thiserror = "1.0"
 tokio = { version = "1.3", features = ["macros", "sync", "time", "rt", "rt-multi-thread"] }
-<<<<<<< HEAD
 rand = "0.8"
 rocksdb = { version = "0.15", default-features = false, features = ["lz4"] }
 slip10 = "0.4"
-hex = "0.4"
-futures = "0.3"
-backtrace = "0.3"
-async-trait = "0.1"
-log = "0.4"
-=======
-url = { version = "2.2", features = [ "serde" ] }
->>>>>>> b9d42fa7
 zeroize = { version = "1.2", features = ["zeroize_derive"] }
 
 # stronghold
