--- conflicted
+++ resolved
@@ -1,54 +1,3 @@
-<<<<<<< HEAD
-[package]
-name = "iota-wallet"
-version = "1.0.0-rc.4"
-authors = [ "IOTA Stiftung" ]
-edition = "2021"
-description = "A stateful package for IOTA value transactions"
-documentation = "https://wiki.iota.org/wallet.rs/welcome"
-homepage = "https://www.iota.org/"
-repository = "https://github.com/iotaledger/wallet.rs"
-license = "Apache-2.0"
-keywords = [ "iota", "wallet", "transaction" ]
-categories = [ "cryptography::cryptocurrencies" ]
-
-[dependencies]
-async-trait = { version = "0.1.62", default-features = false }
-backtrace = { version = "0.3.67", default-features = false, features = [ "std" ] }
-fern-logger = { version = "0.5.0", default-features = false }
-futures = { version = "0.3.25", default-features = false }
-getset = { version = "0.1.2", default-features = false }
-# iota-client = { version = "2.0.1-rc.5", default-features = false, features = [ "message_interface", "tls" ] }
-iota-client = { git = "https://github.com/iotaledger/iota.rs", rev = "eb49a5e77d717919bf7cf755070a2781b266a5c8", default-features = false, features = [ "message_interface", "tls" ] }
-iota-crypto = { version = "0.15.3", default-features = false, features = [ "std", "chacha", "blake2b", "ed25519", "random", "slip10", "bip39", "bip39-en" ] }
-log = { version = "0.4.17", default-features = false }
-packable = { version = "0.7.0", default-features = false, features = [ "serde", "primitive-types" ] }
-prefix-hex = { version = "0.5.0", default-features = false, features = [ "std" ] }
-primitive-types = { version = "0.12.1", default-features = false }
-rocksdb = { version = "0.20.1", default-features = false, features = [ "lz4" ], optional = true }
-serde = { version = "1.0.152", default-features = false, features = [ "derive" ] }
-serde_json = { version = "1.0.91", default-features = false }
-thiserror = { version = "1.0.38", default-features = false }
-tokio = { version = "1.24.2", default-features = false, features = [ "sync", "rt", "time" ] }
-zeroize = { version = "1.5.7", default-features = false, features = [ "zeroize_derive" ] }
-
-[target.'cfg(target_family = "wasm")'.dependencies]
-gloo-timers = { version = "0.2.6", default-features = false, features = [ "futures" ] }
-
-[dev-dependencies]
-dotenv = { version =  "0.15.0", default-features = false }
-
-[features]
-# only default for now, should later be replaced by stronghold since stronghold is more secure
-default = [ "mnemonic", "storage", "rocksdb", "stronghold" ]
-ledger_nano = [ "iota-client/ledger_nano" ]
-stronghold = [ "iota-client/stronghold" ]
-storage = []
-message_interface = []
-events = []
-mnemonic = []
-participation = [ "iota-client/participation", "storage" ]
-=======
 [workspace]
 resolver = "2"
 members = [
@@ -58,7 +7,6 @@
 
 [profile.dev]
 panic = "abort"
->>>>>>> 5d193957
 
 [profile.release]
 panic = "abort"
