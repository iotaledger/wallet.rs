// Copyright 2022 IOTA Stiftung
// SPDX-License-Identifier: Apache-2.0

use iota_wallet::{
<<<<<<< HEAD
    account::types::CoinType, account_manager::AccountManager, signing::mnemonic::MnemonicSigner, ClientOptions, Result,
=======
    account_manager::AccountManager,
    secret::{mnemonic::MnemonicSecretManager, SecretManager},
    ClientOptions, Result,
>>>>>>> c9edcc83
};

#[tokio::test]
async fn account_ordering() -> Result<()> {
    std::fs::remove_dir_all("test-storage/account_ordering").unwrap_or(());
    let client_options = ClientOptions::new()
        .with_node("http://localhost:14265")?
        .with_node_sync_disabled();

    // mnemonic without balance
    let secret_manager = MnemonicSecretManager::try_from_mnemonic(
        "inhale gorilla deny three celery song category owner lottery rent author wealth penalty crawl hobby obtain glad warm early rain clutch slab august bleak",
    )?;

    let manager = AccountManager::builder()
        .with_secret_manager(SecretManager::Mnemonic(secret_manager))
        .with_client_options(client_options)
        .with_storage_path("test-storage/account_ordering")
        .finish()
        .await?;

    for _ in 0..100 {
        let _account = manager.create_account().finish().await?;
    }
    std::fs::remove_dir_all("test-storage/account_ordering").unwrap_or(());
    #[cfg(debug_assertions)]
    manager.verify_integrity().await?;
    Ok(())
}

#[tokio::test]
async fn account_alias_already_exists() -> Result<()> {
    std::fs::remove_dir_all("test-storage/account_alias_already_exists").unwrap_or(());
    let client_options = ClientOptions::new()
        .with_node("http://localhost:14265")?
        .with_node_sync_disabled();

    // mnemonic without balance
    let secret_manager = MnemonicSecretManager::try_from_mnemonic(
        "inhale gorilla deny three celery song category owner lottery rent author wealth penalty crawl hobby obtain glad warm early rain clutch slab august bleak",
    )?;

    let manager = AccountManager::builder()
        .with_secret_manager(SecretManager::Mnemonic(secret_manager))
        .with_client_options(client_options)
        .with_storage_path("test-storage/account_alias_already_exists")
        .finish()
        .await?;

    let _account = manager
        .create_account()
        .with_alias("Alice".to_string())
        .finish()
        .await?;
    assert!(
        &manager
            .create_account()
            .with_alias("Alice".to_string())
            .finish()
            .await
            .is_err()
    );
    assert!(
        &manager
            .create_account()
            .with_alias("alice".to_string())
            .finish()
            .await
            .is_err()
    );
    assert!(
        &manager
            .create_account()
            .with_alias("ALICE".to_string())
            .finish()
            .await
            .is_err()
    );
    // Other alias works
    assert!(
        &manager
            .create_account()
            .with_alias("Bob".to_string())
            .finish()
            .await
            .is_ok()
    );

    std::fs::remove_dir_all("test-storage/account_alias_already_exists").unwrap_or(());
    Ok(())
}

#[tokio::test]
async fn account_rename_alias() -> Result<()> {
    std::fs::remove_dir_all("test-storage/account_rename_alias").unwrap_or(());
    let client_options = ClientOptions::new()
        .with_node("http://localhost:14265")?
        .with_node_sync_disabled();
    // mnemonic without balance
    let secret_manager = MnemonicSecretManager::try_from_mnemonic(
        "inhale gorilla deny three celery song category owner lottery rent author wealth penalty crawl hobby obtain glad warm early rain clutch slab august bleak",
    )?;

    let manager = AccountManager::builder()
        .with_secret_manager(SecretManager::Mnemonic(secret_manager))
        .with_client_options(client_options)
        .with_storage_path("test-storage/account_rename_alias")
        .finish()
        .await?;

    let account = manager
        .create_account()
        .with_alias("Alice".to_string())
        .finish()
        .await?;

    assert_eq!(account.alias().await, "Alice".to_string());

    // rename account
    account.set_alias("Bob").await?;

    assert_eq!(account.alias().await, "Bob".to_string());

    std::fs::remove_dir_all("test-storage/account_rename_alias").unwrap_or(());
    Ok(())
}

#[tokio::test]
async fn account_first_address_exists() -> Result<()> {
    std::fs::remove_dir_all("test-storage/account_first_address_exists").unwrap_or(());
    let client_options = ClientOptions::new()
        .with_node("http://localhost:14265")?
        .with_node_sync_disabled();
    // mnemonic without balance
    let secret_manager = MnemonicSecretManager::try_from_mnemonic(
        "inhale gorilla deny three celery song category owner lottery rent author wealth penalty crawl hobby obtain glad warm early rain clutch slab august bleak",
    )?;

    let manager = AccountManager::builder()
        .with_secret_manager(SecretManager::Mnemonic(secret_manager))
        .with_client_options(client_options)
        .with_storage_path("test-storage/account_first_address_exists")
        .finish()
        .await?;

    let account = manager
        .create_account()
        .with_alias("Alice".to_string())
        .finish()
        .await?;

    // When the account is generated, the first public address also gets generated and added to it
    assert_eq!(account.list_addresses().await?.len(), 1);
    // First address is a public address
    assert_eq!(account.list_addresses().await?.first().unwrap().internal(), &false);

    std::fs::remove_dir_all("test-storage/account_first_address_exists").unwrap_or(());
    Ok(())
}

#[tokio::test]
async fn account_coin_type() -> Result<()> {
    std::fs::remove_dir_all("test-storage/account_coin_type").unwrap_or(());
    let client_options = ClientOptions::new()
        .with_node("http://localhost:14265")?
        .with_node_sync_disabled();

    // mnemonic without balance
    let signer = MnemonicSigner::new(
        "inhale gorilla deny three celery song category owner lottery rent author wealth penalty crawl hobby obtain glad warm early rain clutch slab august bleak",
    )?;

    let manager = AccountManager::builder()
        .with_signer(signer)
        .with_client_options(client_options)
        .with_storage_path("test-storage/account_coin_type")
        .finish()
        .await?;

    let _account = manager
        .create_account()
        .with_coin_type(CoinType::Shimmer)
        .finish()
        .await?;
    let _account = manager
        .create_account()
        .with_coin_type(CoinType::Shimmer)
        .finish()
        .await?;
    // Creating a new account with a different coin type fails
    assert!(
        manager
            .create_account()
            .with_coin_type(CoinType::IOTA)
            .finish()
            .await
            .is_err()
    );

    std::fs::remove_dir_all("test-storage/account_coin_type").unwrap_or(());
    Ok(())
}<|MERGE_RESOLUTION|>--- conflicted
+++ resolved
@@ -2,13 +2,10 @@
 // SPDX-License-Identifier: Apache-2.0
 
 use iota_wallet::{
-<<<<<<< HEAD
-    account::types::CoinType, account_manager::AccountManager, signing::mnemonic::MnemonicSigner, ClientOptions, Result,
-=======
+    account::types::CoinType,
     account_manager::AccountManager,
     secret::{mnemonic::MnemonicSecretManager, SecretManager},
     ClientOptions, Result,
->>>>>>> c9edcc83
 };
 
 #[tokio::test]
