--- conflicted
+++ resolved
@@ -207,25 +207,6 @@
         let interval = AsyncDuration::from_millis(polling_interval.as_millis().try_into().unwrap());
 
         thread::spawn(move || {
-<<<<<<< HEAD
-            loop {
-                let storage_path_ = storage_path.clone();
-                crate::block_on(async move {
-                    if let Err(panic) = AssertUnwindSafe(poll(storage_path_, is_monitoring_disabled))
-                        .catch_unwind()
-                        .await
-                    {
-                        let msg = if let Some(message) = panic.downcast_ref::<String>() {
-                            format!("Internal error: {}", message)
-                        } else if let Some(message) = panic.downcast_ref::<&str>() {
-                            format!("Internal error: {}", message)
-                        } else {
-                            "Internal error".to_string()
-                        };
-                        log::error!("[POLLING] polling error: {}", msg);
-                        let _error = crate::WalletError::UnknownError(msg);
-                        // when the error is dropped, the on_error event will be triggered
-=======
             crate::enter(|| {
                 tokio::spawn(async move {
                     loop {
@@ -245,6 +226,7 @@
                                             } else {
                                                 "Internal error".to_string()
                                             };
+                                            log::error!("[POLLING] error: {}", msg);
                                             let _error = crate::Error::Panic(msg);
                                             // when the error is dropped, the on_error event will be triggered
                                         }
@@ -260,7 +242,6 @@
                             } => {}
                             _ = stop.recv() => {}
                         }
->>>>>>> b08012c2
                     }
                 });
             });
@@ -517,11 +498,7 @@
         }
         retry_unconfirmed_transactions(synced_accounts).await?
     } else {
-<<<<<<< HEAD
         log::info!("[POLLING] skipping syncing process because MQTT is running");
-        let accounts = crate::storage::with_adapter(&storage_path, |storage| storage.get_all())?;
-=======
->>>>>>> b08012c2
         let mut retried_messages = vec![];
         for account_handle in accounts.read().await.values() {
             let (account_id, unconfirmed_messages): (AccountIdentifier, Vec<(MessageId, Payload)>) = {
@@ -537,21 +514,9 @@
 
             let mut promotions = vec![];
             let mut reattachments = vec![];
-<<<<<<< HEAD
-            let mut reattached_messages = Vec::new();
-            let mut updated = false;
-            for message in unconfirmed_messages {
-                log::info!("[POLLING] retrying {:?}", message);
-                let new_message =
-                    repost_message(account.id(), &storage_path, message.id(), RepostAction::Retry).await?;
-                if new_message.payload() == message.payload() {
-                    log::info!("[POLLING] reattached and new message is {:?}", new_message.id());
-                    reattached_messages.push((*message.id(), *new_message.id()));
-=======
             for (message_id, payload) in unconfirmed_messages {
                 let new_message = repost_message(account_handle.clone(), &message_id, RepostAction::Retry).await?;
                 if new_message.payload() == &payload {
->>>>>>> b08012c2
                     reattachments.push(new_message);
                 } else {
                     log::info!("[POLLING] promoted and new message is {:?}", new_message.id());
@@ -590,24 +555,19 @@
         if let Some(signer_type) = &signer_type {
             account_initialiser = account_initialiser.signer_type(signer_type.clone());
         }
-<<<<<<< HEAD
-        let mut account = account_initialiser.initialise()?;
+        let account_handle = account_initialiser.initialise().await?;
         log::debug!(
             "[SYNC] discovering account {}, signer type {:?}",
-            account.alias(),
-            account.signer_type()
+            account_handle.read().await.alias(),
+            account_handle.read().await.signer_type()
         );
-        let synced_account = account.sync().skip_persistance().execute().await?;
-=======
-        let account = account_initialiser.initialise().await?;
-        let synced_account = account.sync().await.execute().await?;
->>>>>>> b08012c2
+        let synced_account = account_handle.sync().await.execute().await?;
         let is_empty = *synced_account.is_empty();
         log::debug!("[SYNC] account is empty? {}", is_empty);
         if is_empty {
             break;
         } else {
-            synced_accounts.push((account, synced_account));
+            synced_accounts.push((account_handle, synced_account));
         }
     }
     Ok(synced_accounts)
@@ -641,35 +601,17 @@
     }
 
     let discovered_accounts_res = match last_account {
-<<<<<<< HEAD
-        Some(account) => {
-            if account.messages().is_empty() || account.addresses().iter().all(|addr| *addr.balance() == 0) {
-                log::debug!("[SYNC] running account discovery because the latest account is empty");
-                discover_accounts(
-                    &storage_path,
-                    account.client_options(),
-                    Some(account.signer_type().clone()),
-                )
-                .await
-=======
         Some((is_empty, client_options, signer_type)) => {
             if is_empty {
+                log::debug!("[SYNC] running account discovery because the latest account is empty");
                 discover_accounts(accounts.clone(), &storage_path, &client_options, Some(signer_type)).await
->>>>>>> b08012c2
             } else {
                 log::debug!("[SYNC] skipping account discovery because the latest account isn't empty");
                 Ok(vec![])
             }
         }
-<<<<<<< HEAD
-        None => {
-            log::debug!("[SYNC] running account discovery because the account list is empty");
-            discover_accounts(&storage_path, &ClientOptions::default(), None).await
-        }
-=======
         None => Ok(vec![]), /* None => discover_accounts(accounts.clone(), &storage_path, &ClientOptions::default(),
                              * None).await, */
->>>>>>> b08012c2
     };
 
     if let Ok(discovered_accounts) = discovered_accounts_res {
