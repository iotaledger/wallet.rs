--- conflicted
+++ resolved
@@ -324,7 +324,6 @@
     use crate::address::{Address, AddressBuilder};
     use crate::client::ClientOptionsBuilder;
 
-<<<<<<< HEAD
     use iota::crypto::ternary::sponge::Kerl;
     use iota::signing::ternary::{
         seed::Seed,
@@ -359,35 +358,22 @@
         .unwrap()
     }
 
-    fn _create_account(manager: &AccountManager, id: &str, addresses: Vec<Address>) -> Account {
-=======
+    fn _create_account(manager: &AccountManager, addresses: Vec<Address>) -> Account {
+        let client_options = ClientOptionsBuilder::node("https://nodes.devnet.iota.org:443")
+            .expect("invalid node URL")
+            .build();
+
+        manager
+            .create_account(client_options)
+            .alias("alias")
+            .initialise()
+            .expect("failed to add account")
+    }
+
     #[test]
     fn store_accounts() {
         let manager = AccountManager::new();
->>>>>>> 6c75c545
-        let client_options = ClientOptionsBuilder::node("https://nodes.devnet.iota.org:443")
-            .expect("invalid node URL")
-            .build();
-
-        let account = manager
-            .create_account(client_options)
-<<<<<<< HEAD
-            .addresses(addresses)
-            .alias(id)
-            .id(id)
-            .mnemonic(id)
-=======
-            .alias("alias")
->>>>>>> 6c75c545
-            .initialise()
-            .expect("failed to add account")
-    }
-
-    #[test]
-    fn store_accounts() {
-        let manager = AccountManager::new();
-        let id = "test_store_accounts";
-        _create_account(&manager, id, vec![]);
+        let account = _create_account(&manager, vec![]);
 
         manager
             .remove_account(account.id().to_string().into())
@@ -410,18 +396,17 @@
             _clear_db_and_backup("./example-database/backup-test").unwrap();
             let manager = AccountManager::new();
 
-            let id = "test_backup_and_restore";
-            let account = _create_account(&manager, id, vec![]);
+            let account = _create_account(&manager, vec![]);
 
             // backup the stored accounts to ./backup/${backup_name}
             let backup_path = manager.backup("./backup").unwrap();
 
             // delete the account on the current storage
-            manager.remove_account(id.to_string().into()).unwrap();
+            manager.remove_account(account.id().to_string().into()).unwrap();
 
             // import the accounts from the backup and assert that it's the same
             manager.import_accounts(backup_path).unwrap();
-            let imported_account = manager.get_account(id.to_string().into()).unwrap();
+            let imported_account = manager.get_account(account.id().to_string().into()).unwrap();
             assert_eq!(account, imported_account);
         }
 
@@ -431,7 +416,6 @@
             let manager = AccountManager::new();
 
             // first we'll create an example account
-            let id = "test_backup_and_restore_account_already_exists";
             let address = _generate_iota_address(
                 "RVORZ9SIIP9RCYMREUIXXVPQIPHVCNPQ9HZWYKFWYWZRE9JQKG9REPKIASHUUECPSQO9JT9XNMVKWYGVA",
             );
@@ -441,7 +425,7 @@
                 .balance(0)
                 .build()
                 .unwrap();
-            let account = _create_account(&manager, id, vec![address]);
+            let account = _create_account(&manager, vec![address]);
 
             let backup_path = manager.backup("./backup").unwrap();
 
