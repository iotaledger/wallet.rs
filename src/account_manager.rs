// Copyright 2020 IOTA Stiftung
// SPDX-License-Identifier: Apache-2.0

#[allow(unused_imports)]
use crate::{
    account::{
        repost_message, Account, AccountHandle, AccountIdentifier, AccountInitialiser, AccountSynchronizer,
        RepostAction, SyncedAccount, SyncedAccountData,
    },
    address::AddressOutput,
    client::ClientOptions,
    event::{
        emit_balance_change, emit_confirmation_state_change, emit_reattachment_event, emit_transaction_event,
        BalanceEvent, TransactionConfirmationChangeEvent, TransactionEvent, TransactionEventType,
        TransactionReattachmentEvent,
    },
    message::{Message, MessagePayload, MessageType, Transfer},
    signing::SignerType,
    storage::{StorageAdapter, Timestamp},
};

use std::{
    collections::HashMap,
    convert::TryInto,
    fs,
    num::NonZeroU64,
    panic::AssertUnwindSafe,
    path::{Path, PathBuf},
    sync::Arc,
    thread,
    time::Duration,
};

use chrono::prelude::*;
use futures::FutureExt;
use getset::Getters;
use iota::{bee_rest_api::types::dtos::LedgerInclusionStateDto, MessageId, OutputId};
use tokio::{
    sync::{
        broadcast::{channel as broadcast_channel, Receiver as BroadcastReceiver, Sender as BroadcastSender},
        Mutex, RwLock,
    },
    time::interval,
};
use zeroize::Zeroize;

/// The default storage folder.
pub const DEFAULT_STORAGE_FOLDER: &str = "./storage";

const DEFAULT_OUTPUT_CONSOLIDATION_THRESHOLD: usize = 100;

/// The default stronghold storage file name.
#[cfg(feature = "stronghold")]
#[cfg_attr(docsrs, doc(cfg(feature = "stronghold")))]
pub const STRONGHOLD_FILENAME: &str = "wallet.stronghold";

/// The default RocksDB storage path.
pub const ROCKSDB_FILENAME: &str = "db";

#[doc(hidden)]
pub type AccountStore = Arc<RwLock<HashMap<String, AccountHandle>>>;

/// The storage used by the manager.
enum ManagerStorage {
    /// Stronghold storage.
    Stronghold,
    /// RocksDB storage.
    Rocksdb,
}

fn storage_password_to_encryption_key(password: &str) -> [u8; 32] {
    let mut dk = [0; 64];
    // safe to unwrap (rounds > 0)
    crypto::keys::pbkdf::PBKDF2_HMAC_SHA512(password.as_bytes(), b"wallet.rs::storage", 100, &mut dk).unwrap();
    let key: [u8; 32] = dk[0..32][..].try_into().unwrap();
    key
}

/// Account manager builder.
pub struct AccountManagerBuilder {
    storage_folder: PathBuf,
    storage_file_name: Option<String>,
    storage: ManagerStorage,
    polling_interval: Duration,
    skip_polling: bool,
    storage_encryption_key: Option<[u8; 32]>,
    account_options: AccountOptions,
}

impl Default for AccountManagerBuilder {
    fn default() -> Self {
        Self {
            storage_folder: PathBuf::from(DEFAULT_STORAGE_FOLDER),
            storage_file_name: None,
            storage: ManagerStorage::Rocksdb,
            polling_interval: Duration::from_millis(30_000),
            skip_polling: false,
            storage_encryption_key: None,
            account_options: AccountOptions {
                output_consolidation_threshold: DEFAULT_OUTPUT_CONSOLIDATION_THRESHOLD,
                automatic_output_consolidation: true,
                sync_spent_outputs: false,
                persist_events: false,
            },
        }
    }
}

impl AccountManagerBuilder {
    /// Initialises a new instance of the account manager builder with the default storage adapter.
    pub fn new() -> Self {
        Default::default()
    }

    /// Sets the storage config to be used.
    pub fn with_storage(mut self, storage_folder: impl AsRef<Path>, password: Option<&str>) -> crate::Result<Self> {
        self.storage_folder = storage_folder.as_ref().to_path_buf();
<<<<<<< HEAD
        self.storage_encryption_key = password.map(|p| storage_password_to_encryption_key(p));
=======
        self.storage_encryption_key = match password {
            Some(p) => Some(storage_password_to_encryption_key(p)),
            None => None,
        };
>>>>>>> 66831376
        Ok(self)
    }

    /// Sets the polling interval.
    pub fn with_polling_interval(mut self, polling_interval: Duration) -> Self {
        self.polling_interval = polling_interval;
        self
    }

    pub(crate) fn skip_polling(mut self) -> Self {
        self.skip_polling = true;
        self
    }

    pub(crate) fn with_storage_file_name<F: Into<String>>(mut self, file_name: F) -> Self {
        self.storage_file_name.replace(file_name.into());
        self
    }

    /// Use stronghold as storage system.
    pub(crate) fn with_stronghold_storage(mut self) -> Self {
        self.storage = ManagerStorage::Stronghold;
        self
    }

    /// Sets the number of outputs an address must have to trigger the automatic consolidation process.
    pub fn with_output_consolidation_threshold(mut self, threshold: usize) -> Self {
        self.account_options.output_consolidation_threshold = threshold;
        self
    }

    /// Disables the automatic output consolidation process.
    pub fn with_automatic_output_consolidation_disabled(mut self) -> Self {
        self.account_options.automatic_output_consolidation = true;
        self
    }

    /// Enables fetching spent output history on sync.
    pub fn with_sync_spent_outputs(mut self) -> Self {
        self.account_options.sync_spent_outputs = true;
        self
    }

    /// Enables event persistence.
    pub fn with_event_persistence(mut self) -> Self {
        self.account_options.persist_events = true;
        self
    }

    /// Builds the manager.
    pub async fn finish(self) -> crate::Result<AccountManager> {
        let (storage, storage_file_path, is_stronghold): (Box<dyn StorageAdapter + Send + Sync>, PathBuf, bool) =
            match self.storage {
                ManagerStorage::Stronghold => {
                    let path = self
                        .storage_folder
                        .join(self.storage_file_name.as_deref().unwrap_or(STRONGHOLD_FILENAME));
                    fs::create_dir_all(&self.storage_folder)?;
                    let storage = crate::storage::stronghold::StrongholdStorageAdapter::new(&path)?;
                    (Box::new(storage) as Box<dyn StorageAdapter + Send + Sync>, path, true)
                }
                ManagerStorage::Rocksdb => {
                    let path = self
                        .storage_folder
                        .join(self.storage_file_name.as_deref().unwrap_or(ROCKSDB_FILENAME));
                    fs::create_dir_all(&self.storage_folder)?;
                    let storage = crate::storage::rocksdb::RocksdbStorageAdapter::new(&path)?;
                    (Box::new(storage) as Box<dyn StorageAdapter + Send + Sync>, path, false)
                }
            };

        crate::storage::set(&storage_file_path, self.storage_encryption_key, storage).await;

        // with the stronghold storage, the accounts are loaded when the password is set
        let (accounts, loaded_accounts) = if is_stronghold {
            (Default::default(), false)
        } else {
            AccountManager::load_accounts(&storage_file_path, self.account_options)
                .await
                .map(|accounts| (accounts, true))
                .unwrap_or_else(|_| (AccountStore::default(), false))
        };
        let mut instance = AccountManager {
            storage_folder: self.storage_folder,
            loaded_accounts,
            storage_path: storage_file_path,
            accounts,
            stop_polling_sender: None,
            polling_handle: None,
            generated_mnemonic: None,
            account_options: self.account_options,
            sync_accounts_lock: Arc::new(Mutex::new(())),
        };

        if !self.skip_polling {
            instance
                .start_background_sync(
                    self.polling_interval,
                    self.account_options.automatic_output_consolidation,
                )
                .await;
        }

        Ok(instance)
    }
}

#[derive(Debug, Clone, Copy)]
pub(crate) struct AccountOptions {
    pub(crate) output_consolidation_threshold: usize,
    pub(crate) automatic_output_consolidation: bool,
    pub(crate) sync_spent_outputs: bool,
    pub(crate) persist_events: bool,
}

/// The account manager.
///
/// Used to manage multiple accounts.
#[derive(Getters)]
pub struct AccountManager {
    storage_folder: PathBuf,
    loaded_accounts: bool,
    /// the path to the storage.
    #[getset(get = "pub")]
    storage_path: PathBuf,
    /// Returns a handle to the accounts store.
    #[getset(get = "pub")]
    accounts: AccountStore,
    stop_polling_sender: Option<BroadcastSender<()>>,
    polling_handle: Option<thread::JoinHandle<()>>,
    generated_mnemonic: Option<String>,
    account_options: AccountOptions,
    sync_accounts_lock: Arc<Mutex<()>>,
}

impl Clone for AccountManager {
    /// Note that when cloning an AccountManager, the original reference's Drop will stop the background sync.
    /// When the cloned reference is dropped, the background sync system won't be stopped.
    ///
    /// Additionally, the generated mnemonic isn't cloned for security reasons,
    /// so you should store it before cloning.
    fn clone(&self) -> Self {
        Self {
            storage_folder: self.storage_folder.clone(),
            loaded_accounts: self.loaded_accounts,
            storage_path: self.storage_path.clone(),
            accounts: self.accounts.clone(),
            stop_polling_sender: self.stop_polling_sender.clone(),
            polling_handle: None,
            generated_mnemonic: None,
            account_options: self.account_options,
            sync_accounts_lock: self.sync_accounts_lock.clone(),
        }
    }
}

impl Drop for AccountManager {
    fn drop(&mut self) {
        self.stop_background_sync();
    }
}

#[cfg(feature = "stronghold")]
fn stronghold_password<P: Into<String>>(password: P) -> Vec<u8> {
    let mut password = password.into();
    let mut dk = [0; 64];
    // safe to unwrap because rounds > 0
    crypto::keys::pbkdf::PBKDF2_HMAC_SHA512(password.as_bytes(), b"wallet.rs", 100, &mut dk).unwrap();
    password.zeroize();
    let password: [u8; 32] = dk[0..32][..].try_into().unwrap();
    password.to_vec()
}

impl AccountManager {
    /// Initialises the account manager builder.
    pub fn builder() -> AccountManagerBuilder {
        AccountManagerBuilder::new()
    }

    async fn load_accounts(storage_file_path: &Path, account_options: AccountOptions) -> crate::Result<AccountStore> {
        let parsed_accounts = Arc::new(RwLock::new(HashMap::new()));

        let accounts = crate::storage::get(&storage_file_path)
            .await?
            .lock()
            .await
            .get_accounts()
            .await?;
        for account in accounts {
            parsed_accounts.write().await.insert(
                account.id().clone(),
                AccountHandle::new(account, parsed_accounts.clone(), account_options),
            );
        }

        Ok(parsed_accounts)
    }

    /// Deletes the storage.
    pub async fn delete(self) -> Result<(), (crate::Error, Self)> {
        self.delete_internal().await.map_err(|e| (e, self))
    }

    pub(crate) async fn delete_internal(&self) -> crate::Result<()> {
        let storage_id = crate::storage::remove(&self.storage_path).await;

        if self.storage_path.exists() {
            if self.storage_path.is_file() {
                std::fs::remove_file(&self.storage_path)?;
            } else {
                std::fs::remove_dir_all(&self.storage_path)?;
            }
        }

        #[cfg(feature = "stronghold")]
        {
            crate::stronghold::unload_snapshot(&self.storage_path, false).await?;
            std::fs::remove_file(self.stronghold_snapshot_path_internal(&storage_id).await?)?;
        }

        Ok(())
    }

    #[cfg(feature = "stronghold")]
    pub(crate) async fn stronghold_snapshot_path(&self) -> crate::Result<PathBuf> {
        let storage_id = crate::storage::get(&self.storage_path).await?.lock().await.id();
        self.stronghold_snapshot_path_internal(storage_id).await
    }

    #[cfg(feature = "stronghold")]
    pub(crate) async fn stronghold_snapshot_path_internal(&self, storage_id: &str) -> crate::Result<PathBuf> {
        let stronghold_snapshot_path = if storage_id == crate::storage::stronghold::STORAGE_ID {
            self.storage_path.clone()
        } else {
            self.storage_folder.join(STRONGHOLD_FILENAME)
        };
        Ok(stronghold_snapshot_path)
    }

    // error out if the storage is encrypted
    fn check_storage_encryption(&self) -> crate::Result<()> {
        if self.loaded_accounts {
            Ok(())
        } else {
            Err(crate::Error::StorageIsEncrypted)
        }
    }

    /// Starts monitoring the accounts with the node's mqtt topics.
    async fn start_monitoring(accounts: AccountStore) {
        for account in accounts.read().await.values() {
            crate::monitor::monitor_account_addresses_balance(account.clone()).await;
        }
    }

    /// Initialises the background polling and MQTT monitoring.
    async fn start_background_sync(&mut self, polling_interval: Duration, automatic_output_consolidation: bool) {
        Self::start_monitoring(self.accounts.clone()).await;
        let (stop_polling_sender, stop_polling_receiver) = broadcast_channel(1);
        self.start_polling(polling_interval, stop_polling_receiver, automatic_output_consolidation);
        self.stop_polling_sender.replace(stop_polling_sender);
    }

    /// Stops the background polling and MQTT monitoring.
    pub fn stop_background_sync(&mut self) {
        if let Some(polling_handle) = self.polling_handle.take() {
            self.stop_polling_sender
                .take()
                .unwrap()
                .send(())
                .expect("failed to stop polling process");
            polling_handle.join().expect("failed to join polling thread");
            let accounts = self.accounts.clone();
            thread::spawn(move || {
                crate::block_on(async move {
                    for account_handle in accounts.read().await.values() {
                        let _ = crate::monitor::unsubscribe(account_handle.clone()).await;
                    }
                });
            })
            .join()
            .expect("failed to stop monitoring and polling systems");
        }
    }

    /// Sets the password for the stored accounts.
    pub async fn set_storage_password<P: AsRef<str>>(&mut self, password: P) -> crate::Result<()> {
        let key = storage_password_to_encryption_key(password.as_ref());
        // safe to unwrap because the storage is always defined at this point
        crate::storage::set_encryption_key(&self.storage_path, key)
            .await
            .unwrap();

        if self.accounts.read().await.is_empty() {
            let accounts = Self::load_accounts(&self.storage_path, self.account_options).await?;
            self.loaded_accounts = true;
            {
                let mut accounts_store = self.accounts.write().await;
                for (id, account) in &*accounts.read().await {
                    accounts_store.insert(id.clone(), account.clone());
                }
            }
            crate::spawn(Self::start_monitoring(self.accounts.clone()));
        } else {
            // save the accounts again to reencrypt with the new key
            for account_handle in self.accounts.read().await.values() {
                account_handle.write().await.save().await?;
            }
        }

        Ok(())
    }

    /// Sets the stronghold password.
    pub async fn set_stronghold_password<P: Into<String>>(&mut self, password: P) -> crate::Result<()> {
        let stronghold_path = if self.storage_path.extension().unwrap_or_default() == "stronghold" {
            self.storage_path.clone()
        } else {
            self.storage_folder.join(STRONGHOLD_FILENAME)
        };
        crate::stronghold::load_snapshot(&stronghold_path, stronghold_password(password)).await?;

        if self.accounts.read().await.is_empty() {
            let accounts = Self::load_accounts(&self.storage_path, self.account_options).await?;
            self.loaded_accounts = true;
            {
                let mut accounts_store = self.accounts.write().await;
                for (id, account) in &*accounts.read().await {
                    accounts_store.insert(id.clone(), account.clone());
                }
            }
            crate::spawn(Self::start_monitoring(self.accounts.clone()));
        }

        Ok(())
    }

    /// Changes the stronghold password.
    #[cfg(feature = "stronghold")]
    #[cfg_attr(docsrs, doc(cfg(feature = "stronghold")))]
    pub async fn change_stronghold_password<C: Into<String>, N: Into<String>>(
        &self,
        current_password: C,
        new_password: N,
    ) -> crate::Result<()> {
        crate::stronghold::change_password(
            &self.stronghold_snapshot_path().await?,
            stronghold_password(current_password),
            stronghold_password(new_password),
        )
        .await
        .map_err(|e| e.into())
    }

    /// Determines whether all accounts has the latest address unused.
    pub async fn is_latest_address_unused(&self) -> crate::Result<bool> {
        self.check_storage_encryption()?;
        for account_handle in self.accounts.read().await.values() {
            if !account_handle.is_latest_address_unused().await? {
                return Ok(false);
            }
        }
        Ok(true)
    }

    /// Sets the client options for all accounts.
    pub async fn set_client_options(&self, options: ClientOptions) -> crate::Result<()> {
        for account in self.accounts.read().await.values() {
            account.set_client_options(options.clone()).await?;
        }
        Ok(())
    }

    /// Starts the polling mechanism.
    fn start_polling(
        &mut self,
        polling_interval: Duration,
        mut stop: BroadcastReceiver<()>,
        automatic_output_consolidation: bool,
    ) {
        let storage_file_path = self.storage_path.clone();
        let accounts = self.accounts.clone();
        let account_options = self.account_options;
        let sync_accounts_lock = self.sync_accounts_lock.clone();

        let handle = thread::spawn(move || {
            let runtime = tokio::runtime::Builder::new_multi_thread()
                .enable_all()
                .build()
                .unwrap();
            runtime.block_on(async {
                let mut interval = interval(polling_interval);
                let mut synced = false;
                let mut discovered_accounts = false;
                loop {
                    tokio::select! {
                        _ = async {
                            interval.tick().await;

                            let storage_file_path_ = storage_file_path.clone();
                            let account_options = account_options;

                            if !accounts.read().await.is_empty() {
                                match AssertUnwindSafe(
                                    poll(
                                        sync_accounts_lock.clone(),
                                        accounts.clone(),
                                        storage_file_path_,
                                        account_options,
                                        !(synced && discovered_accounts),
                                        automatic_output_consolidation)
                                    )
                                    .catch_unwind()
                                    .await {
                                        Ok(response) => {
                                            if let Ok(response) = response {
                                                if response.ran_account_discovery {
                                                    discovered_accounts = true;
                                                }
                                                synced = response.synced_accounts_len > 0;
                                            }
                                        }
                                        Err(error) => {
                                            // if the error isn't a crate::Error type
                                            if error.downcast_ref::<crate::Error>().is_none() {
                                                let msg = if let Some(message) = error.downcast_ref::<String>() {
                                                    format!("Internal error: {}", message)
                                                } else if let Some(message) = error.downcast_ref::<&str>() {
                                                    format!("Internal error: {}", message)
                                                } else {
                                                    "Internal error".to_string()
                                                };
                                                log::error!("[POLLING] error: {}", msg);
                                                let _error = crate::Error::Panic(msg);
                                                // when the error is dropped, the on_error event will be triggered
                                            }
                                        }
                                    }
                            }
                        } => {}
                        _ = stop.recv() => {
                            break;
                        }
                    }
                }
            });
        });
        self.polling_handle.replace(handle);
    }

    /// Stores a mnemonic for the given signer type.
    /// If the mnemonic is not provided, we'll generate one.
    pub async fn store_mnemonic(&mut self, signer_type: SignerType, mnemonic: Option<String>) -> crate::Result<()> {
        let mnemonic = match mnemonic {
            Some(m) => {
                self.verify_mnemonic(&m)?;
                m
            }
            None => self.generate_mnemonic()?,
        };

        let signer = crate::signing::get_signer(&signer_type).await;
        let mut signer = signer.lock().await;
        signer.store_mnemonic(&self.storage_path, mnemonic).await?;

        if let Some(mut mnemonic) = self.generated_mnemonic.take() {
            mnemonic.zeroize();
        }

        Ok(())
    }

    /// Generates a new mnemonic.
    pub fn generate_mnemonic(&mut self) -> crate::Result<String> {
        let mut entropy = [0u8; 32];
        crypto::utils::rand::fill(&mut entropy).map_err(|e| crate::Error::MnemonicEncode(format!("{:?}", e)))?;
        let mnemonic = crypto::keys::bip39::wordlist::encode(&entropy, &crypto::keys::bip39::wordlist::ENGLISH)
            .map_err(|e| crate::Error::MnemonicEncode(format!("{:?}", e)))?;
        self.generated_mnemonic.replace(mnemonic.clone());
        Ok(mnemonic)
    }

    /// Checks is the mnemonic is valid. If a mnemonic was generated with `generate_mnemonic()`, the mnemonic here
    /// should match the generated.
    pub fn verify_mnemonic<S: AsRef<str>>(&mut self, mnemonic: S) -> crate::Result<()> {
        // first we check if the mnemonic is valid to give meaningful errors
        crypto::keys::bip39::wordlist::verify(mnemonic.as_ref(), &crypto::keys::bip39::wordlist::ENGLISH)
            // TODO: crypto::bip39::wordlist::Error should impl Display
            .map_err(|e| crate::Error::InvalidMnemonic(format!("{:?}", e)))?;

        // then we check if the provided mnemonic matches the mnemonic generated with `generate_mnemonic`
        if let Some(generated_mnemonic) = &self.generated_mnemonic {
            if generated_mnemonic != mnemonic.as_ref() {
                return Err(crate::Error::InvalidMnemonic(
                    "doesn't match the generated mnemonic".to_string(),
                ));
            }
        }
        Ok(())
    }

    /// Adds a new account.
    pub fn create_account(&self, client_options: ClientOptions) -> crate::Result<AccountInitialiser> {
        self.check_storage_encryption()?;
        Ok(AccountInitialiser::new(
            client_options,
            self.accounts.clone(),
            self.storage_path.clone(),
            self.account_options,
        ))
    }

    /// Deletes an account.
    pub async fn remove_account<I: Into<AccountIdentifier>>(&self, account_id: I) -> crate::Result<()> {
        self.check_storage_encryption()?;

        let account_id = {
            let account_handle = self.get_account(account_id).await?;
            let account = account_handle.read().await;

            if account.balance().await?.total > 0 {
                return Err(crate::Error::AccountNotEmpty);
            }

            account.id().to_string()
        };

        self.accounts.write().await.remove(&account_id);

        crate::storage::get(&self.storage_path)
            .await?
            .lock()
            .await
            .remove_account(&account_id)
            .await?;

        Ok(())
    }

    /// Syncs all accounts.
    pub fn sync_accounts(&self) -> crate::Result<AccountsSynchronizer> {
        self.check_storage_encryption()?;
        Ok(AccountsSynchronizer::new(
            self.sync_accounts_lock.clone(),
            self.accounts.clone(),
            self.storage_path.clone(),
            self.account_options,
        ))
    }

    /// Transfers an amount from an account to another.
    pub async fn internal_transfer<F: Into<AccountIdentifier>, T: Into<AccountIdentifier>>(
        &self,
        from_account_id: F,
        to_account_id: T,
        amount: NonZeroU64,
    ) -> crate::Result<Message> {
        self.check_storage_encryption()?;

        let to_account_handle = self.get_account(to_account_id).await?;
        let to_address = to_account_handle.read().await.latest_address().address().clone();

        let message = self
            .get_account(from_account_id)
            .await?
            .transfer(Transfer::builder(to_address, amount).finish())
            .await?;

        // store the message on the receive account
        let message_ = message.clone();
        to_account_handle.write().await.save_messages(vec![message_]).await?;

        Ok(message)
    }

    /// Backups the storage to the given destination
    pub async fn backup<P: AsRef<Path>>(&self, destination: P, stronghold_password: String) -> crate::Result<PathBuf> {
        let destination = destination.as_ref().to_path_buf();
        if !(destination.is_dir() || destination.parent().map(|parent| parent.is_dir()).unwrap_or_default()) {
            return Err(crate::Error::InvalidBackupDestination);
        }

        let storage_path = {
            // create a account manager to setup the stronghold storage for the backup
            let mut manager = Self::builder()
                .with_storage(&self.storage_folder, None)
                .unwrap() // safe to unwrap - password is None
                .skip_polling()
                .with_stronghold_storage()
                .finish()
                .await?;
            manager.set_stronghold_password(stronghold_password).await?;
            let stronghold_storage = crate::storage::get(&self.storage_folder.join(STRONGHOLD_FILENAME)).await?;
            let mut stronghold_storage = stronghold_storage.lock().await;

            for account_handle in self.accounts.read().await.values() {
                stronghold_storage
                    .save_account(&account_handle.read().await.id(), &*account_handle.read().await)
                    .await?;
                let messages = account_handle.list_messages(0, 0, None).await?;
                account_handle.write().await.save_messages(messages).await?;
            }
            self.storage_folder.join(STRONGHOLD_FILENAME)
        };

        let destination = if let Some(filename) = storage_path.file_name() {
            let destination = if destination.is_dir() {
                destination.join(backup_filename(filename.to_str().unwrap()))
            } else {
                destination
            };
            let res = fs::copy(storage_path, &destination);

            let mut stronghold_storage = crate::storage::stronghold::StrongholdStorageAdapter::new(
                &self.storage_folder.join(STRONGHOLD_FILENAME),
            )
            // stronghold adapter `new` never fails
            .unwrap();
            for account_handle in self.accounts.read().await.values() {
                stronghold_storage.remove(&account_handle.read().await.id()).await?;
            }

            res?;
            destination
        } else {
            return Err(crate::Error::StorageDoesntExist);
        };
        Ok(destination)
    }

    /// Import backed up accounts.
    pub async fn import_accounts<S: AsRef<Path>>(
        &mut self,
        source: S,
        stronghold_password: String,
    ) -> crate::Result<()> {
        let source = source.as_ref();
        if source.is_dir() || !source.exists() || source.extension().unwrap_or_default() != "stronghold" {
            return Err(crate::Error::InvalidBackupFile);
        }
        if !self.accounts.read().await.is_empty() {
            return Err(crate::Error::StorageExists);
        }

        let storage_file_path = self.storage_folder.join(ROCKSDB_FILENAME);

        fs::create_dir_all(&self.storage_folder)?;

        let mut stronghold_manager = Self::builder()
            .with_storage(source.parent().unwrap(), None)
            .unwrap() // safe to unwrap - password is None
            .with_storage_file_name(
                source
                    .file_name()
                    .unwrap()
                    .to_str()
                    .ok_or(crate::Error::InvalidBackupFile)?,
            ) // safe to unwrap since we checked the path
            .skip_polling()
            .with_stronghold_storage()
            .finish()
            .await?;
        stronghold_manager
            .set_stronghold_password(stronghold_password.clone())
            .await?;
        for account_handle in stronghold_manager.accounts.read().await.values() {
            account_handle.write().await.set_storage_path(self.storage_path.clone());
        }
        self.accounts = stronghold_manager.accounts.clone();
        self.set_stronghold_password(stronghold_password.clone()).await?;
        for account in self.accounts.read().await.values() {
            account.write().await.save().await?;
        }
        // wait for stronghold to finish its tasks
        let _ = crate::stronghold::actor_runtime().lock().await;
        fs::copy(source, self.storage_folder.join(STRONGHOLD_FILENAME))?;

        #[cfg(feature = "stronghold")]
        {
            // force stronghold to read the snapshot again, ignoring any previous cached value
            crate::stronghold::unload_snapshot(&self.storage_path, false).await?;
            if let Err(e) = self.set_stronghold_password(stronghold_password).await {
                fs::remove_file(&storage_file_path)?;
                return Err(e);
            }
        }

        Ok(())
    }

    /// Gets the account associated with the given identifier.
    pub async fn get_account<I: Into<AccountIdentifier>>(&self, account_id: I) -> crate::Result<AccountHandle> {
        self.check_storage_encryption()?;
        let account_id = account_id.into();
        let accounts = self.accounts.read().await;

        let account = match account_id {
            AccountIdentifier::Id(id) => accounts.get(&id),
            AccountIdentifier::Index(index) => {
                let mut associated_account = None;
                for account_handle in accounts.values() {
                    let account = account_handle.read().await;
                    if account.index() == &index {
                        // if we already found an account with this index,
                        // we error out since this is an incorrect usage of the API
                        // you can't use the index to get an account if you're using multiple signer types
                        // since there's multiple index sequences in that case
                        if associated_account.is_some() {
                            return Err(crate::Error::CannotUseIndexIdentifier);
                        }
                        associated_account.replace(account_handle);
                    }
                }
                associated_account
            }
            AccountIdentifier::Alias(alias) => {
                let mut associated_account = None;
                for account_handle in accounts.values() {
                    let account = account_handle.read().await;
                    if account.alias() == &alias {
                        associated_account.replace(account_handle);
                        break;
                    }
                }
                associated_account
            }
            AccountIdentifier::Address(address) => {
                let mut associated_account = None;
                for account_handle in accounts.values() {
                    let account = account_handle.read().await;
                    if account.addresses().iter().any(|a| a.address() == &address) {
                        associated_account.replace(account_handle);
                        break;
                    }
                }
                associated_account
            }
        };

        account.cloned().ok_or(crate::Error::RecordNotFound)
    }

    /// Gets all accounts from storage.
    pub async fn get_accounts(&self) -> crate::Result<Vec<AccountHandle>> {
        self.check_storage_encryption()?;
        let mut accounts = Vec::new();
        for account in self.accounts.read().await.values() {
            let index = account.index().await;
            accounts.push((index, account.clone()));
        }
        accounts.sort_by(|a, b| a.0.cmp(&b.0));
        Ok(accounts.into_iter().map(|(_, account)| account).collect())
    }

    /// Reattaches an unconfirmed transaction.
    pub async fn reattach<I: Into<AccountIdentifier>>(
        &self,
        account_id: I,
        message_id: &MessageId,
    ) -> crate::Result<Message> {
        self.get_account(account_id).await?.reattach(message_id).await
    }

    /// Promotes an unconfirmed transaction.
    pub async fn promote<I: Into<AccountIdentifier>>(
        &self,
        account_id: I,
        message_id: &MessageId,
    ) -> crate::Result<Message> {
        self.get_account(account_id).await?.promote(message_id).await
    }

    /// Retries an unconfirmed transaction.
    pub async fn retry<I: Into<AccountIdentifier>>(
        &self,
        account_id: I,
        message_id: &MessageId,
    ) -> crate::Result<Message> {
        self.get_account(account_id).await?.retry(message_id).await
    }
}

macro_rules! event_getters_impl {
    ($event_ty:ty, $get_fn_name: ident, $get_count_fn_name: ident) => {
        impl AccountManager {
            /// Gets the paginated events with an optional timestamp filter.
            pub async fn $get_fn_name<T: Into<Option<Timestamp>>>(
                &self,
                count: usize,
                skip: usize,
                from_timestamp: T,
            ) -> crate::Result<Vec<$event_ty>> {
                crate::storage::get(&self.storage_path)
                    .await?
                    .lock()
                    .await
                    .$get_fn_name(count, skip, from_timestamp)
                    .await
            }

            /// Gets the count of events with an optional timestamp filter.
            pub async fn $get_count_fn_name<T: Into<Option<Timestamp>>>(
                &self,
                from_timestamp: T,
            ) -> crate::Result<usize> {
                let count = crate::storage::get(&self.storage_path)
                    .await?
                    .lock()
                    .await
                    .$get_count_fn_name(from_timestamp)
                    .await?;
                Ok(count)
            }
        }
    };
}

event_getters_impl!(BalanceEvent, get_balance_change_events, get_balance_change_event_count);
event_getters_impl!(
    TransactionConfirmationChangeEvent,
    get_transaction_confirmation_events,
    get_transaction_confirmation_event_count
);
event_getters_impl!(
    TransactionEvent,
    get_new_transaction_events,
    get_new_transaction_event_count
);
event_getters_impl!(
    TransactionReattachmentEvent,
    get_reattachment_events,
    get_reattachment_event_count
);
event_getters_impl!(TransactionEvent, get_broadcast_events, get_broadcast_event_count);

/// The accounts synchronizer.
pub struct AccountsSynchronizer {
    mutex: Arc<Mutex<()>>,
    accounts: AccountStore,
    storage_file_path: PathBuf,
    address_index: Option<usize>,
    gap_limit: Option<usize>,
    account_options: AccountOptions,
    discover_accounts: bool,
    skip_change_addresses: bool,
    ran_account_discovery: bool,
}

impl AccountsSynchronizer {
    fn new(
        mutex: Arc<Mutex<()>>,
        accounts: AccountStore,
        storage_file_path: PathBuf,
        account_options: AccountOptions,
    ) -> Self {
        Self {
            mutex,
            accounts,
            storage_file_path,
            address_index: None,
            gap_limit: None,
            account_options,
            discover_accounts: true,
            skip_change_addresses: false,
            ran_account_discovery: false,
        }
    }

    /// Number of address indexes that are generated.
    pub fn gap_limit(mut self, limit: usize) -> Self {
        self.gap_limit.replace(limit);
        self
    }

    /// Initial address index to start syncing.
    pub fn address_index(mut self, address_index: usize) -> Self {
        self.address_index.replace(address_index);
        self
    }

    /// Skips the account discovery process.
    pub fn skip_account_discovery(mut self) -> Self {
        self.discover_accounts = false;
        self
    }

    /// Skip syncing existing change addresses.
    pub fn skip_change_addresses(mut self) -> Self {
        self.skip_change_addresses = true;
        self
    }

    /// Syncs the accounts with the Tangle.
    pub async fn execute(&mut self) -> crate::Result<Vec<SyncedAccount>> {
        let accounts = self.accounts.clone();
        for account_handle in accounts.read().await.values() {
            account_handle.disable_mqtt();
        }
        let result = self.execute_internal().await;
        for account_handle in accounts.read().await.values() {
            account_handle.enable_mqtt();
        }
        result
    }

    async fn execute_internal(&mut self) -> crate::Result<Vec<SyncedAccount>> {
        let _lock = self.mutex.lock().await;

        let mut tasks = Vec::new();
        {
            let accounts = self.accounts.read().await;
            let address_index = self.address_index;
            let gap_limit = self.gap_limit;
            let skip_change_addresses = self.skip_change_addresses;
            for account_handle in accounts.values() {
                let account_handle = account_handle.clone();
                tasks.push(async move {
                    tokio::spawn(async move {
                        let mut sync = account_handle.sync().await;
                        if skip_change_addresses {
                            sync = sync.skip_change_addresses();
                        }
                        if let Some(index) = address_index {
                            sync = sync.address_index(index);
                        }
                        if let Some(limit) = gap_limit {
                            sync = sync.gap_limit(limit);
                        }
                        let synced_data = sync.get_new_history().await?;
                        crate::Result::Ok((account_handle, synced_data))
                    })
                    .await
                });
            }
        }

        let mut synced_data = Vec::new();
        for res in futures::future::try_join_all(tasks)
            .await
            .expect("failed to sync accounts")
        {
            let (account_handle, data) = res?;
            let account_handle_ = account_handle.clone();
            let mut account = account_handle_.write().await;
            let addresses_before_sync: Vec<(String, u64, HashMap<OutputId, AddressOutput>)> = account
                .addresses()
                .iter()
                .map(|a| (a.address().to_bech32(), a.balance(), a.outputs().clone()))
                .collect();
            account.append_addresses(data.addresses.to_vec());
            synced_data.push((account_handle, addresses_before_sync, data));
        }

        let mut synced_accounts = Vec::new();
        let mut last_account = None;
        let mut last_account_index = 0;
        for (account_handle, _, _) in &synced_data {
            let account = account_handle.read().await;
            if *account.index() >= last_account_index {
                last_account_index = *account.index();
                last_account.replace((
                    account
                        .addresses()
                        .iter()
                        .all(|addr| addr.balance() == 0 && addr.outputs().is_empty()),
                    account.client_options().clone(),
                    account.signer_type().clone(),
                ));
            }
        }

        let discovered_accounts_res = match last_account {
            Some((is_empty, client_options, signer_type)) => {
                if !is_empty {
                    if self.discover_accounts {
                        log::debug!("[SYNC] running account discovery because the latest account is not empty");
                        discover_accounts(
                            self.accounts.clone(),
                            &self.storage_file_path,
                            &client_options,
                            Some(signer_type),
                            self.account_options,
                        )
                        .await
                    } else {
                        Ok(vec![])
                    }
                } else {
                    log::debug!("[SYNC] skipping account discovery because the latest account is empty");
                    Ok(vec![])
                }
            }
            None => Ok(vec![]),
        };

        let mut discovered_account_ids = Vec::new();
        self.ran_account_discovery = discovered_accounts_res.is_ok();
        if let Ok(discovered_accounts) = discovered_accounts_res {
            if !discovered_accounts.is_empty() {
                let mut accounts = self.accounts.write().await;
                for (account_handle, synced_account_data) in discovered_accounts {
                    let account_handle_ = account_handle.clone();
                    let mut account = account_handle_.write().await;
                    account.set_skip_persistence(false);
                    account.set_addresses(synced_account_data.addresses.to_vec());
                    account.save().await?;
                    accounts.insert(account.id().clone(), account_handle.clone());
                    discovered_account_ids.push(account.id().clone());
                    synced_data.push((account_handle, Vec::new(), synced_account_data));
                }
            }
        }

        for (account_handle, addresses_before_sync, data) in synced_data {
            let (parsed_messages, messages_before_sync) = {
                let mut account = account_handle.write().await;
                let messages_before_sync: Vec<(MessageId, Option<bool>)> = account
                    .with_messages(|messages| messages.iter().map(|m| (m.key, m.confirmed)).collect())
                    .await;

                let parsed_messages = data.parse_messages(account_handle.accounts.clone(), &account).await?;
                account.save_messages(parsed_messages.to_vec()).await?;
                account.set_last_synced_at(Some(chrono::Local::now()));
                account.save().await?;
                (parsed_messages, messages_before_sync)
            };

            let mut new_messages = Vec::new();
            let mut confirmation_changed_messages = Vec::new();
            for message in parsed_messages {
                if !messages_before_sync.iter().any(|(id, _)| id == message.id()) {
                    new_messages.push(message.clone());
                }
                if messages_before_sync
                    .iter()
                    .any(|(id, confirmed)| id == message.id() && confirmed != message.confirmed())
                {
                    confirmation_changed_messages.push(message);
                }
            }

            let account = account_handle.read().await;

            if !discovered_account_ids.contains(account.id()) {
                let persist_events = account_handle.account_options.persist_events;
                let events = AccountSynchronizer::get_events(
                    account_handle.account_options,
                    &addresses_before_sync,
                    account.addresses(),
                    &new_messages,
                    &confirmation_changed_messages,
                )
                .await?;
                for message in events.new_transaction_events {
                    emit_transaction_event(TransactionEventType::NewTransaction, &account, message, persist_events)
                        .await?;
                }
                for confirmation_change_event in events.confirmation_change_events {
                    emit_confirmation_state_change(
                        &account,
                        confirmation_change_event.message,
                        confirmation_change_event.confirmed,
                        persist_events,
                    )
                    .await?;
                }
                for balance_change_event in events.balance_change_events {
                    emit_balance_change(
                        &account,
                        &balance_change_event.address,
                        balance_change_event.message_id,
                        balance_change_event.balance_change,
                        persist_events,
                    )
                    .await?;
                }
            }

            let mut synced_account = SyncedAccount::from(account_handle.clone()).await;
            let mut updated_messages = new_messages;
            updated_messages.extend(confirmation_changed_messages);
            synced_account.messages = updated_messages;

            synced_account.addresses = account
                .addresses()
                .iter()
                .filter(|a| {
                    match addresses_before_sync
                        .iter()
                        .find(|(addr, _, _)| addr == &a.address().to_bech32())
                    {
                        Some((_, balance, outputs)) => *balance != a.balance() || outputs != a.outputs(),
                        None => true,
                    }
                })
                .cloned()
                .collect();
            synced_accounts.push(synced_account);
        }

        Ok(synced_accounts)
    }
}

struct PollResponse {
    ran_account_discovery: bool,
    synced_accounts_len: usize,
}

async fn poll(
    sync_accounts_lock: Arc<Mutex<()>>,
    accounts: AccountStore,
    storage_file_path: PathBuf,
    account_options: AccountOptions,
    first_iteration: bool,
    automatic_output_consolidation: bool,
) -> crate::Result<PollResponse> {
    let mut synchronizer =
        AccountsSynchronizer::new(sync_accounts_lock, accounts.clone(), storage_file_path, account_options);
    if !first_iteration {
        synchronizer = synchronizer.skip_account_discovery().skip_change_addresses();
    }
    let synced_accounts = synchronizer.execute().await?;

    log::debug!("[POLLING] synced accounts");

    let retried = retry_unconfirmed_transactions(&synced_accounts).await?;
    consolidate_outputs_if_needed(automatic_output_consolidation, &synced_accounts).await?;

    for retried_data in retried {
        let mut account = retried_data.account_handle.write().await;
        let client = crate::client::get_client(account.client_options()).await?;

        for (reattached_message_id, message) in &retried_data.reattached {
            emit_reattachment_event(
                &account,
                *reattached_message_id,
                &message,
                retried_data.account_handle.account_options.persist_events,
            )
            .await?;
            let mut reattached_message = account.get_message(reattached_message_id).await.unwrap();
            reattached_message.set_reattachment_message_id(Some(*message.id()));
            account.save_messages(vec![reattached_message]).await?;
        }

        let mut messages_to_save: Vec<Message> = retried_data
            .reattached
            .into_iter()
            .map(|(_, message)| message)
            .collect();
        messages_to_save.extend(retried_data.promoted);
        account.save_messages(messages_to_save).await?;

        for message_id in retried_data.no_need_promote_or_reattach {
            let mut message = account.get_message(&message_id).await.unwrap();
            if let Ok(metadata) = client.read().await.get_message().metadata(&message_id).await {
                if let Some(ledger_inclusion_state) = metadata.ledger_inclusion_state {
                    let confirmed = ledger_inclusion_state == LedgerInclusionStateDto::Included;
                    message.set_confirmed(Some(confirmed));
                    account.save_messages(vec![message.clone()]).await?;
                    emit_confirmation_state_change(
                        &account,
                        message,
                        confirmed,
                        retried_data.account_handle.account_options.persist_events,
                    )
                    .await?;
                }
            }
        }
        account.save().await?;
    }
    Ok(PollResponse {
        ran_account_discovery: synchronizer.ran_account_discovery,
        synced_accounts_len: synced_accounts.len(),
    })
}

async fn discover_accounts(
    accounts: AccountStore,
    storage_path: &Path,
    client_options: &ClientOptions,
    signer_type: Option<SignerType>,
    account_options: AccountOptions,
) -> crate::Result<Vec<(AccountHandle, SyncedAccountData)>> {
    let mut synced_accounts = vec![];
    let mut index = accounts.read().await.len();
    loop {
        let mut account_initialiser = AccountInitialiser::new(
            client_options.clone(),
            accounts.clone(),
            storage_path.to_path_buf(),
            account_options,
        )
        .skip_persistence()
        .index(index);
        if let Some(signer_type) = &signer_type {
            account_initialiser = account_initialiser.signer_type(signer_type.clone());
        }
        let account_handle = account_initialiser.initialise().await?;
        log::debug!(
            "[SYNC] discovering account {}, signer type {:?}",
            account_handle.read().await.alias(),
            account_handle.read().await.signer_type()
        );
        match account_handle.sync().await.get_new_history().await {
            Ok(synced_account_data) => {
                let is_empty = synced_account_data
                    .addresses
                    .iter()
                    .all(|a| a.balance() == 0 && a.outputs().is_empty());
                log::debug!("[SYNC] discovered account is empty? {}", is_empty);
                if is_empty {
                    break;
                } else {
                    index += 1;
                    synced_accounts.push((account_handle, synced_account_data));
                }
            }
            Err(e) => {
                log::error!("[SYNC] failed to sync to discover account: {:?}", e);
                // break if the account failed to sync
                // this ensures that the previously discovered accounts get stored.
                break;
            }
        }
    }
    Ok(synced_accounts)
}

struct RetriedData {
    #[allow(dead_code)]
    promoted: Vec<Message>,
    reattached: Vec<(MessageId, Message)>,
    no_need_promote_or_reattach: Vec<MessageId>,
    account_handle: AccountHandle,
}

#[allow(unused_mut)]
async fn consolidate_outputs_if_needed(
    mut automatic_consolidation: bool,
    synced_accounts: &[SyncedAccount],
) -> crate::Result<()> {
    for synced in synced_accounts {
        #[cfg(any(feature = "ledger-nano", feature = "ledger-nano-simulator"))]
        {
            let account = synced.account_handle.read().await;
            let signer_type = account.signer_type();
            if signer_type == &SignerType::LedgerNano || signer_type == &SignerType::LedgerNanoSimulator {
                let addresses = synced.account_handle.output_consolidation_addresses().await?;
                for address in addresses {
                    crate::event::emit_address_consolidation_needed(&account, address).await;
                }
                // on ledger we do not consolidate outputs automatically
                automatic_consolidation = false;
            }
        }
        if automatic_consolidation {
            synced.consolidate_outputs().await?;
        }
    }
    Ok(())
}

async fn retry_unconfirmed_transactions(synced_accounts: &[SyncedAccount]) -> crate::Result<Vec<RetriedData>> {
    let mut retried_messages = vec![];
    for synced in synced_accounts {
        let unconfirmed_messages: Vec<(MessageId, Option<MessagePayload>)> = synced
            .account_handle()
            .read()
            .await
            .list_messages(0, 0, Some(MessageType::Unconfirmed))
            .await?
            .iter()
            .map(|message| (*message.id(), message.payload().clone()))
            .collect();
        let mut reattachments = Vec::new();
        let mut promotions = Vec::new();
        let mut no_need_promote_or_reattach = Vec::new();
        for (message_id, message_payload) in unconfirmed_messages {
            log::debug!("[POLLING] retrying {:?}", message_id);
            match synced.retry(&message_id).await {
                Ok(new_message) => {
                    // if the payload is the same, it was reattached; otherwise it was promoted
                    if new_message.payload() == &message_payload {
                        log::debug!("[POLLING] rettached and new message is {:?}", new_message);
                        reattachments.push((message_id, new_message));
                    } else {
                        log::debug!("[POLLING] promoted and new message is {:?}", new_message);
                        promotions.push(new_message);
                    }
                }
                Err(crate::Error::ClientError(ref e)) => {
                    if let iota::client::Error::NoNeedPromoteOrReattach(_) = e.as_ref() {
                        no_need_promote_or_reattach.push(message_id);
                    }
                }
                _ => {}
            }
        }
        retried_messages.push(RetriedData {
            promoted: promotions,
            reattached: reattachments,
            no_need_promote_or_reattach,
            account_handle: synced.account_handle().clone(),
        });
    }
    Ok(retried_messages)
}

fn backup_filename(original: &str) -> String {
    let date = Local::now();
    format!(
        "{}-iota-wallet-backup{}",
        date.format("%FT%H-%M-%S").to_string(),
        if original.is_empty() {
            "".to_string()
        } else {
            format!("-{}", original)
        }
    )
}

#[cfg(test)]
mod tests {
    use crate::{
        address::{AddressBuilder, AddressOutput, AddressWrapper, IotaAddress, OutputKind},
        client::ClientOptionsBuilder,
        event::*,
        message::Message,
    };
    use iota::{Ed25519Address, IndexationPayload, MessageBuilder, MessageId, Parents, Payload, TransactionId};
    use std::{collections::HashMap, path::PathBuf};

    #[tokio::test]
    async fn store_accounts() {
        crate::test_utils::with_account_manager(crate::test_utils::TestType::Storage, |manager, _| async move {
            let account_handle = crate::test_utils::AccountCreator::new(&manager).create().await;

            manager
                .remove_account(account_handle.read().await.id())
                .await
                .expect("failed to remove account");
        })
        .await;
    }

    #[tokio::test]
    async fn delete_storage() {
        crate::test_utils::with_account_manager(crate::test_utils::TestType::Storage, |manager, _| async move {
            crate::test_utils::AccountCreator::new(&manager).create().await;
            manager
                .delete()
                .await
                .map_err(|(e, _)| e)
                .expect("failed to delete storage");
        })
        .await;
    }

    #[tokio::test]
    async fn duplicated_alias() {
        let manager = crate::test_utils::get_account_manager().await;

        let client_options = ClientOptionsBuilder::new()
            .with_node("https://api.lb-0.testnet.chrysalis2.com")
            .expect("invalid node URL")
            .build()
            .unwrap();
        let alias = "alias";

        manager
            .create_account(client_options.clone())
            .unwrap()
            .alias(alias)
            .initialise()
            .await
            .expect("failed to add account");

        let second_create_response = manager
            .create_account(client_options)
            .unwrap()
            .alias(alias)
            .initialise()
            .await;
        assert_eq!(second_create_response.is_err(), true);
        match second_create_response.unwrap_err() {
            crate::Error::AccountAliasAlreadyExists => {}
            _ => panic!("unexpected create account response; expected AccountAliasAlreadyExists"),
        }
    }

    #[tokio::test]
    async fn get_account() {
        let manager = crate::test_utils::get_account_manager().await;

        let client_options = ClientOptionsBuilder::new()
            .with_node("https://api.lb-0.testnet.chrysalis2.com")
            .expect("invalid node URL")
            .build()
            .unwrap();

        let account_handle1 = manager
            .create_account(client_options.clone())
            .unwrap()
            .alias("alias")
            .initialise()
            .await
            .expect("failed to add account");
        account_handle1.generate_address().await.unwrap();
        {
            // update address balance so we can create the next account
            let mut account = account_handle1.write().await;
            let mut outputs = HashMap::default();
            let output = AddressOutput {
                transaction_id: TransactionId::new([0; 32]),
                message_id: MessageId::new([0; 32]),
                index: 0,
                amount: 5,
                is_spent: false,
                address: crate::test_utils::generate_random_iota_address(),
                kind: OutputKind::SignatureLockedSingle,
            };
            outputs.insert(output.id().unwrap(), output);
            for address in account.addresses_mut() {
                address.set_outputs(outputs.clone());
            }
        }

        let account_handle2 = manager
            .create_account(client_options)
            .unwrap()
            .alias("alias2")
            .initialise()
            .await
            .expect("failed to add account");
        account_handle2.generate_address().await.unwrap();

        let account1 = &*account_handle1.read().await;
        let account2 = &*account_handle2.read().await;

        assert_eq!(
            account1,
            &*manager.get_account(*account1.index()).await.unwrap().read().await
        );
        assert_eq!(
            account1,
            &*manager.get_account(account1.alias()).await.unwrap().read().await
        );
        assert_eq!(
            account1,
            &*manager.get_account(account1.id()).await.unwrap().read().await
        );
        assert_eq!(
            account1,
            &*manager
                .get_account(account1.addresses().first().unwrap().address().to_bech32())
                .await
                .unwrap()
                .read()
                .await
        );

        assert_eq!(
            account2,
            &*manager.get_account(*account2.index()).await.unwrap().read().await
        );
        assert_eq!(
            account2,
            &*manager.get_account(account2.alias()).await.unwrap().read().await
        );
        assert_eq!(
            account2,
            &*manager.get_account(account2.id()).await.unwrap().read().await
        );
        assert_eq!(
            account2,
            &*manager
                .get_account(account2.addresses().first().unwrap().address().to_bech32())
                .await
                .unwrap()
                .read()
                .await
        );
    }

    #[tokio::test]
    async fn remove_account_with_message_history() {
        crate::test_utils::with_account_manager(crate::test_utils::TestType::Storage, |manager, _| async move {
            let client_options = ClientOptionsBuilder::new()
                .with_node("https://api.lb-0.testnet.chrysalis2.com")
                .expect("invalid node URL")
                .build()
                .unwrap();

            let account_handle = manager
                .create_account(client_options)
                .unwrap()
                .messages(vec![Message::from_iota_message(
                    MessageId::new([0; 32]),
                    MessageBuilder::new()
                        .with_nonce_provider(crate::test_utils::NoopNonceProvider {}, 4000f64, None)
                        .with_parents(Parents::new(vec![MessageId::new([0; 32])]).unwrap())
                        .with_payload(Payload::Indexation(Box::new(
                            IndexationPayload::new(b"index", &[0; 16]).unwrap(),
                        )))
                        .with_network_id(0)
                        .finish()
                        .unwrap(),
                    Default::default(),
                    "",
                    &[crate::test_utils::generate_random_address()],
                    &ClientOptionsBuilder::new().build().unwrap(),
                )
                .with_confirmed(Some(true))
                .finish()
                .await
                .unwrap()])
                .initialise()
                .await
                .unwrap();

            let remove_response = manager.remove_account(account_handle.read().await.id()).await;
            assert!(remove_response.is_ok());
        })
        .await;
    }

    #[tokio::test]
    async fn remove_account_with_balance() {
        crate::test_utils::with_account_manager(crate::test_utils::TestType::Storage, |manager, _| async move {
            let client_options = ClientOptionsBuilder::new()
                .with_node("https://api.lb-0.testnet.chrysalis2.com")
                .expect("invalid node URL")
                .build()
                .unwrap();

            let account_handle = manager
                .create_account(client_options)
                .unwrap()
                .addresses(vec![AddressBuilder::new()
                    .key_index(0)
                    .address(AddressWrapper::new(
                        IotaAddress::Ed25519(Ed25519Address::new([0; 32])),
                        "atoi".to_string(),
                    ))
                    .outputs(vec![AddressOutput {
                        transaction_id: TransactionId::new([0; 32]),
                        message_id: MessageId::new([0; 32]),
                        index: 0,
                        amount: 5,
                        is_spent: false,
                        address: crate::test_utils::generate_random_iota_address(),
                        kind: OutputKind::SignatureLockedSingle,
                    }])
                    .build()
                    .unwrap()])
                .initialise()
                .await
                .unwrap();
            let account = account_handle.read().await;

            let remove_response = manager.remove_account(account.id()).await;
            assert!(remove_response.is_err());
        })
        .await;
    }

    #[tokio::test]
    async fn create_account_with_latest_without_history() {
        crate::test_utils::with_account_manager(crate::test_utils::TestType::Storage, |manager, _| async move {
            let client_options = ClientOptionsBuilder::new()
                .with_node("https://api.lb-0.testnet.chrysalis2.com")
                .expect("invalid node URL")
                .build()
                .unwrap();

            manager
                .create_account(client_options.clone())
                .unwrap()
                .alias("alias")
                .initialise()
                .await
                .expect("failed to add account");

            let create_response = manager.create_account(client_options).unwrap().initialise().await;
            assert!(create_response.is_err());
        })
        .await;
    }

    #[tokio::test]
    async fn create_account_skip_persistence() {
        crate::test_utils::with_account_manager(crate::test_utils::TestType::Storage, |manager, _| async move {
            let client_options = ClientOptionsBuilder::new()
                .with_node("https://api.lb-0.testnet.chrysalis2.com")
                .expect("invalid node URL")
                .with_network("testnet")
                .build()
                .unwrap();

            let account_handle = manager
                .create_account(client_options.clone())
                .unwrap()
                .skip_persistence()
                .initialise()
                .await
                .expect("failed to add account");

            let account_get_res = manager.get_account(account_handle.read().await.id()).await;
            assert!(account_get_res.is_err(), "{}", true);
            match account_get_res.unwrap_err() {
                crate::Error::RecordNotFound => {}
                _ => panic!("unexpected get_account response; expected RecordNotFound"),
            }
        })
        .await;
    }

    #[tokio::test]
    async fn backup_and_restore_happy_path() {
        let backup_path = "./backup/happy-path";
        let _ = std::fs::remove_dir_all(backup_path);
        std::fs::create_dir_all(backup_path).unwrap();

        crate::test_utils::with_account_manager(crate::test_utils::TestType::Storage, |manager, _| async move {
            let account_handle = crate::test_utils::AccountCreator::new(&manager).create().await;

            // backup the stored accounts to ./backup/happy-path/${backup_name}
            let backup_path = manager.backup(backup_path, "password".to_string()).await.unwrap();
            let backup_file_path = if backup_path.is_dir() {
                std::fs::read_dir(backup_path)
                    .unwrap()
                    .next()
                    .unwrap()
                    .unwrap()
                    .path()
                    .to_path_buf()
            } else {
                backup_path
            };
            assert_eq!(backup_file_path.extension().unwrap_or_default(), "stronghold");

            let is_encrypted = crate::storage::get(manager.storage_path())
                .await
                .unwrap()
                .lock()
                .await
                .is_encrypted();

            // get another manager instance so we can import the accounts to a different storage
            #[allow(unused_mut)]
            let mut manager = crate::test_utils::get_account_manager().await;

            #[cfg(feature = "stronghold")]
            {
                // wait for stronghold to finish pending operations and delete the storage file
                crate::stronghold::unload_snapshot(&manager.stronghold_snapshot_path().await.unwrap(), false)
                    .await
                    .unwrap();
                let _ = crate::stronghold::actor_runtime().lock().await;

                if crate::storage::get(manager.storage_path())
                    .await
                    .unwrap()
                    .lock()
                    .await
                    .id()
                    == crate::storage::stronghold::STORAGE_ID
                {
                    let _ = std::fs::remove_file(manager.storage_path());
                }
            }

            if is_encrypted {
                manager.set_storage_password("password").await.unwrap();
            }

            // import the accounts from the backup and assert that it's the same
            manager
                .import_accounts(&backup_file_path, "password".to_string())
                .await
                .unwrap();
            assert!(manager.stronghold_snapshot_path().await.unwrap().exists(), "{}", true);

            let imported_account = manager.get_account(account_handle.read().await.id()).await.unwrap();
            // set the account storage path field so the assert works
            account_handle
                .write()
                .await
                .set_storage_path(manager.storage_path().clone());
            assert_eq!(&*account_handle.read().await, &*imported_account.read().await);
        })
        .await;
    }

    #[tokio::test]
    async fn backup_and_restore_storage_already_exists() {
        crate::test_utils::with_account_manager(crate::test_utils::TestType::Storage, |mut manager, _| async move {
            let backup_path = PathBuf::from("./backup/account-exists");
            let _ = std::fs::remove_dir_all(&backup_path);
            std::fs::create_dir_all(&backup_path).unwrap();
            // first we'll create an example account
            let address = crate::test_utils::generate_random_iota_address();
            let address = AddressBuilder::new()
                .address(address.clone())
                .key_index(0)
                .outputs(vec![])
                .build()
                .unwrap();
            crate::test_utils::AccountCreator::new(&manager)
                .addresses(vec![address])
                .create()
                .await;

            let backup_file_path = backup_path.join("wallet.stronghold");
            let backup_path = manager.backup(&backup_file_path, "password".to_string()).await.unwrap();
            assert_eq!(backup_path, backup_file_path);

            let response = manager.import_accounts(&backup_file_path, "password".to_string()).await;

            assert!(response.is_err());
            assert!(matches!(response.unwrap_err(), crate::Error::StorageExists));
        })
        .await;
    }

    #[tokio::test]
    async fn storage_password_reencrypt() {
        crate::test_utils::with_account_manager(crate::test_utils::TestType::Storage, |mut manager, _| async move {
            crate::test_utils::AccountCreator::new(&manager).create().await;
            manager.set_storage_password("new-password").await.unwrap();
            let account_store = super::AccountManager::load_accounts(manager.storage_path(), manager.account_options)
                .await
                .unwrap();
            assert_eq!(account_store.read().await.len(), 1);
        })
        .await;
    }

    #[tokio::test]
    async fn get_balance_change_events() {
        crate::test_utils::with_account_manager(crate::test_utils::TestType::Storage, |manager, _| async move {
            let account_handle = crate::test_utils::AccountCreator::new(&manager).create().await;
            let account = account_handle.read().await;
            let change_events = vec![
                BalanceChange::spent(0),
                BalanceChange::spent(1),
                BalanceChange::spent(2),
                BalanceChange::spent(3),
            ];
            for change in &change_events {
                emit_balance_change(&account, account.latest_address().address(), None, *change, true)
                    .await
                    .unwrap();
            }
            assert!(
                manager.get_balance_change_event_count(None).await.unwrap() == change_events.len(),
                "{}",
                true
            );
            for (take, skip) in &[(2, 0), (2, 2)] {
                let found = manager
                    .get_balance_change_events(*take, *skip, None)
                    .await
                    .unwrap()
                    .into_iter()
                    .map(|e| e.balance_change)
                    .collect::<Vec<BalanceChange>>();
                let expected = change_events
                    .clone()
                    .into_iter()
                    .skip(*skip)
                    .take(*take)
                    .collect::<Vec<BalanceChange>>();
                assert!(found == expected, "{}", true);
            }
        })
        .await;
    }

    #[tokio::test]
    async fn get_transaction_confirmation_events() {
        crate::test_utils::with_account_manager(crate::test_utils::TestType::Storage, |manager, _| async move {
            let account_handle = crate::test_utils::AccountCreator::new(&manager).create().await;
            let account = account_handle.read().await;
            let m1 = crate::test_utils::GenerateMessageBuilder::default().build().await;
            let m2 = crate::test_utils::GenerateMessageBuilder::default().build().await;
            let m3 = crate::test_utils::GenerateMessageBuilder::default().build().await;
            let confirmation_change_events = vec![
                (m1, true),
                (
                    crate::test_utils::GenerateMessageBuilder::default().build().await,
                    false,
                ),
                (m2, false),
                (m3, true),
            ];
            for (message, change) in &confirmation_change_events {
                emit_confirmation_state_change(&account, message.clone(), *change, true)
                    .await
                    .unwrap();
            }
            assert!(
                manager.get_transaction_confirmation_event_count(None).await.unwrap()
                    == confirmation_change_events.len(),
                "{}",
                true
            );
            for (take, skip) in &[(2, 0), (2, 2)] {
                let found = manager
                    .get_transaction_confirmation_events(*take, *skip, None)
                    .await
                    .unwrap()
                    .into_iter()
                    .map(|e| (e.message, e.confirmed))
                    .collect::<Vec<(Message, bool)>>();
                let expected = confirmation_change_events
                    .clone()
                    .into_iter()
                    .skip(*skip)
                    .take(*take)
                    .collect::<Vec<(Message, bool)>>();
                assert!(found == expected, "{}", true);
            }
        })
        .await;
    }

    #[tokio::test]
    async fn get_reattachment_events() {
        crate::test_utils::with_account_manager(crate::test_utils::TestType::Storage, |manager, _| async move {
            let account_handle = crate::test_utils::AccountCreator::new(&manager).create().await;
            let account = account_handle.read().await;
            let m1 = crate::test_utils::GenerateMessageBuilder::default().build().await;
            let m2 = crate::test_utils::GenerateMessageBuilder::default().build().await;
            let m3 = crate::test_utils::GenerateMessageBuilder::default().build().await;
            let reattachment_events = vec![
                m1,
                crate::test_utils::GenerateMessageBuilder::default().build().await,
                m2,
                m3,
            ];
            for message in &reattachment_events {
                emit_reattachment_event(&account, *message.id(), message, true)
                    .await
                    .unwrap();
            }
            assert!(
                manager.get_reattachment_event_count(None).await.unwrap() == reattachment_events.len(),
                "{}",
                true
            );
            for (take, skip) in &[(2, 0), (2, 2)] {
                let found = manager
                    .get_reattachment_events(*take, *skip, None)
                    .await
                    .unwrap()
                    .into_iter()
                    .map(|e| e.message)
                    .collect::<Vec<Message>>();
                let expected = reattachment_events
                    .clone()
                    .into_iter()
                    .skip(*skip)
                    .take(*take)
                    .collect::<Vec<Message>>();
                assert!(found == expected, "{}", true);
            }
        })
        .await;
    }

    macro_rules! transaction_event_test {
        ($event_type: expr, $count_get_fn: ident, $get_fn: ident) => {
            #[tokio::test]
            async fn $get_fn() {
                crate::test_utils::with_account_manager(
                    crate::test_utils::TestType::Storage,
                    |manager, _| async move {
                        let account_handle = crate::test_utils::AccountCreator::new(&manager).create().await;
                        let account = account_handle.read().await;
                        let m1 = crate::test_utils::GenerateMessageBuilder::default().build().await;
                        let m2 = crate::test_utils::GenerateMessageBuilder::default().build().await;
                        let m3 = crate::test_utils::GenerateMessageBuilder::default().build().await;
                        let m4 = crate::test_utils::GenerateMessageBuilder::default().build().await;
                        let events = vec![m1, m2, m3, m4];
                        for message in &events {
                            emit_transaction_event($event_type, &account, message.clone(), true)
                                .await
                                .unwrap();
                        }
                        assert!(
                            manager.$count_get_fn(None).await.unwrap() == events.len(),
                            "{}",
                            true
                        );
                        for (take, skip) in &[(2, 0), (2, 2)] {
                            let found = manager
                                .$get_fn(*take, *skip, None)
                                .await
                                .unwrap()
                                .into_iter()
                                .map(|e| e.message)
                                .collect::<Vec<Message>>();
                            let expected = events
                                .clone()
                                .into_iter()
                                .skip(*skip)
                                .take(*take)
                                .collect::<Vec<Message>>();
                            assert!(found == expected, "{}", true);
                        }
                    },
                )
                .await;
            }
        };
    }

    transaction_event_test!(
        TransactionEventType::NewTransaction,
        get_new_transaction_event_count,
        get_new_transaction_events
    );
    transaction_event_test!(
        TransactionEventType::Broadcast,
        get_broadcast_event_count,
        get_broadcast_events
    );
}<|MERGE_RESOLUTION|>--- conflicted
+++ resolved
@@ -115,14 +115,7 @@
     /// Sets the storage config to be used.
     pub fn with_storage(mut self, storage_folder: impl AsRef<Path>, password: Option<&str>) -> crate::Result<Self> {
         self.storage_folder = storage_folder.as_ref().to_path_buf();
-<<<<<<< HEAD
         self.storage_encryption_key = password.map(|p| storage_password_to_encryption_key(p));
-=======
-        self.storage_encryption_key = match password {
-            Some(p) => Some(storage_password_to_encryption_key(p)),
-            None => None,
-        };
->>>>>>> 66831376
         Ok(self)
     }
 
