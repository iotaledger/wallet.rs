--- conflicted
+++ resolved
@@ -78,10 +78,6 @@
         Ok(instance)
     }
 
-<<<<<<< HEAD
-    pub(crate) fn storage_path(&self) -> &PathBuf {
-        &self.storage_path
-=======
     /// Starts monitoring the accounts with the node's mqtt topics.
     fn start_monitoring(&self) -> crate::Result<()> {
         let accounts =
@@ -94,7 +90,6 @@
             }
         }
         Ok(())
->>>>>>> e8cc01fb
     }
 
     /// Sets the stronghold password.
