// Copyright 2020 IOTA Stiftung
// SPDX-License-Identifier: Apache-2.0

#[allow(unused_imports)]
use crate::{
    account::{
        repost_message, Account, AccountHandle, AccountIdentifier, AccountInitialiser, AccountSynchronizer,
        RepostAction, SyncedAccount, SyncedAccountData,
    },
    address::AddressOutput,
    client::ClientOptions,
    event::{
        emit_balance_change, emit_confirmation_state_change, emit_reattachment_event, emit_transaction_event,
        BalanceEvent, TransactionConfirmationChangeEvent, TransactionEvent, TransactionEventType,
        TransactionReattachmentEvent,
    },
    message::{Message, MessagePayload, MessageType, Transfer},
    signing::SignerType,
    storage::{StorageAdapter, Timestamp},
};

use std::{
    collections::HashMap,
    convert::TryInto,
    fs,
    num::NonZeroU64,
    panic::AssertUnwindSafe,
    path::{Path, PathBuf},
    sync::{
        atomic::{AtomicBool, Ordering},
        Arc,
    },
    thread,
    time::Duration,
};

use chrono::prelude::*;
use futures::FutureExt;
use getset::Getters;
use iota::{bee_rest_api::types::dtos::LedgerInclusionStateDto, MessageId, OutputId};
use tokio::{
    sync::{
        broadcast::{channel as broadcast_channel, Receiver as BroadcastReceiver, Sender as BroadcastSender},
        Mutex, RwLock,
    },
    time::interval,
};
use zeroize::Zeroize;

/// The default storage folder.
pub const DEFAULT_STORAGE_FOLDER: &str = "./storage";

const DEFAULT_OUTPUT_CONSOLIDATION_THRESHOLD: usize = 100;

/// The default stronghold storage file name.
#[cfg(feature = "stronghold")]
#[cfg_attr(docsrs, doc(cfg(feature = "stronghold")))]
pub const STRONGHOLD_FILENAME: &str = "wallet.stronghold";

/// The default SQLite storage file name.
pub const SQLITE_FILENAME: &str = "wallet.db";

#[doc(hidden)]
pub type AccountStore = Arc<RwLock<HashMap<String, AccountHandle>>>;

/// The storage used by the manager.
enum ManagerStorage {
    /// Stronghold storage.
    Stronghold,
    /// Sqlite storage.
    Sqlite,
}

fn storage_file_path(storage: &ManagerStorage, storage_path: &PathBuf) -> PathBuf {
    if storage_path.is_file() || storage_path.extension().is_some() {
        storage_path.clone()
    } else {
        match storage {
            ManagerStorage::Stronghold => storage_path.join(STRONGHOLD_FILENAME),
            ManagerStorage::Sqlite => storage_path.join(SQLITE_FILENAME),
        }
    }
}

fn storage_password_to_encryption_key(password: &str) -> [u8; 32] {
    let mut dk = [0; 64];
    // safe to unwrap (rounds > 0)
    crypto::keys::pbkdf::PBKDF2_HMAC_SHA512(password.as_bytes(), b"wallet.rs::storage", 100, &mut dk).unwrap();
    let key: [u8; 32] = dk[0..32][..].try_into().unwrap();
    key
}

/// Account manager builder.
pub struct AccountManagerBuilder {
    storage_path: PathBuf,
    storage: ManagerStorage,
    polling_interval: Duration,
    skip_polling: bool,
    storage_encryption_key: Option<[u8; 32]>,
    account_options: AccountOptions,
}

impl Default for AccountManagerBuilder {
    fn default() -> Self {
        Self {
            storage_path: PathBuf::from(DEFAULT_STORAGE_FOLDER),
            storage: ManagerStorage::Sqlite,
            polling_interval: Duration::from_millis(30_000),
            skip_polling: false,
            storage_encryption_key: None,
            account_options: AccountOptions {
                output_consolidation_threshold: DEFAULT_OUTPUT_CONSOLIDATION_THRESHOLD,
                automatic_output_consolidation: true,
                sync_spent_outputs: false,
                persist_events: false,
            },
        }
    }
}

impl AccountManagerBuilder {
    /// Initialises a new instance of the account manager builder with the default storage adapter.
    pub fn new() -> Self {
        Default::default()
    }

    /// Sets the storage config to be used.
    pub fn with_storage(mut self, storage_path: impl AsRef<Path>, password: Option<&str>) -> crate::Result<Self> {
        self.storage_path = storage_path.as_ref().to_path_buf();
        self.storage_encryption_key = match password {
            Some(p) => Some(storage_password_to_encryption_key(p)),
            None => None,
        };
        Ok(self)
    }

    /// Sets the polling interval.
    pub fn with_polling_interval(mut self, polling_interval: Duration) -> Self {
        self.polling_interval = polling_interval;
        self
    }

    pub(crate) fn skip_polling(mut self) -> Self {
        self.skip_polling = true;
        self
    }

    /// Use stronghold as storage system.
    pub(crate) fn with_stronghold_storage(mut self) -> Self {
        self.storage = ManagerStorage::Stronghold;
        self
    }

    /// Sets the number of outputs an address must have to trigger the automatic consolidation process.
    pub fn with_output_consolidation_threshold(mut self, threshold: usize) -> Self {
        self.account_options.output_consolidation_threshold = threshold;
        self
    }

    /// Disables the automatic output consolidation process.
    pub fn with_automatic_output_consolidation_disabled(mut self) -> Self {
        self.account_options.automatic_output_consolidation = true;
        self
    }

    /// Enables fetching spent output history on sync.
    pub fn with_sync_spent_outputs(mut self) -> Self {
        self.account_options.sync_spent_outputs = true;
        self
    }

    /// Enables event persistence.
    pub fn with_event_persistence(mut self) -> Self {
        self.account_options.persist_events = true;
        self
    }

    /// Builds the manager.
    pub async fn finish(self) -> crate::Result<AccountManager> {
        let (storage, storage_file_path, is_stronghold): (Box<dyn StorageAdapter + Send + Sync>, PathBuf, bool) =
            match self.storage {
                ManagerStorage::Stronghold => {
                    let path = storage_file_path(&ManagerStorage::Stronghold, &self.storage_path);
                    if let Some(parent) = path.parent() {
                        fs::create_dir_all(&parent)?;
                    }
                    let storage = crate::storage::stronghold::StrongholdStorageAdapter::new(&path)?;
                    (Box::new(storage) as Box<dyn StorageAdapter + Send + Sync>, path, true)
                }
                ManagerStorage::Sqlite => {
                    let path = storage_file_path(&ManagerStorage::Sqlite, &self.storage_path);
                    if let Some(parent) = path.parent() {
                        fs::create_dir_all(&parent)?;
                    }
                    let storage = crate::storage::sqlite::SqliteStorageAdapter::new(&path)?;
                    (Box::new(storage) as Box<dyn StorageAdapter + Send + Sync>, path, false)
                }
            };

        crate::storage::set(&storage_file_path, self.storage_encryption_key, storage).await;

        // is_monitoring is set to false if an mqtt error happens, so we can initialize it with `true`.
        let is_monitoring = Arc::new(AtomicBool::new(true));

        // with the stronghold storage, the accounts are loaded when the password is set
        let (accounts, loaded_accounts) = if is_stronghold {
            (Default::default(), false)
        } else {
            AccountManager::load_accounts(&storage_file_path, self.account_options, is_monitoring.clone())
                .await
                .map(|accounts| (accounts, true))
                .unwrap_or_else(|_| (AccountStore::default(), false))
        };
        let mut instance = AccountManager {
            storage_folder: if self.storage_path.is_file() || self.storage_path.extension().is_some() {
                match self.storage_path.parent() {
                    Some(p) => p.to_path_buf(),
                    None => self.storage_path,
                }
            } else {
                self.storage_path
            },
            loaded_accounts,
            storage_path: storage_file_path,
            accounts,
            stop_polling_sender: None,
            polling_handle: None,
            is_monitoring,
            generated_mnemonic: None,
            account_options: self.account_options,
            sync_accounts_lock: Arc::new(Mutex::new(())),
        };

        if !self.skip_polling {
            instance
                .start_background_sync(
                    self.polling_interval,
                    self.account_options.automatic_output_consolidation,
                )
                .await;
        }

        Ok(instance)
    }
}

#[derive(Debug, Clone, Copy)]
pub(crate) struct AccountOptions {
    pub(crate) output_consolidation_threshold: usize,
    pub(crate) automatic_output_consolidation: bool,
    pub(crate) sync_spent_outputs: bool,
    pub(crate) persist_events: bool,
}

/// The account manager.
///
/// Used to manage multiple accounts.
#[derive(Getters)]
pub struct AccountManager {
    storage_folder: PathBuf,
    loaded_accounts: bool,
    /// the path to the storage.
    #[getset(get = "pub")]
    storage_path: PathBuf,
    /// Returns a handle to the accounts store.
    #[getset(get = "pub")]
    accounts: AccountStore,
    stop_polling_sender: Option<BroadcastSender<()>>,
    polling_handle: Option<thread::JoinHandle<()>>,
    is_monitoring: Arc<AtomicBool>,
    generated_mnemonic: Option<String>,
    account_options: AccountOptions,
    sync_accounts_lock: Arc<Mutex<()>>,
}

impl Clone for AccountManager {
    /// Note that when cloning an AccountManager, the original reference's Drop will stop the background sync.
    /// When the cloned reference is dropped, the background sync system won't be stopped.
    ///
    /// Additionally, the generated mnemonic isn't cloned for security reasons,
    /// so you should store it before cloning.
    fn clone(&self) -> Self {
        Self {
            storage_folder: self.storage_folder.clone(),
            loaded_accounts: self.loaded_accounts,
            storage_path: self.storage_path.clone(),
            accounts: self.accounts.clone(),
            stop_polling_sender: self.stop_polling_sender.clone(),
            polling_handle: None,
            is_monitoring: self.is_monitoring.clone(),
            generated_mnemonic: None,
            account_options: self.account_options,
            sync_accounts_lock: self.sync_accounts_lock.clone(),
        }
    }
}

impl Drop for AccountManager {
    fn drop(&mut self) {
        self.stop_background_sync();
    }
}

#[cfg(feature = "stronghold")]
fn stronghold_password<P: Into<String>>(password: P) -> Vec<u8> {
    let mut password = password.into();
    let mut dk = [0; 64];
    // safe to unwrap because rounds > 0
    crypto::keys::pbkdf::PBKDF2_HMAC_SHA512(password.as_bytes(), b"wallet.rs", 100, &mut dk).unwrap();
    password.zeroize();
    let password: [u8; 32] = dk[0..32][..].try_into().unwrap();
    password.to_vec()
}

impl AccountManager {
    /// Initialises the account manager builder.
    pub fn builder() -> AccountManagerBuilder {
        AccountManagerBuilder::new()
    }

    async fn load_accounts(
        storage_file_path: &PathBuf,
        account_options: AccountOptions,
        is_monitoring: Arc<AtomicBool>,
    ) -> crate::Result<AccountStore> {
        let parsed_accounts = Arc::new(RwLock::new(HashMap::new()));

        let accounts = crate::storage::get(&storage_file_path)
            .await?
            .lock()
            .await
            .get_accounts()
            .await?;
        for account in accounts {
            parsed_accounts.write().await.insert(
                account.id().clone(),
                AccountHandle::new(account, parsed_accounts.clone(), account_options, is_monitoring.clone()),
            );
        }

        Ok(parsed_accounts)
    }

    /// Deletes the storage.
    pub async fn delete(self) -> Result<(), (crate::Error, Self)> {
        self.delete_internal().await.map_err(|e| (e, self))
    }

    pub(crate) async fn delete_internal(&self) -> crate::Result<()> {
        let storage_id = crate::storage::remove(&self.storage_path).await;

        if self.storage_path.exists() {
            std::fs::remove_file(&self.storage_path)?;
        }

        #[cfg(feature = "stronghold")]
        {
            crate::stronghold::unload_snapshot(&self.storage_path, false).await?;
            let _ = std::fs::remove_file(self.stronghold_snapshot_path_internal(&storage_id).await?);
        }

        Ok(())
    }

    #[cfg(feature = "stronghold")]
    pub(crate) async fn stronghold_snapshot_path(&self) -> crate::Result<PathBuf> {
        let storage_id = crate::storage::get(&self.storage_path).await?.lock().await.id();
        self.stronghold_snapshot_path_internal(storage_id).await
    }

    #[cfg(feature = "stronghold")]
    pub(crate) async fn stronghold_snapshot_path_internal(&self, storage_id: &str) -> crate::Result<PathBuf> {
        let stronghold_snapshot_path = if storage_id == crate::storage::stronghold::STORAGE_ID {
            self.storage_path.clone()
        } else {
            self.storage_folder.join(STRONGHOLD_FILENAME)
        };
        Ok(stronghold_snapshot_path)
    }

    // error out if the storage is encrypted
    fn check_storage_encryption(&self) -> crate::Result<()> {
        if self.loaded_accounts {
            Ok(())
        } else {
            Err(crate::Error::StorageIsEncrypted)
        }
    }

    /// Starts monitoring the accounts with the node's mqtt topics.
    async fn start_monitoring(accounts: AccountStore) {
        for account in accounts.read().await.values() {
            crate::monitor::monitor_account_addresses_balance(account.clone()).await;
        }
    }

    /// Initialises the background polling and MQTT monitoring.
    async fn start_background_sync(&mut self, polling_interval: Duration, automatic_output_consolidation: bool) {
        Self::start_monitoring(self.accounts.clone()).await;
        let (stop_polling_sender, stop_polling_receiver) = broadcast_channel(1);
        self.start_polling(polling_interval, stop_polling_receiver, automatic_output_consolidation);
        self.stop_polling_sender = Some(stop_polling_sender);
    }

    /// Stops the background polling and MQTT monitoring.
    pub fn stop_background_sync(&mut self) {
        if let Some(polling_handle) = self.polling_handle.take() {
            self.stop_polling_sender
                .take()
                .unwrap()
                .send(())
                .expect("failed to stop polling process");
            polling_handle.join().expect("failed to join polling thread");
            let accounts = self.accounts.clone();
            thread::spawn(move || {
                crate::block_on(async move {
                    for account_handle in accounts.read().await.values() {
                        let _ = crate::monitor::unsubscribe(account_handle.clone()).await;
                    }
                });
            })
            .join()
            .expect("failed to stop monitoring and polling systems");
        }
    }

    /// Sets the password for the stored accounts.
    pub async fn set_storage_password<P: AsRef<str>>(&mut self, password: P) -> crate::Result<()> {
        let key = storage_password_to_encryption_key(password.as_ref());
        // safe to unwrap because the storage is always defined at this point
        crate::storage::set_encryption_key(&self.storage_path, key)
            .await
            .unwrap();

        if self.accounts.read().await.is_empty() {
            let accounts =
                Self::load_accounts(&self.storage_path, self.account_options, self.is_monitoring.clone()).await?;
            self.loaded_accounts = true;
            {
                let mut accounts_store = self.accounts.write().await;
                for (id, account) in &*accounts.read().await {
                    accounts_store.insert(id.clone(), account.clone());
                }
            }
            crate::spawn(Self::start_monitoring(self.accounts.clone()));
        } else {
            // save the accounts again to reencrypt with the new key
            for account_handle in self.accounts.read().await.values() {
                account_handle.write().await.save().await?;
            }
        }

        Ok(())
    }

    /// Sets the stronghold password.
    pub async fn set_stronghold_password<P: Into<String>>(&mut self, password: P) -> crate::Result<()> {
        let stronghold_path = if self.storage_path.extension().unwrap_or_default() == "stronghold" {
            self.storage_path.clone()
        } else {
            self.storage_folder.join(STRONGHOLD_FILENAME)
        };
        crate::stronghold::load_snapshot(&stronghold_path, stronghold_password(password)).await?;

        if self.accounts.read().await.is_empty() {
            let accounts =
                Self::load_accounts(&self.storage_path, self.account_options, self.is_monitoring.clone()).await?;
            self.loaded_accounts = true;
            {
                let mut accounts_store = self.accounts.write().await;
                for (id, account) in &*accounts.read().await {
                    accounts_store.insert(id.clone(), account.clone());
                }
            }
            crate::spawn(Self::start_monitoring(self.accounts.clone()));
        }

        Ok(())
    }

    /// Changes the stronghold password.
    #[cfg(feature = "stronghold")]
    #[cfg_attr(docsrs, doc(cfg(feature = "stronghold")))]
    pub async fn change_stronghold_password<C: Into<String>, N: Into<String>>(
        &self,
        current_password: C,
        new_password: N,
    ) -> crate::Result<()> {
        crate::stronghold::change_password(
            &self.stronghold_snapshot_path().await?,
            stronghold_password(current_password),
            stronghold_password(new_password),
        )
        .await
        .map_err(|e| e.into())
    }

    /// Determines whether all accounts has the latest address unused.
    pub async fn is_latest_address_unused(&self) -> crate::Result<bool> {
        self.check_storage_encryption()?;
        for account_handle in self.accounts.read().await.values() {
            if !account_handle.is_latest_address_unused().await? {
                return Ok(false);
            }
        }
        Ok(true)
    }

    /// Sets the client options for all accounts.
    pub async fn set_client_options(&self, options: ClientOptions) -> crate::Result<()> {
        for account in self.accounts.read().await.values() {
            account.set_client_options(options.clone()).await?;
        }
        Ok(())
    }

    /// Starts the polling mechanism.
    fn start_polling(
        &mut self,
        polling_interval: Duration,
        mut stop: BroadcastReceiver<()>,
        automatic_output_consolidation: bool,
    ) {
        let storage_file_path = self.storage_path.clone();
        let accounts = self.accounts.clone();
        let is_monitoring = self.is_monitoring.clone();
        let account_options = self.account_options;
        let sync_accounts_lock = self.sync_accounts_lock.clone();

        let handle = thread::spawn(move || {
            let runtime = tokio::runtime::Builder::new_multi_thread()
                .enable_all()
                .build()
                .unwrap();
            runtime.block_on(async {
                let mut interval = interval(polling_interval);
                let mut synced = false;
                loop {
                    tokio::select! {
                        _ = async {
                            interval.tick().await;

                            let storage_file_path_ = storage_file_path.clone();
                            let account_options = account_options;

                            if !accounts.read().await.is_empty() {
                                let should_sync = !(synced && is_monitoring.load(Ordering::Relaxed));
                                match AssertUnwindSafe(
                                    poll(
                                        sync_accounts_lock.clone(),
                                        accounts.clone(),
                                        storage_file_path_,
                                        account_options,
                                        (should_sync, !synced),
                                        is_monitoring.clone(),
                                        automatic_output_consolidation)
                                    )
                                    .catch_unwind()
                                    .await {
                                        Ok(_) => {
                                            synced = true;
                                        }
                                        Err(error) => {
                                            // if the error isn't a crate::Error type
                                            if error.downcast_ref::<crate::Error>().is_none() {
                                                let msg = if let Some(message) = error.downcast_ref::<String>() {
                                                    format!("Internal error: {}", message)
                                                } else if let Some(message) = error.downcast_ref::<&str>() {
                                                    format!("Internal error: {}", message)
                                                } else {
                                                    "Internal error".to_string()
                                                };
                                                log::error!("[POLLING] error: {}", msg);
                                                let _error = crate::Error::Panic(msg);
                                                // when the error is dropped, the on_error event will be triggered
                                            }
                                        }
                                    }
                            }
                        } => {}
                        _ = stop.recv() => {
                            break;
                        }
                    }
                }
            });
        });
        self.polling_handle = Some(handle);
    }

    /// Stores a mnemonic for the given signer type.
    /// If the mnemonic is not provided, we'll generate one.
    pub async fn store_mnemonic(&mut self, signer_type: SignerType, mnemonic: Option<String>) -> crate::Result<()> {
        let mnemonic = match mnemonic {
            Some(m) => {
                self.verify_mnemonic(&m)?;
                m
            }
            None => self.generate_mnemonic()?,
        };

        let signer = crate::signing::get_signer(&signer_type).await;
        let mut signer = signer.lock().await;
        signer.store_mnemonic(&self.storage_path, mnemonic).await?;

        if let Some(mut mnemonic) = self.generated_mnemonic.take() {
            mnemonic.zeroize();
        }

        Ok(())
    }

    /// Generates a new mnemonic.
    pub fn generate_mnemonic(&mut self) -> crate::Result<String> {
        let mut entropy = [0u8; 32];
        crypto::utils::rand::fill(&mut entropy).map_err(|e| crate::Error::MnemonicEncode(format!("{:?}", e)))?;
        let mnemonic = crypto::keys::bip39::wordlist::encode(&entropy, &crypto::keys::bip39::wordlist::ENGLISH)
            .map_err(|e| crate::Error::MnemonicEncode(format!("{:?}", e)))?;
        self.generated_mnemonic = Some(mnemonic.clone());
        Ok(mnemonic)
    }

    /// Checks is the mnemonic is valid. If a mnemonic was generated with `generate_mnemonic()`, the mnemonic here
    /// should match the generated.
    pub fn verify_mnemonic<S: AsRef<str>>(&mut self, mnemonic: S) -> crate::Result<()> {
        // first we check if the mnemonic is valid to give meaningful errors
        crypto::keys::bip39::wordlist::verify(mnemonic.as_ref(), &crypto::keys::bip39::wordlist::ENGLISH)
            // TODO: crypto::bip39::wordlist::Error should impl Display
            .map_err(|e| crate::Error::InvalidMnemonic(format!("{:?}", e)))?;

        // then we check if the provided mnemonic matches the mnemonic generated with `generate_mnemonic`
        if let Some(generated_mnemonic) = &self.generated_mnemonic {
            if generated_mnemonic != mnemonic.as_ref() {
                return Err(crate::Error::InvalidMnemonic(
                    "doesn't match the generated mnemonic".to_string(),
                ));
            }
        }
        Ok(())
    }

    /// Adds a new account.
    pub fn create_account(&self, client_options: ClientOptions) -> crate::Result<AccountInitialiser> {
        self.check_storage_encryption()?;
        Ok(AccountInitialiser::new(
            client_options,
            self.accounts.clone(),
            self.storage_path.clone(),
            self.account_options,
            self.is_monitoring.clone(),
        ))
    }

    /// Deletes an account.
    pub async fn remove_account<I: Into<AccountIdentifier>>(&self, account_id: I) -> crate::Result<()> {
        self.check_storage_encryption()?;

        let account_id = {
            let account_handle = self.get_account(account_id).await?;
            let account = account_handle.read().await;

            if account.balance().total > 0 {
                return Err(crate::Error::AccountNotEmpty);
            }

            account.id().to_string()
        };

        self.accounts.write().await.remove(&account_id);

        crate::storage::get(&self.storage_path)
            .await?
            .lock()
            .await
            .remove_account(&account_id)
            .await?;

        Ok(())
    }

    /// Syncs all accounts.
    pub fn sync_accounts(&self) -> crate::Result<AccountsSynchronizer> {
        self.check_storage_encryption()?;
        Ok(AccountsSynchronizer::new(
            self.sync_accounts_lock.clone(),
            self.accounts.clone(),
            self.storage_path.clone(),
            self.account_options,
            self.is_monitoring.clone(),
        ))
    }

    /// Transfers an amount from an account to another.
    pub async fn internal_transfer<F: Into<AccountIdentifier>, T: Into<AccountIdentifier>>(
        &self,
        from_account_id: F,
        to_account_id: T,
        amount: NonZeroU64,
    ) -> crate::Result<Message> {
        self.check_storage_encryption()?;

        let to_account_handle = self.get_account(to_account_id).await?;
        let to_address = to_account_handle.read().await.latest_address().address().clone();

        let message = self
            .get_account(from_account_id)
            .await?
            .transfer(Transfer::builder(to_address, amount).finish())
            .await?;

        // store the message on the receive account
        let message_ = message.clone();
        to_account_handle
            .write()
            .await
            .do_mut(|account| {
                account.append_messages(vec![message_]);
                Ok(())
            })
            .await?;

        Ok(message)
    }

    /// Backups the storage to the given destination
    pub async fn backup<P: AsRef<Path>>(&self, destination: P, stronghold_password: String) -> crate::Result<PathBuf> {
        let destination = destination.as_ref().to_path_buf();
        if !(destination.is_dir() || destination.parent().map(|parent| parent.is_dir()).unwrap_or_default()) {
            return Err(crate::Error::InvalidBackupDestination);
        }

        let storage_path = {
            // create a account manager to setup the stronghold storage for the backup
            let mut manager = Self::builder()
                .with_storage(&self.storage_folder.join(STRONGHOLD_FILENAME), None)
                .unwrap() // safe to unwrap - password is None
                .skip_polling()
                .with_stronghold_storage()
                .finish()
                .await?;
            manager.set_stronghold_password(stronghold_password).await?;
            let stronghold_storage = crate::storage::get(&self.storage_folder.join(STRONGHOLD_FILENAME)).await?;
            let mut stronghold_storage = stronghold_storage.lock().await;

            for account_handle in self.accounts.read().await.values() {
                stronghold_storage
                    .save_account(&account_handle.read().await.id(), &*account_handle.read().await)
                    .await?;
            }
            self.storage_folder.join(STRONGHOLD_FILENAME)
        };

        if storage_path.exists() {
            let destination = if let Some(filename) = storage_path.file_name() {
                let destination = if destination.is_dir() {
                    destination.join(backup_filename(filename.to_str().unwrap()))
                } else {
                    destination
                };
                let res = fs::copy(storage_path, &destination);

                let mut stronghold_storage = crate::storage::stronghold::StrongholdStorageAdapter::new(
                    &self.storage_folder.join(STRONGHOLD_FILENAME),
                )
                .unwrap();
                for account_handle in self.accounts.read().await.values() {
                    stronghold_storage.remove(&account_handle.read().await.id()).await?;
                }

                res?;
                destination
            } else {
                return Err(crate::Error::StorageDoesntExist);
            };
            Ok(destination)
        } else {
            Err(crate::Error::StorageDoesntExist)
        }
    }

    /// Import backed up accounts.
    pub async fn import_accounts<S: AsRef<Path>>(
        &mut self,
        source: S,
        stronghold_password: String,
    ) -> crate::Result<()> {
        let source = source.as_ref();
        if source.is_dir() || !source.exists() || source.extension().unwrap_or_default() != "stronghold" {
            return Err(crate::Error::InvalidBackupFile);
        }
        if !self.accounts.read().await.is_empty() {
            return Err(crate::Error::StorageExists);
        }

        let storage_file_path = self.storage_folder.join(SQLITE_FILENAME);

        fs::create_dir_all(&self.storage_folder)?;

        let mut stronghold_manager = Self::builder()
            .with_storage(&source, None)
            .unwrap() // safe to unwrap - password is None
            .skip_polling()
            .with_stronghold_storage()
            .finish()
            .await?;
        stronghold_manager
            .set_stronghold_password(stronghold_password.clone())
            .await?;
        for account_handle in stronghold_manager.accounts.read().await.values() {
            account_handle.write().await.set_storage_path(self.storage_path.clone());
        }
        self.accounts = stronghold_manager.accounts.clone();
        self.set_stronghold_password(stronghold_password.clone()).await?;
        for account in self.accounts.read().await.values() {
            account.write().await.save().await?;
        }
        // wait for stronghold to finish its tasks
        let _ = crate::stronghold::actor_runtime().lock().await;
        fs::copy(source, self.storage_folder.join(STRONGHOLD_FILENAME))?;

        #[cfg(feature = "stronghold")]
        {
            // force stronghold to read the snapshot again, ignoring any previous cached value
            crate::stronghold::unload_snapshot(&self.storage_path, false).await?;
            if let Err(e) = self.set_stronghold_password(stronghold_password).await {
                fs::remove_file(&storage_file_path)?;
                return Err(e);
            }
        }

        Ok(())
    }

    /// Gets the account associated with the given identifier.
    pub async fn get_account<I: Into<AccountIdentifier>>(&self, account_id: I) -> crate::Result<AccountHandle> {
        self.check_storage_encryption()?;
        let account_id = account_id.into();
        let accounts = self.accounts.read().await;

        let account = match account_id {
            AccountIdentifier::Id(id) => accounts.get(&id),
            AccountIdentifier::Index(index) => {
                let mut associated_account = None;
                for account_handle in accounts.values() {
                    let account = account_handle.read().await;
                    if account.index() == &index {
                        // if we already found an account with this index,
                        // we error out since this is an incorrect usage of the API
                        // you can't use the index to get an account if you're using multiple signer types
                        // since there's multiple index sequences in that case
                        if associated_account.is_some() {
                            return Err(crate::Error::CannotUseIndexIdentifier);
                        }
                        associated_account = Some(account_handle);
                    }
                }
                associated_account
            }
            AccountIdentifier::Alias(alias) => {
                let mut associated_account = None;
                for account_handle in accounts.values() {
                    let account = account_handle.read().await;
                    if account.alias() == &alias {
                        associated_account = Some(account_handle);
                        break;
                    }
                }
                associated_account
            }
            AccountIdentifier::Address(address) => {
                let mut associated_account = None;
                for account_handle in accounts.values() {
                    let account = account_handle.read().await;
                    if account.addresses().iter().any(|a| a.address() == &address) {
                        associated_account = Some(account_handle);
                        break;
                    }
                }
                associated_account
            }
        };

        account.cloned().ok_or(crate::Error::RecordNotFound)
    }

    /// Gets all accounts from storage.
    pub async fn get_accounts(&self) -> crate::Result<Vec<AccountHandle>> {
        self.check_storage_encryption()?;
        let mut accounts = Vec::new();
        for account in self.accounts.read().await.values() {
            let index = account.index().await;
            accounts.push((index, account.clone()));
        }
        accounts.sort_by(|a, b| a.0.cmp(&b.0));
        Ok(accounts.into_iter().map(|(_, account)| account).collect())
    }

    /// Reattaches an unconfirmed transaction.
    pub async fn reattach<I: Into<AccountIdentifier>>(
        &self,
        account_id: I,
        message_id: &MessageId,
    ) -> crate::Result<Message> {
        self.get_account(account_id).await?.reattach(message_id).await
    }

    /// Promotes an unconfirmed transaction.
    pub async fn promote<I: Into<AccountIdentifier>>(
        &self,
        account_id: I,
        message_id: &MessageId,
    ) -> crate::Result<Message> {
        self.get_account(account_id).await?.promote(message_id).await
    }

    /// Retries an unconfirmed transaction.
    pub async fn retry<I: Into<AccountIdentifier>>(
        &self,
        account_id: I,
        message_id: &MessageId,
    ) -> crate::Result<Message> {
        self.get_account(account_id).await?.retry(message_id).await
    }
}

macro_rules! event_getters_impl {
    ($event_ty:ty, $get_fn_name: ident, $get_count_fn_name: ident) => {
        impl AccountManager {
            /// Gets the paginated events with an optional timestamp filter.
            pub async fn $get_fn_name<T: Into<Option<Timestamp>>>(
                &self,
                count: usize,
                skip: usize,
                from_timestamp: T,
            ) -> crate::Result<Vec<$event_ty>> {
                crate::storage::get(&self.storage_path)
                    .await?
                    .lock()
                    .await
                    .$get_fn_name(count, skip, from_timestamp)
                    .await
            }

            /// Gets the count of events with an optional timestamp filter.
            pub async fn $get_count_fn_name<T: Into<Option<Timestamp>>>(
                &self,
                from_timestamp: T,
            ) -> crate::Result<usize> {
                let count = crate::storage::get(&self.storage_path)
                    .await?
                    .lock()
                    .await
                    .$get_count_fn_name(from_timestamp)
                    .await?;
                Ok(count)
            }
        }
    };
}

event_getters_impl!(BalanceEvent, get_balance_change_events, get_balance_change_event_count);
event_getters_impl!(
    TransactionConfirmationChangeEvent,
    get_transaction_confirmation_events,
    get_transaction_confirmation_event_count
);
event_getters_impl!(
    TransactionEvent,
    get_new_transaction_events,
    get_new_transaction_event_count
);
event_getters_impl!(
    TransactionReattachmentEvent,
    get_reattachment_events,
    get_reattachment_event_count
);
event_getters_impl!(TransactionEvent, get_broadcast_events, get_broadcast_event_count);

/// The accounts synchronizer.
pub struct AccountsSynchronizer {
    mutex: Arc<Mutex<()>>,
    accounts: AccountStore,
    storage_file_path: PathBuf,
    address_index: Option<usize>,
    gap_limit: Option<usize>,
    account_options: AccountOptions,
    is_monitoring: Arc<AtomicBool>,
    discover_accounts: bool,
}

impl AccountsSynchronizer {
    fn new(
        mutex: Arc<Mutex<()>>,
        accounts: AccountStore,
        storage_file_path: PathBuf,
        account_options: AccountOptions,
        is_monitoring: Arc<AtomicBool>,
    ) -> Self {
        Self {
            mutex,
            accounts,
            storage_file_path,
            address_index: None,
            gap_limit: None,
            account_options,
            is_monitoring,
            discover_accounts: true,
        }
    }

    /// Number of address indexes that are generated.
    pub fn gap_limit(mut self, limit: usize) -> Self {
        self.gap_limit.replace(limit);
        self
    }

    /// Initial address index to start syncing.
    pub fn address_index(mut self, address_index: usize) -> Self {
        self.address_index.replace(address_index);
        self
    }

    /// Skips the account discovery process.
    pub fn skip_account_discovery(mut self) -> Self {
        self.discover_accounts = false;
        self
    }

    /// Syncs the accounts with the Tangle.
    pub async fn execute(self) -> crate::Result<Vec<SyncedAccount>> {
        let accounts = self.accounts.clone();
        for account_handle in accounts.read().await.values() {
            account_handle.disable_mqtt();
        }
        let result = self.execute_internal().await;
        for account_handle in accounts.read().await.values() {
            account_handle.enable_mqtt();
        }
        result
    }

    async fn execute_internal(self) -> crate::Result<Vec<SyncedAccount>> {
        let _lock = self.mutex.lock().await;

        let mut tasks = Vec::new();
        {
            let accounts = self.accounts.read().await;
            let address_index = self.address_index;
            let gap_limit = self.gap_limit;
            for account_handle in accounts.values() {
                let account_handle = account_handle.clone();
                tasks.push(async move {
                    tokio::spawn(async move {
                        let mut sync = account_handle.sync().await;
                        if let Some(index) = address_index {
                            sync = sync.address_index(index);
                        }
                        if let Some(limit) = gap_limit {
                            sync = sync.gap_limit(limit);
                        }
                        let synced_data = sync.get_new_history().await?;
                        crate::Result::Ok((account_handle, synced_data))
                    })
                    .await
                });
            }
        }

        let mut synced_data = Vec::new();
        for res in futures::future::try_join_all(tasks)
            .await
            .expect("failed to sync accounts")
        {
            let (account_handle, data) = res?;
            let account_handle_ = account_handle.clone();
            let mut account = account_handle_.write().await;
            let addresses_before_sync: Vec<(String, u64, HashMap<OutputId, AddressOutput>)> = account
                .addresses()
                .iter()
                .map(|a| (a.address().to_bech32(), *a.balance(), a.outputs().clone()))
                .collect();
            account.append_addresses(data.addresses.to_vec());
            synced_data.push((account_handle, addresses_before_sync, data));
        }

        let mut synced_accounts = Vec::new();
        let mut last_account = None;
        let mut last_account_index = 0;
        for (account_handle, _, _) in &synced_data {
            let account = account_handle.read().await;
            if *account.index() >= last_account_index {
                last_account_index = *account.index();
                last_account = Some((
                    account
                        .addresses()
                        .iter()
                        .all(|addr| *addr.balance() == 0 && addr.outputs().is_empty()),
                    account.client_options().clone(),
                    account.signer_type().clone(),
                ));
            }
        }

        let discovered_accounts_res = match last_account {
            Some((is_empty, client_options, signer_type)) => {
                if !is_empty {
                    if self.discover_accounts {
                        log::debug!("[SYNC] running account discovery because the latest account is not empty");
                        discover_accounts(
                            self.accounts.clone(),
                            &self.storage_file_path,
                            &client_options,
                            Some(signer_type),
                            self.account_options,
                            self.is_monitoring.clone(),
                        )
                        .await
                    } else {
                        Ok(vec![])
                    }
                } else {
                    log::debug!("[SYNC] skipping account discovery because the latest account is empty");
                    Ok(vec![])
                }
            }
            None => Ok(vec![]),
        };
        let mut discovered_account_ids = Vec::new();
        if let Ok(discovered_accounts) = discovered_accounts_res {
            if !discovered_accounts.is_empty() {
                let mut accounts = self.accounts.write().await;
                for (account_handle, synced_account_data) in discovered_accounts {
                    let account_handle_ = account_handle.clone();
                    let mut account = account_handle_.write().await;
                    account.set_skip_persistence(false);
                    account.set_addresses(synced_account_data.addresses.to_vec());
                    account.save().await?;
                    accounts.insert(account.id().clone(), account_handle.clone());
                    discovered_account_ids.push(account.id().clone());
                    synced_data.push((account_handle, Vec::new(), synced_account_data));
                }
            }
        }

        for (account_handle, addresses_before_sync, data) in synced_data {
<<<<<<< HEAD
            let (messages_before_sync, parsed_messages) = {
                let mut account = account_handle.write().await;
                let messages_before_sync: Vec<(MessageId, Option<bool>)> =
                    account.messages().iter().map(|m| (*m.id(), *m.confirmed())).collect();

                let parsed_messages = data.parse_messages(account_handle.accounts.clone(), &account).await?;
                for message in &parsed_messages {
                    match account.messages().iter().position(|m| m == message) {
                        Some(index) => {
                            account.messages_mut()[index] = message.clone();
                        }
                        None => {
                            account.messages_mut().push(message.clone());
                        }
                    }
                }
                account.set_last_synced_at(Some(chrono::Local::now()));
                account.save().await?;
                (messages_before_sync, parsed_messages)
            };
=======
            let mut account = account_handle.write().await;
            let messages_before_sync: Vec<(MessageId, Option<bool>)> =
                account.messages().iter().map(|m| (*m.id(), *m.confirmed())).collect();

            let parsed_messages = data.parse_messages(account_handle.accounts.clone(), &account).await?;
            account.append_messages(parsed_messages.to_vec());
            account.set_last_synced_at(Some(chrono::Local::now()));
            account.save().await?;
>>>>>>> 5c428c63

            let mut new_messages = Vec::new();
            let mut confirmation_changed_messages = Vec::new();
            for message in parsed_messages {
                if !messages_before_sync.iter().any(|(id, _)| id == message.id()) {
                    new_messages.push(message.clone());
                }
                if messages_before_sync
                    .iter()
                    .any(|(id, confirmed)| id == message.id() && confirmed != message.confirmed())
                {
                    confirmation_changed_messages.push(message);
                }
            }

            {
                let account = account_handle.read().await;

                if !discovered_account_ids.contains(account.id()) {
                    let persist_events = account_handle.account_options.persist_events;
                    let events = AccountSynchronizer::get_events(
                        account_handle.account_options,
                        &addresses_before_sync,
                        account.addresses(),
                        &new_messages,
                        &confirmation_changed_messages,
                    )
                    .await?;
                    for message in events.new_transaction_events {
                        emit_transaction_event(TransactionEventType::NewTransaction, &account, message, persist_events)
                            .await?;
                    }
                    for confirmation_change_event in events.confirmation_change_events {
                        emit_confirmation_state_change(
                            &account,
                            confirmation_change_event.message,
                            confirmation_change_event.confirmed,
                            persist_events,
                        )
                        .await?;
                    }
                    for balance_change_event in events.balance_change_events {
                        emit_balance_change(
                            &account,
                            &balance_change_event.address,
                            balance_change_event.message_id,
                            balance_change_event.balance_change,
                            persist_events,
                        )
                        .await?;
                    }
                }
            }

            let mut synced_account = SyncedAccount::from(account_handle.clone()).await;
            let mut updated_messages = new_messages;
            updated_messages.extend(confirmation_changed_messages);
            synced_account.messages = updated_messages;

            let account = account_handle.read().await;
            synced_account.addresses = account
                .addresses()
                .iter()
                .filter(|a| {
                    match addresses_before_sync
                        .iter()
                        .find(|(addr, _, _)| addr == &a.address().to_bech32())
                    {
                        Some((_, balance, outputs)) => balance != a.balance() || outputs != a.outputs(),
                        None => true,
                    }
                })
                .cloned()
                .collect();
            synced_accounts.push(synced_account);
        }

        Ok(synced_accounts)
    }
}

async fn poll(
    sync_accounts_lock: Arc<Mutex<()>>,
    accounts: AccountStore,
    storage_file_path: PathBuf,
    account_options: AccountOptions,
    (should_sync, should_discover_accounts): (bool, bool),
    is_monitoring: Arc<AtomicBool>,
    automatic_output_consolidation: bool,
) -> crate::Result<()> {
    let retried = if should_sync {
        let mut synchronizer = AccountsSynchronizer::new(
            sync_accounts_lock,
            accounts.clone(),
            storage_file_path,
            account_options,
            is_monitoring,
        );
        if !should_discover_accounts {
            synchronizer = synchronizer.skip_account_discovery();
        }
        let synced_accounts = synchronizer.execute().await?;

        log::debug!("[POLLING] synced accounts");

        let retried_messages = retry_unconfirmed_transactions(&synced_accounts).await?;
        consolidate_outputs_if_needed(automatic_output_consolidation, &synced_accounts).await?;
        retried_messages
    } else {
        log::info!("[POLLING] skipping syncing process because MQTT is running");
        let mut retried_messages = Vec::new();
        let mut synced_accounts = Vec::new();
        for account_handle in accounts.read().await.values() {
            synced_accounts.push(SyncedAccount::from(account_handle.clone()).await);
            let (account_handle, unconfirmed_messages): (AccountHandle, Vec<(MessageId, Option<MessagePayload>)>) = {
                let unconfirmed_messages = account_handle
                    .read()
                    .await
                    .list_messages(0, 0, Some(MessageType::Unconfirmed))
                    .iter()
                    .map(|m| (*m.id(), m.payload().clone()))
                    .collect();
                (account_handle.clone(), unconfirmed_messages)
            };

            let mut reattachments = Vec::new();
            let mut promotions = Vec::new();
            let mut no_need_promote_or_reattach = Vec::new();
            for (message_id, payload) in unconfirmed_messages {
                match repost_message(account_handle.clone(), &message_id, RepostAction::Retry).await {
                    Ok(new_message) => {
                        if new_message.payload() == &payload {
                            reattachments.push((message_id, new_message));
                        } else {
                            log::info!("[POLLING] promoted and new message is {:?}", new_message.id());
                            promotions.push(new_message);
                        }
                    }
                    Err(crate::Error::ClientError(ref e)) => {
                        if let iota::client::Error::NoNeedPromoteOrReattach(_) = e.as_ref() {
                            no_need_promote_or_reattach.push(message_id);
                        }
                    }
                    _ => {}
                }
            }

            retried_messages.push(RetriedData {
                promoted: promotions,
                reattached: reattachments,
                no_need_promote_or_reattach,
                account_handle,
            });
        }

        consolidate_outputs_if_needed(automatic_output_consolidation, &synced_accounts).await?;

        retried_messages
    };

    for retried_data in retried {
        let mut account = retried_data.account_handle.write().await;
        let client = crate::client::get_client(
            account.client_options(),
            Some(retried_data.account_handle.is_monitoring.clone()),
        )
        .await?;

        for (reattached_message_id, message) in &retried_data.reattached {
            emit_reattachment_event(
                &account,
                *reattached_message_id,
                &message,
                retried_data.account_handle.account_options.persist_events,
            )
            .await?;
        }

        account.append_messages(
            retried_data
                .reattached
                .into_iter()
                .map(|(_, message)| message)
                .collect(),
        );
        account.append_messages(retried_data.promoted);

        for message_id in retried_data.no_need_promote_or_reattach {
            let message = account.get_message_mut(&message_id).unwrap();
            if let Ok(metadata) = client.read().await.get_message().metadata(&message_id).await {
                if let Some(ledger_inclusion_state) = metadata.ledger_inclusion_state {
                    let confirmed = ledger_inclusion_state == LedgerInclusionStateDto::Included;
                    message.set_confirmed(Some(confirmed));
                    let message = message.clone();
                    emit_confirmation_state_change(
                        &account,
                        message,
                        confirmed,
                        retried_data.account_handle.account_options.persist_events,
                    )
                    .await?;
                }
            }
        }
        account.save().await?;
    }
    Ok(())
}

async fn discover_accounts(
    accounts: AccountStore,
    storage_path: &PathBuf,
    client_options: &ClientOptions,
    signer_type: Option<SignerType>,
    account_options: AccountOptions,
    is_monitoring: Arc<AtomicBool>,
) -> crate::Result<Vec<(AccountHandle, SyncedAccountData)>> {
    let mut synced_accounts = vec![];
    let mut index = accounts.read().await.len();
    loop {
        let mut account_initialiser = AccountInitialiser::new(
            client_options.clone(),
            accounts.clone(),
            storage_path.clone(),
            account_options,
            is_monitoring.clone(),
        )
        .skip_persistence()
        .index(index);
        if let Some(signer_type) = &signer_type {
            account_initialiser = account_initialiser.signer_type(signer_type.clone());
        }
        let account_handle = account_initialiser.initialise().await?;
        log::debug!(
            "[SYNC] discovering account {}, signer type {:?}",
            account_handle.read().await.alias(),
            account_handle.read().await.signer_type()
        );
        match account_handle.sync().await.get_new_history().await {
            Ok(synced_account_data) => {
                let is_empty = synced_account_data
                    .addresses
                    .iter()
                    .all(|a| *a.balance() == 0 && a.outputs().is_empty());
                log::debug!("[SYNC] discovered account is empty? {}", is_empty);
                if is_empty {
                    break;
                } else {
                    index += 1;
                    synced_accounts.push((account_handle, synced_account_data));
                }
            }
            Err(e) => {
                log::error!("[SYNC] failed to sync to discover account: {:?}", e);
                // break if the account failed to sync
                // this ensures that the previously discovered accounts get stored.
                break;
            }
        }
    }
    Ok(synced_accounts)
}

struct RetriedData {
    #[allow(dead_code)]
    promoted: Vec<Message>,
    reattached: Vec<(MessageId, Message)>,
    no_need_promote_or_reattach: Vec<MessageId>,
    account_handle: AccountHandle,
}

#[allow(unused_mut)]
async fn consolidate_outputs_if_needed(
    mut automatic_consolidation: bool,
    synced_accounts: &[SyncedAccount],
) -> crate::Result<()> {
    for synced in synced_accounts {
        #[cfg(any(feature = "ledger-nano", feature = "ledger-nano-simulator"))]
        {
            let account = synced.account_handle.read().await;
            let signer_type = account.signer_type();
            if signer_type == &SignerType::LedgerNano || signer_type == &SignerType::LedgerNanoSimulator {
                let addresses = synced.account_handle.output_consolidation_addresses().await;
                for address in addresses {
                    crate::event::emit_address_consolidation_needed(&account, address).await;
                }
                // on ledger we do not consolidate outputs automatically
                automatic_consolidation = false;
            }
        }
        if automatic_consolidation {
            synced.consolidate_outputs().await?;
        }
    }
    Ok(())
}

async fn retry_unconfirmed_transactions(synced_accounts: &[SyncedAccount]) -> crate::Result<Vec<RetriedData>> {
    let mut retried_messages = vec![];
    for synced in synced_accounts {
        let unconfirmed_messages: Vec<(MessageId, Option<MessagePayload>)> = synced
            .account_handle()
            .read()
            .await
            .list_messages(0, 0, Some(MessageType::Unconfirmed))
            .iter()
            .map(|message| (*message.id(), message.payload().clone()))
            .collect();
        let mut reattachments = Vec::new();
        let mut promotions = Vec::new();
        let mut no_need_promote_or_reattach = Vec::new();
        for (message_id, message_payload) in unconfirmed_messages {
            log::debug!("[POLLING] retrying {:?}", message_id);
            match synced.retry(&message_id).await {
                Ok(new_message) => {
                    // if the payload is the same, it was reattached; otherwise it was promoted
                    if new_message.payload() == &message_payload {
                        log::debug!("[POLLING] rettached and new message is {:?}", new_message);
                        reattachments.push((message_id, new_message));
                    } else {
                        log::debug!("[POLLING] promoted and new message is {:?}", new_message);
                        promotions.push(new_message);
                    }
                }
                Err(crate::Error::ClientError(ref e)) => {
                    if let iota::client::Error::NoNeedPromoteOrReattach(_) = e.as_ref() {
                        no_need_promote_or_reattach.push(message_id);
                    }
                }
                _ => {}
            }
        }
        retried_messages.push(RetriedData {
            promoted: promotions,
            reattached: reattachments,
            no_need_promote_or_reattach,
            account_handle: synced.account_handle().clone(),
        });
    }
    Ok(retried_messages)
}

fn backup_filename(original: &str) -> String {
    let date = Local::now();
    format!(
        "{}-iota-wallet-backup{}",
        date.format("%FT%H-%M-%S").to_string(),
        if original.is_empty() {
            "".to_string()
        } else {
            format!("-{}", original)
        }
    )
}

#[cfg(test)]
mod tests {
    use super::ManagerStorage;
    use crate::{
        address::{AddressBuilder, AddressOutput, AddressWrapper, IotaAddress, OutputKind},
        client::ClientOptionsBuilder,
        event::*,
        message::Message,
    };
    use iota::{Ed25519Address, IndexationPayload, MessageBuilder, MessageId, Parents, Payload, TransactionId};
    use std::{collections::HashMap, path::PathBuf};

    #[tokio::test]
    async fn store_accounts() {
        crate::test_utils::with_account_manager(crate::test_utils::TestType::Storage, |manager, _| async move {
            let account_handle = crate::test_utils::AccountCreator::new(&manager).create().await;

            manager
                .remove_account(account_handle.read().await.id())
                .await
                .expect("failed to remove account");
        })
        .await;
    }

    #[tokio::test]
    async fn delete_storage() {
        crate::test_utils::with_account_manager(crate::test_utils::TestType::Storage, |manager, _| async move {
            crate::test_utils::AccountCreator::new(&manager).create().await;
            manager
                .delete()
                .await
                .map_err(|(e, _)| e)
                .expect("failed to delete storage");
        })
        .await;
    }

    #[tokio::test]
    async fn duplicated_alias() {
        let manager = crate::test_utils::get_account_manager().await;

        let client_options = ClientOptionsBuilder::new()
            .with_node("https://api.lb-0.testnet.chrysalis2.com")
            .expect("invalid node URL")
            .build()
            .unwrap();
        let alias = "alias";

        manager
            .create_account(client_options.clone())
            .unwrap()
            .alias(alias)
            .initialise()
            .await
            .expect("failed to add account");

        let second_create_response = manager
            .create_account(client_options)
            .unwrap()
            .alias(alias)
            .initialise()
            .await;
        assert_eq!(second_create_response.is_err(), true);
        match second_create_response.unwrap_err() {
            crate::Error::AccountAliasAlreadyExists => {}
            _ => panic!("unexpected create account response; expected AccountAliasAlreadyExists"),
        }
    }

    #[tokio::test]
    async fn get_account() {
        let manager = crate::test_utils::get_account_manager().await;

        let client_options = ClientOptionsBuilder::new()
            .with_node("https://api.lb-0.testnet.chrysalis2.com")
            .expect("invalid node URL")
            .build()
            .unwrap();

        let account_handle1 = manager
            .create_account(client_options.clone())
            .unwrap()
            .alias("alias")
            .initialise()
            .await
            .expect("failed to add account");
        account_handle1.generate_address().await.unwrap();
        {
            // update address balance so we can create the next account
            let mut account = account_handle1.write().await;
            let mut outputs = HashMap::default();
            let output = AddressOutput {
                transaction_id: TransactionId::new([0; 32]),
                message_id: MessageId::new([0; 32]),
                index: 0,
                amount: 5,
                is_spent: false,
                address: crate::test_utils::generate_random_iota_address(),
                kind: OutputKind::SignatureLockedSingle,
            };
            outputs.insert(output.id().unwrap(), output);
            for address in account.addresses_mut() {
                address.set_outputs(outputs.clone());
            }
        }

        let account_handle2 = manager
            .create_account(client_options)
            .unwrap()
            .alias("alias2")
            .initialise()
            .await
            .expect("failed to add account");
        account_handle2.generate_address().await.unwrap();

        let account1 = &*account_handle1.read().await;
        let account2 = &*account_handle2.read().await;

        assert_eq!(
            account1,
            &*manager.get_account(*account1.index()).await.unwrap().read().await
        );
        assert_eq!(
            account1,
            &*manager.get_account(account1.alias()).await.unwrap().read().await
        );
        assert_eq!(
            account1,
            &*manager.get_account(account1.id()).await.unwrap().read().await
        );
        assert_eq!(
            account1,
            &*manager
                .get_account(account1.addresses().first().unwrap().address().to_bech32())
                .await
                .unwrap()
                .read()
                .await
        );

        assert_eq!(
            account2,
            &*manager.get_account(*account2.index()).await.unwrap().read().await
        );
        assert_eq!(
            account2,
            &*manager.get_account(account2.alias()).await.unwrap().read().await
        );
        assert_eq!(
            account2,
            &*manager.get_account(account2.id()).await.unwrap().read().await
        );
        assert_eq!(
            account2,
            &*manager
                .get_account(account2.addresses().first().unwrap().address().to_bech32())
                .await
                .unwrap()
                .read()
                .await
        );
    }

    #[tokio::test]
    async fn remove_account_with_message_history() {
        crate::test_utils::with_account_manager(crate::test_utils::TestType::Storage, |manager, _| async move {
            let client_options = ClientOptionsBuilder::new()
                .with_node("https://api.lb-0.testnet.chrysalis2.com")
                .expect("invalid node URL")
                .build()
                .unwrap();

            let account_handle = manager
                .create_account(client_options)
                .unwrap()
                .messages(vec![Message::from_iota_message(
                    MessageId::new([0; 32]),
                    MessageBuilder::new()
                        .with_nonce_provider(crate::test_utils::NoopNonceProvider {}, 4000f64, None)
                        .with_parents(Parents::new(vec![MessageId::new([0; 32])]).unwrap())
                        .with_payload(Payload::Indexation(Box::new(
                            IndexationPayload::new(b"index", &[0; 16]).unwrap(),
                        )))
                        .with_network_id(0)
                        .finish()
                        .unwrap(),
                    Default::default(),
                    "",
                    &[crate::test_utils::generate_random_address()],
                    &ClientOptionsBuilder::new().build().unwrap(),
                )
                .with_confirmed(Some(true))
                .finish()
                .await
                .unwrap()])
                .initialise()
                .await
                .unwrap();

            let remove_response = manager.remove_account(account_handle.read().await.id()).await;
            assert!(remove_response.is_ok());
        })
        .await;
    }

    #[tokio::test]
    async fn remove_account_with_balance() {
        crate::test_utils::with_account_manager(crate::test_utils::TestType::Storage, |manager, _| async move {
            let client_options = ClientOptionsBuilder::new()
                .with_node("https://api.lb-0.testnet.chrysalis2.com")
                .expect("invalid node URL")
                .build()
                .unwrap();

            let account_handle = manager
                .create_account(client_options)
                .unwrap()
                .addresses(vec![AddressBuilder::new()
                    .balance(5)
                    .key_index(0)
                    .address(AddressWrapper::new(
                        IotaAddress::Ed25519(Ed25519Address::new([0; 32])),
                        "atoi".to_string(),
                    ))
                    .outputs(vec![AddressOutput {
                        transaction_id: TransactionId::new([0; 32]),
                        message_id: MessageId::new([0; 32]),
                        index: 0,
                        amount: 5,
                        is_spent: false,
                        address: crate::test_utils::generate_random_iota_address(),
                        kind: OutputKind::SignatureLockedSingle,
                    }])
                    .build()
                    .unwrap()])
                .initialise()
                .await
                .unwrap();
            let account = account_handle.read().await;

            let remove_response = manager.remove_account(account.id()).await;
            assert!(remove_response.is_err());
        })
        .await;
    }

    #[tokio::test]
    async fn create_account_with_latest_without_history() {
        crate::test_utils::with_account_manager(crate::test_utils::TestType::Storage, |manager, _| async move {
            let client_options = ClientOptionsBuilder::new()
                .with_node("https://api.lb-0.testnet.chrysalis2.com")
                .expect("invalid node URL")
                .build()
                .unwrap();

            manager
                .create_account(client_options.clone())
                .unwrap()
                .alias("alias")
                .initialise()
                .await
                .expect("failed to add account");

            let create_response = manager.create_account(client_options).unwrap().initialise().await;
            assert!(create_response.is_err());
        })
        .await;
    }

    #[tokio::test]
    async fn create_account_skip_persistence() {
        crate::test_utils::with_account_manager(crate::test_utils::TestType::Storage, |manager, _| async move {
            let client_options = ClientOptionsBuilder::new()
                .with_node("https://api.lb-0.testnet.chrysalis2.com")
                .expect("invalid node URL")
                .with_network("testnet")
                .build()
                .unwrap();

            let account_handle = manager
                .create_account(client_options.clone())
                .unwrap()
                .skip_persistence()
                .initialise()
                .await
                .expect("failed to add account");

            let account_get_res = manager.get_account(account_handle.read().await.id()).await;
            assert!(account_get_res.is_err(), true);
            match account_get_res.unwrap_err() {
                crate::Error::RecordNotFound => {}
                _ => panic!("unexpected get_account response; expected RecordNotFound"),
            }
        })
        .await;
    }

    #[tokio::test]
    async fn backup_and_restore_happy_path() {
        let backup_path = "./backup/happy-path";
        let _ = std::fs::remove_dir_all(backup_path);
        std::fs::create_dir_all(backup_path).unwrap();

        crate::test_utils::with_account_manager(crate::test_utils::TestType::Storage, |manager, _| async move {
            let account_handle = crate::test_utils::AccountCreator::new(&manager).create().await;

            // backup the stored accounts to ./backup/happy-path/${backup_name}
            let backup_path = manager.backup(backup_path, "password".to_string()).await.unwrap();
            let backup_file_path = if backup_path.is_dir() {
                std::fs::read_dir(backup_path)
                    .unwrap()
                    .next()
                    .unwrap()
                    .unwrap()
                    .path()
                    .to_path_buf()
            } else {
                backup_path
            };
            assert_eq!(backup_file_path.extension().unwrap_or_default(), "stronghold");

            let is_encrypted = crate::storage::get(manager.storage_path())
                .await
                .unwrap()
                .lock()
                .await
                .is_encrypted();

            // get another manager instance so we can import the accounts to a different storage
            #[allow(unused_mut)]
            let mut manager = crate::test_utils::get_account_manager().await;

            #[cfg(feature = "stronghold")]
            {
                // wait for stronghold to finish pending operations and delete the storage file
                crate::stronghold::unload_snapshot(&manager.stronghold_snapshot_path().await.unwrap(), false)
                    .await
                    .unwrap();
                let _ = crate::stronghold::actor_runtime().lock().await;

                if crate::storage::get(manager.storage_path())
                    .await
                    .unwrap()
                    .lock()
                    .await
                    .id()
                    == crate::storage::stronghold::STORAGE_ID
                {
                    let _ = std::fs::remove_file(manager.storage_path());
                }
            }

            if is_encrypted {
                manager.set_storage_password("password").await.unwrap();
            }

            // import the accounts from the backup and assert that it's the same
            manager
                .import_accounts(&backup_file_path, "password".to_string())
                .await
                .unwrap();
            assert!(
                super::storage_file_path(&ManagerStorage::Stronghold, manager.storage_path()).exists(),
                true
            );

            let imported_account = manager.get_account(account_handle.read().await.id()).await.unwrap();
            // set the account storage path field so the assert works
            account_handle
                .write()
                .await
                .set_storage_path(manager.storage_path().clone());
            assert_eq!(&*account_handle.read().await, &*imported_account.read().await);
        })
        .await;
    }

    #[tokio::test]
    async fn backup_and_restore_storage_already_exists() {
        crate::test_utils::with_account_manager(crate::test_utils::TestType::Storage, |mut manager, _| async move {
            let backup_path = PathBuf::from("./backup/account-exists");
            let _ = std::fs::remove_dir_all(&backup_path);
            std::fs::create_dir_all(&backup_path).unwrap();
            // first we'll create an example account
            let address = crate::test_utils::generate_random_iota_address();
            let address = AddressBuilder::new()
                .address(address.clone())
                .key_index(0)
                .balance(0)
                .outputs(vec![])
                .build()
                .unwrap();
            crate::test_utils::AccountCreator::new(&manager)
                .addresses(vec![address])
                .create()
                .await;

            let backup_file_path = backup_path.join("wallet.stronghold");
            let backup_path = manager.backup(&backup_file_path, "password".to_string()).await.unwrap();
            assert_eq!(backup_path, backup_file_path);

            let response = manager.import_accounts(&backup_file_path, "password".to_string()).await;

            assert!(response.is_err());
            assert!(matches!(response.unwrap_err(), crate::Error::StorageExists));
        })
        .await;
    }

    #[tokio::test]
    async fn storage_password_reencrypt() {
        crate::test_utils::with_account_manager(crate::test_utils::TestType::Storage, |mut manager, _| async move {
            crate::test_utils::AccountCreator::new(&manager).create().await;
            manager.set_storage_password("new-password").await.unwrap();
            let account_store = super::AccountManager::load_accounts(
                manager.storage_path(),
                manager.account_options,
                manager.is_monitoring.clone(),
            )
            .await
            .unwrap();
            assert_eq!(account_store.read().await.len(), 1);
        })
        .await;
    }

    #[tokio::test]
    async fn get_balance_change_events() {
        crate::test_utils::with_account_manager(crate::test_utils::TestType::Storage, |manager, _| async move {
            let account_handle = crate::test_utils::AccountCreator::new(&manager).create().await;
            let account = account_handle.read().await;
            let change_events = vec![
                BalanceChange::spent(0),
                BalanceChange::spent(1),
                BalanceChange::spent(2),
                BalanceChange::spent(3),
            ];
            for change in &change_events {
                emit_balance_change(&account, account.latest_address().address(), None, *change, true)
                    .await
                    .unwrap();
            }
            assert!(
                manager.get_balance_change_event_count(None).await.unwrap() == change_events.len(),
                true
            );
            for (take, skip) in &[(2, 0), (2, 2)] {
                let found = manager
                    .get_balance_change_events(*take, *skip, None)
                    .await
                    .unwrap()
                    .into_iter()
                    .map(|e| e.balance_change)
                    .collect::<Vec<BalanceChange>>();
                let expected = change_events
                    .clone()
                    .into_iter()
                    .skip(*skip)
                    .take(*take)
                    .collect::<Vec<BalanceChange>>();
                assert!(found == expected, true);
            }
        })
        .await;
    }

    #[tokio::test]
    async fn get_transaction_confirmation_events() {
        crate::test_utils::with_account_manager(crate::test_utils::TestType::Storage, |manager, _| async move {
            let account_handle = crate::test_utils::AccountCreator::new(&manager).create().await;
            let account = account_handle.read().await;
            let m1 = crate::test_utils::GenerateMessageBuilder::default().build().await;
            let m2 = crate::test_utils::GenerateMessageBuilder::default().build().await;
            let m3 = crate::test_utils::GenerateMessageBuilder::default().build().await;
            let confirmation_change_events = vec![
                (m1, true),
                (
                    crate::test_utils::GenerateMessageBuilder::default().build().await,
                    false,
                ),
                (m2, false),
                (m3, true),
            ];
            for (message, change) in &confirmation_change_events {
                emit_confirmation_state_change(&account, message.clone(), *change, true)
                    .await
                    .unwrap();
            }
            assert!(
                manager.get_transaction_confirmation_event_count(None).await.unwrap()
                    == confirmation_change_events.len(),
                true
            );
            for (take, skip) in &[(2, 0), (2, 2)] {
                let found = manager
                    .get_transaction_confirmation_events(*take, *skip, None)
                    .await
                    .unwrap()
                    .into_iter()
                    .map(|e| (e.message, e.confirmed))
                    .collect::<Vec<(Message, bool)>>();
                let expected = confirmation_change_events
                    .clone()
                    .into_iter()
                    .skip(*skip)
                    .take(*take)
                    .collect::<Vec<(Message, bool)>>();
                assert!(found == expected, true);
            }
        })
        .await;
    }

    #[tokio::test]
    async fn get_reattachment_events() {
        crate::test_utils::with_account_manager(crate::test_utils::TestType::Storage, |manager, _| async move {
            let account_handle = crate::test_utils::AccountCreator::new(&manager).create().await;
            let account = account_handle.read().await;
            let m1 = crate::test_utils::GenerateMessageBuilder::default().build().await;
            let m2 = crate::test_utils::GenerateMessageBuilder::default().build().await;
            let m3 = crate::test_utils::GenerateMessageBuilder::default().build().await;
            let reattachment_events = vec![
                m1,
                crate::test_utils::GenerateMessageBuilder::default().build().await,
                m2,
                m3,
            ];
            for message in &reattachment_events {
                emit_reattachment_event(&account, *message.id(), message, true)
                    .await
                    .unwrap();
            }
            assert!(
                manager.get_reattachment_event_count(None).await.unwrap() == reattachment_events.len(),
                true
            );
            for (take, skip) in &[(2, 0), (2, 2)] {
                let found = manager
                    .get_reattachment_events(*take, *skip, None)
                    .await
                    .unwrap()
                    .into_iter()
                    .map(|e| e.message)
                    .collect::<Vec<Message>>();
                let expected = reattachment_events
                    .clone()
                    .into_iter()
                    .skip(*skip)
                    .take(*take)
                    .collect::<Vec<Message>>();
                assert!(found == expected, true);
            }
        })
        .await;
    }

    macro_rules! transaction_event_test {
        ($event_type: expr, $count_get_fn: ident, $get_fn: ident) => {
            #[tokio::test]
            async fn $get_fn() {
                crate::test_utils::with_account_manager(
                    crate::test_utils::TestType::Storage,
                    |manager, _| async move {
                        let account_handle = crate::test_utils::AccountCreator::new(&manager).create().await;
                        let account = account_handle.read().await;
                        let m1 = crate::test_utils::GenerateMessageBuilder::default().build().await;
                        let m2 = crate::test_utils::GenerateMessageBuilder::default().build().await;
                        let m3 = crate::test_utils::GenerateMessageBuilder::default().build().await;
                        let m4 = crate::test_utils::GenerateMessageBuilder::default().build().await;
                        let events = vec![m1, m2, m3, m4];
                        for message in &events {
                            emit_transaction_event($event_type, &account, message.clone(), true)
                                .await
                                .unwrap();
                        }
                        assert!(manager.$count_get_fn(None).await.unwrap() == events.len(), true);
                        for (take, skip) in &[(2, 0), (2, 2)] {
                            let found = manager
                                .$get_fn(*take, *skip, None)
                                .await
                                .unwrap()
                                .into_iter()
                                .map(|e| e.message)
                                .collect::<Vec<Message>>();
                            let expected = events
                                .clone()
                                .into_iter()
                                .skip(*skip)
                                .take(*take)
                                .collect::<Vec<Message>>();
                            assert!(found == expected, true);
                        }
                    },
                )
                .await;
            }
        };
    }

    transaction_event_test!(
        TransactionEventType::NewTransaction,
        get_new_transaction_event_count,
        get_new_transaction_events
    );
    transaction_event_test!(
        TransactionEventType::Broadcast,
        get_broadcast_event_count,
        get_broadcast_events
    );
}<|MERGE_RESOLUTION|>--- conflicted
+++ resolved
@@ -1143,28 +1143,6 @@
         }
 
         for (account_handle, addresses_before_sync, data) in synced_data {
-<<<<<<< HEAD
-            let (messages_before_sync, parsed_messages) = {
-                let mut account = account_handle.write().await;
-                let messages_before_sync: Vec<(MessageId, Option<bool>)> =
-                    account.messages().iter().map(|m| (*m.id(), *m.confirmed())).collect();
-
-                let parsed_messages = data.parse_messages(account_handle.accounts.clone(), &account).await?;
-                for message in &parsed_messages {
-                    match account.messages().iter().position(|m| m == message) {
-                        Some(index) => {
-                            account.messages_mut()[index] = message.clone();
-                        }
-                        None => {
-                            account.messages_mut().push(message.clone());
-                        }
-                    }
-                }
-                account.set_last_synced_at(Some(chrono::Local::now()));
-                account.save().await?;
-                (messages_before_sync, parsed_messages)
-            };
-=======
             let mut account = account_handle.write().await;
             let messages_before_sync: Vec<(MessageId, Option<bool>)> =
                 account.messages().iter().map(|m| (*m.id(), *m.confirmed())).collect();
@@ -1173,7 +1151,6 @@
             account.append_messages(parsed_messages.to_vec());
             account.set_last_synced_at(Some(chrono::Local::now()));
             account.save().await?;
->>>>>>> 5c428c63
 
             let mut new_messages = Vec::new();
             let mut confirmation_changed_messages = Vec::new();
