--- conflicted
+++ resolved
@@ -352,14 +352,9 @@
 async fn poll(storage_path: PathBuf) -> crate::Result<()> {
     let accounts_before_sync =
         crate::storage::with_adapter(&storage_path, |storage| storage.get_all())?;
-<<<<<<< HEAD
-    let accounts_before_sync = crate::storage::parse_accounts(&accounts_before_sync)?;
-    let synced_accounts = sync_accounts(&storage_path, Some(0)).await?;
-=======
     let accounts_before_sync =
         crate::storage::parse_accounts(&storage_path, &accounts_before_sync)?;
     sync_accounts(&storage_path, Some(0)).await?;
->>>>>>> afc7cf8a
     let accounts_after_sync =
         crate::storage::with_adapter(&storage_path, |storage| storage.get_all())?;
     let accounts_after_sync = crate::storage::parse_accounts(&storage_path, &accounts_after_sync)?;
