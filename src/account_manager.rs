--- conflicted
+++ resolved
@@ -7,11 +7,8 @@
         repost_message, Account, AccountHandle, AccountIdentifier, AccountInitialiser, AccountSynchronizer,
         RepostAction, SyncedAccount, SyncedAccountData,
     },
-<<<<<<< HEAD
     address::IotaAddress,
-=======
     address::AddressOutput,
->>>>>>> 81bd3de3
     client::ClientOptions,
     event::{
         emit_balance_change, emit_confirmation_state_change, emit_reattachment_event, emit_transaction_event,
