--- conflicted
+++ resolved
@@ -1183,11 +1183,8 @@
                         log::debug!("[SYNC] running account discovery because the latest account is not empty");
                         discover_accounts(
                             self.accounts.clone(),
-<<<<<<< HEAD
                             self.account_discovery_threshold,
-=======
                             self.gap_limit,
->>>>>>> e90b4c36
                             &self.storage_file_path,
                             &client_options,
                             Some(signer_type),
@@ -1391,11 +1388,8 @@
 
 async fn discover_accounts(
     accounts: AccountStore,
-<<<<<<< HEAD
     threshold: usize,
-=======
     gap_limit: Option<usize>,
->>>>>>> e90b4c36
     storage_path: &Path,
     client_options: &ClientOptions,
     signer_type: Option<SignerType>,
