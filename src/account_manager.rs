--- conflicted
+++ resolved
@@ -347,16 +347,8 @@
                 .iter()
                 .filter(|message| !account_before_sync.messages().contains(message))
                 .for_each(|message| {
-<<<<<<< HEAD
-                    log::debug!("[POLLING] new message: {:?}", message);
-                    emit_transaction_event(
-                        TransactionEventType::NewTransaction,
-                        account_after_sync.id().clone(),
-                        &message,
-                    )
-=======
+                    log::debug!("[POLLING] new message: {:?}", message.id());
                     emit_transaction_event(TransactionEventType::NewTransaction, account_after_sync.id(), &message)
->>>>>>> 9c48cea7
                 });
 
             // confirmation state change event
@@ -366,12 +358,8 @@
                     None => false,
                 };
                 if changed {
-<<<<<<< HEAD
-                    log::debug!("[POLLING] message confirmed: {:?}", message);
-                    emit_confirmation_state_change(account_after_sync.id().clone(), &message, true);
-=======
+                    log::debug!("[POLLING] message confirmed: {:?}", message.id());
                     emit_confirmation_state_change(account_after_sync.id(), &message, true);
->>>>>>> 9c48cea7
                 }
             }
         }
@@ -393,17 +381,11 @@
                 let new_message =
                     repost_message(account.id(), &storage_path, message.id(), RepostAction::Retry).await?;
                 if new_message.payload() == message.payload() {
-<<<<<<< HEAD
-                    log::debug!("[POLLING] reattached and new message is {:?}", new_message);
-                    if account.on_reattachment(message.id(), new_message.id()) {
-                        updated = true;
-                    }
-=======
+                    log::debug!("[POLLING] reattached and new message is {:?}", new_message.id());
                     reattached_messages.push((*message.id(), *new_message.id()));
->>>>>>> 9c48cea7
                     reattachments.push(new_message);
                 } else {
-                    log::debug!("[POLLING] promoted and new message is {:?}", new_message);
+                    log::debug!("[POLLING] promoted and new message is {:?}", new_message.id());
                     promotions.push(new_message);
                 }
             }
