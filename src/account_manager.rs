--- conflicted
+++ resolved
@@ -679,21 +679,11 @@
     /// Syncs all accounts.
     pub fn sync_accounts(&self) -> crate::Result<AccountsSynchronizer> {
         self.check_storage_encryption()?;
-<<<<<<< HEAD
-
-        sync_accounts(
-            self.accounts.clone(),
-            &self.storage_path,
-            self.output_consolidation_threshold,
-            None,
-        )
-        .await
-=======
         Ok(AccountsSynchronizer::new(
             self.accounts.clone(),
             self.storage_path.clone(),
+            self.output_consolidation_threshold,
         ))
->>>>>>> 45c9bd98
     }
 
     /// Transfers an amount from an account to another.
@@ -996,15 +986,6 @@
     }
 }
 
-<<<<<<< HEAD
-async fn poll(
-    accounts: AccountStore,
-    storage_file_path: PathBuf,
-    output_consolidation_threshold: usize,
-    is_mqtt_monitoring: bool,
-    automatic_output_consolidation: bool,
-) -> crate::Result<()> {
-=======
 macro_rules! event_getters_impl {
     ($event_ty:ty, $get_fn_name: ident, $get_count_fn_name: ident) => {
         impl AccountManager {
@@ -1060,15 +1041,17 @@
     storage_file_path: PathBuf,
     address_index: Option<usize>,
     gap_limit: Option<usize>,
+    output_consolidation_threshold: usize,
 }
 
 impl AccountsSynchronizer {
-    fn new(accounts: AccountStore, storage_file_path: PathBuf) -> Self {
+    fn new(accounts: AccountStore, storage_file_path: PathBuf, output_consolidation_threshold: usize) -> Self {
         Self {
             accounts,
             storage_file_path,
             address_index: None,
             gap_limit: None,
+            output_consolidation_threshold,
         }
     }
 
@@ -1120,6 +1103,7 @@
                         &self.storage_file_path,
                         &client_options,
                         Some(signer_type),
+                        self.output_consolidation_threshold,
                     )
                     .await
                 } else {
@@ -1146,27 +1130,23 @@
     }
 }
 
-async fn poll(accounts: AccountStore, storage_file_path: PathBuf, is_mqtt_monitoring: bool) -> crate::Result<()> {
->>>>>>> 45c9bd98
+async fn poll(
+    accounts: AccountStore,
+    storage_file_path: PathBuf,
+    output_consolidation_threshold: usize,
+    is_mqtt_monitoring: bool,
+    automatic_output_consolidation: bool,
+) -> crate::Result<()> {
     let retried = if !is_mqtt_monitoring {
         let mut accounts_before_sync = Vec::new();
         for account_handle in accounts.read().await.values() {
             accounts_before_sync.push(account_handle.read().await.clone());
         }
-<<<<<<< HEAD
-        let synced_accounts = sync_accounts(
-            accounts.clone(),
-            &storage_file_path,
-            output_consolidation_threshold,
-            Some(0),
-        )
-        .await?;
-=======
-        let synced_accounts = AccountsSynchronizer::new(accounts.clone(), storage_file_path)
-            .address_index(0)
-            .execute()
-            .await?;
->>>>>>> 45c9bd98
+        let synced_accounts =
+            AccountsSynchronizer::new(accounts.clone(), storage_file_path, output_consolidation_threshold)
+                .address_index(0)
+                .execute()
+                .await?;
         let accounts_after_sync = accounts.read().await;
 
         log::debug!("[POLLING] synced accounts");
@@ -1235,12 +1215,8 @@
         let mut retried_messages = Vec::new();
         let mut synced_accounts = Vec::new();
         for account_handle in accounts.read().await.values() {
-<<<<<<< HEAD
             synced_accounts.push(SyncedAccount::from(account_handle.clone()).await);
-            let (account_handle, unconfirmed_messages): (AccountHandle, Vec<(MessageId, Option<Payload>)>) = {
-=======
             let (account_handle, unconfirmed_messages): (AccountHandle, Vec<(MessageId, Option<MessagePayload>)>) = {
->>>>>>> 45c9bd98
                 let account = account_handle.read().await;
                 let unconfirmed_messages = account
                     .list_messages(account.messages().len(), 0, Some(MessageType::Unconfirmed))
@@ -1346,72 +1322,6 @@
     Ok(synced_accounts)
 }
 
-<<<<<<< HEAD
-async fn sync_accounts<'a>(
-    accounts: AccountStore,
-    storage_file_path: &PathBuf,
-    output_consolidation_threshold: usize,
-    address_index: Option<usize>,
-) -> crate::Result<Vec<SyncedAccount>> {
-    let mut synced_accounts = vec![];
-    let mut last_account = None;
-
-    {
-        let accounts = accounts.read().await;
-        for account_handle in accounts.values() {
-            let mut sync = account_handle.sync().await;
-            if let Some(index) = address_index {
-                sync = sync.address_index(index);
-            }
-            let synced_account = sync.execute().await?;
-
-            let account = account_handle.read().await;
-            last_account = Some((
-                account.messages().is_empty() || account.addresses().iter().all(|addr| *addr.balance() == 0),
-                account.client_options().clone(),
-                account.signer_type().clone(),
-            ));
-            synced_accounts.push(synced_account);
-        }
-    }
-
-    let discovered_accounts_res = match last_account {
-        Some((is_empty, client_options, signer_type)) => {
-            if is_empty {
-                log::debug!("[SYNC] running account discovery because the latest account is empty");
-                discover_accounts(
-                    accounts.clone(),
-                    &storage_file_path,
-                    &client_options,
-                    Some(signer_type),
-                    output_consolidation_threshold,
-                )
-                .await
-            } else {
-                log::debug!("[SYNC] skipping account discovery because the latest account isn't empty");
-                Ok(vec![])
-            }
-        }
-        None => Ok(vec![]), /* None => discover_accounts(accounts.clone(), &storage_path, &ClientOptions::default(),
-                             * None).await, */
-    };
-
-    if let Ok(discovered_accounts) = discovered_accounts_res {
-        if !discovered_accounts.is_empty() {
-            let mut accounts = accounts.write().await;
-            for (account_handle, synced_account) in discovered_accounts {
-                account_handle.write().await.set_skip_persistance(false);
-                accounts.insert(account_handle.id().await, account_handle);
-                synced_accounts.push(synced_account);
-            }
-        }
-    }
-
-    Ok(synced_accounts)
-}
-
-=======
->>>>>>> 45c9bd98
 struct RetriedData {
     #[allow(dead_code)]
     promoted: Vec<Message>,
