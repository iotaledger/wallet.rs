// Copyright 2020 IOTA Stiftung
// SPDX-License-Identifier: Apache-2.0

#[allow(unused_imports)]
use crate::{
    account::{
        repost_message, Account, AccountHandle, AccountIdentifier, AccountInitialiser, RepostAction, SyncedAccount,
    },
    client::ClientOptions,
    event::{emit_balance_change, emit_confirmation_state_change, emit_transaction_event, TransactionEventType},
    message::{Message, MessageType, Transfer},
    signing::SignerType,
    storage::StorageAdapter,
};

use std::{
    collections::HashMap,
    convert::TryInto,
    fs,
    num::NonZeroU64,
    panic::AssertUnwindSafe,
    path::{Path, PathBuf},
    sync::Arc,
    thread,
    time::Duration,
};

use chrono::prelude::*;
use futures::FutureExt;
use getset::Getters;
use iota::{MessageId, Payload};
use serde::Deserialize;
use tokio::{
    sync::{
        broadcast::{channel as broadcast_channel, Receiver as BroadcastReceiver, Sender as BroadcastSender},
        RwLock,
    },
    time::interval,
};

/// The default storage folder.
pub const DEFAULT_STORAGE_FOLDER: &str = "./storage";

/// The default stronghold storage file name.
#[cfg(any(feature = "stronghold", feature = "stronghold-storage"))]
#[cfg_attr(docsrs, doc(cfg(any(feature = "stronghold", feature = "stronghold-storage"))))]
pub const STRONGHOLD_FILENAME: &str = "wallet.stronghold";

/// The default SQLite storage file name.
#[cfg(feature = "sqlite-storage")]
#[cfg_attr(docsrs, doc(cfg(feature = "sqlite-storage")))]
pub const SQLITE_FILENAME: &str = "wallet.db";

pub(crate) type AccountStore = Arc<RwLock<HashMap<String, AccountHandle>>>;

/// The storage used by the manager.
#[derive(Deserialize)]
#[serde(tag = "type", content = "data")]
pub enum ManagerStorage {
    /// Stronghold storage.
    #[cfg(any(feature = "stronghold", feature = "stronghold-storage"))]
    #[cfg_attr(docsrs, doc(cfg(any(feature = "stronghold", feature = "stronghold-storage"))))]
    Stronghold,
    /// Sqlite storage.
    #[cfg(feature = "sqlite-storage")]
    #[cfg_attr(docsrs, doc(cfg(feature = "sqlite-storage")))]
    Sqlite,
    /// Custom storage.
    #[serde(skip)]
    Custom(Box<dyn StorageAdapter + Send + Sync + 'static>),
}

#[cfg(any(feature = "stronghold", feature = "stronghold-storage", feature = "sqlite-storage"))]
fn storage_file_path(storage: &Option<ManagerStorage>, storage_path: &PathBuf) -> PathBuf {
    if storage_path.is_file() || storage_path.extension().is_some() || storage.is_none() {
        storage_path.clone()
    } else {
        match storage {
            #[cfg(any(feature = "stronghold", feature = "stronghold-storage"))]
            Some(ManagerStorage::Stronghold) => storage_path.join(STRONGHOLD_FILENAME),
            #[cfg(feature = "sqlite-storage")]
            Some(ManagerStorage::Sqlite) => storage_path.join(SQLITE_FILENAME),
            _ => storage_path.clone(),
        }
    }
}

fn storage_password_to_encryption_key(password: &str) -> [u8; 32] {
    let mut dk = [0; 64];
    // safe to unwrap (rounds > 0)
    crypto::kdfs::pbkdf::PBKDF2_HMAC_SHA512(password.as_bytes(), b"wallet.rs::storage", 100, &mut dk).unwrap();
    let key: [u8; 32] = dk[0..32][..].try_into().unwrap();
    key
}

/// Account manager builder.
pub struct AccountManagerBuilder {
    storage_path: PathBuf,
    storage: Option<ManagerStorage>,
    polling_interval: Duration,
    skip_polling: bool,
    storage_encryption_key: Option<[u8; 32]>,
}

impl Default for AccountManagerBuilder {
    fn default() -> Self {
        #[allow(unused_variables)]
        let default_storage: Option<ManagerStorage> = None;
        #[cfg(all(feature = "stronghold-storage", not(feature = "sqlite-storage")))]
        let default_storage = Some(ManagerStorage::Stronghold);
        #[cfg(all(feature = "sqlite-storage", not(feature = "stronghold-storage")))]
        let default_storage = Some(ManagerStorage::Sqlite);

        Self {
            storage_path: PathBuf::from(DEFAULT_STORAGE_FOLDER),
            storage: default_storage,
            polling_interval: Duration::from_millis(30_000),
            skip_polling: false,
            storage_encryption_key: None,
        }
    }
}

impl AccountManagerBuilder {
    /// Initialises a new instance of the account manager builder with the default storage adapter.
    pub fn new() -> Self {
        Default::default()
    }

    /// Sets the storage to be used.
    pub fn with_storage(
        mut self,
        storage_path: impl AsRef<Path>,
        storage: ManagerStorage,
        password: Option<&str>,
    ) -> crate::Result<Self> {
        self.storage_path = storage_path.as_ref().to_path_buf();
        self.storage = Some(storage);
        self.storage_encryption_key = match password {
            Some(p) => Some(storage_password_to_encryption_key(p)),
            None => None,
        };
        Ok(self)
    }

    pub(crate) fn with_storage_encryption_key(mut self, key: Option<[u8; 32]>) -> Self {
        self.storage_encryption_key = key;
        self
    }

    /// Sets the polling interval.
    pub fn with_polling_interval(mut self, polling_interval: Duration) -> Self {
        self.polling_interval = polling_interval;
        self
    }

    pub(crate) fn skip_polling(mut self) -> Self {
        self.skip_polling = true;
        self
    }

    /// Builds the manager.
    pub async fn finish(self) -> crate::Result<AccountManager> {
        let (storage, storage_file_path): (Box<dyn StorageAdapter + Send + Sync>, PathBuf) =
            if let Some(storage) = self.storage {
                match storage {
                    #[cfg(any(feature = "stronghold", feature = "stronghold-storage"))]
                    ManagerStorage::Stronghold => {
                        let path = storage_file_path(&Some(ManagerStorage::Stronghold), &self.storage_path);
                        if let Some(parent) = path.parent() {
                            fs::create_dir_all(&parent)?;
                        }
                        let storage = crate::storage::stronghold::StrongholdStorageAdapter::new(&path)?;
                        (Box::new(storage) as Box<dyn StorageAdapter + Send + Sync>, path)
                    }
                    #[cfg(feature = "sqlite-storage")]
                    ManagerStorage::Sqlite => {
                        let path = storage_file_path(&Some(ManagerStorage::Sqlite), &self.storage_path);
                        if let Some(parent) = path.parent() {
                            fs::create_dir_all(&parent)?;
                        }
                        let storage = crate::storage::sqlite::SqliteStorageAdapter::new(&path, "accounts")?;
                        (Box::new(storage) as Box<dyn StorageAdapter + Send + Sync>, path)
                    }
                    ManagerStorage::Custom(storage) => (storage, self.storage_path.clone()),
                }
            } else {
                return Err(crate::Error::StorageAdapterNotDefined);
            };

        crate::storage::set(&storage_file_path, self.storage_encryption_key, storage).await;

        // with the stronghold storage feature, the accounts are loaded when the password is set
        #[cfg(feature = "stronghold-storage")]
        let (accounts, encrypted_accounts) = (Default::default(), Vec::new());
        #[cfg(not(feature = "stronghold-storage"))]
        let (accounts, encrypted_accounts) = AccountManager::load_accounts(&storage_file_path)
            .await
            .unwrap_or_else(|_| (AccountStore::default(), Vec::new()));

        let mut instance = AccountManager {
            storage_folder: if self.storage_path.is_file() || self.storage_path.extension().is_some() {
                match self.storage_path.parent() {
                    Some(p) => p.to_path_buf(),
                    None => self.storage_path,
                }
            } else {
                self.storage_path
            },
            storage_path: storage_file_path,
            accounts,
            stop_polling_sender: None,
            polling_handle: None,
            generated_mnemonic: None,
            encrypted_accounts,
        };

        if !self.skip_polling {
            instance.start_background_sync(self.polling_interval).await;
        }

        Ok(instance)
    }
}

/// The account manager.
///
/// Used to manage multiple accounts.
#[derive(Getters)]
pub struct AccountManager {
    storage_folder: PathBuf,
    /// the path to the storage.
    #[getset(get = "pub")]
    storage_path: PathBuf,
    accounts: AccountStore,
    stop_polling_sender: Option<BroadcastSender<()>>,
    polling_handle: Option<thread::JoinHandle<()>>,
    generated_mnemonic: Option<String>,
    encrypted_accounts: Vec<String>,
}

impl Drop for AccountManager {
    fn drop(&mut self) {
        self.stop_background_sync();
    }
}

impl AccountManager {
    /// Initialises the account manager builder.
    pub fn builder() -> AccountManagerBuilder {
        AccountManagerBuilder::new()
    }

    async fn load_accounts(storage_file_path: &PathBuf) -> crate::Result<(AccountStore, Vec<String>)> {
        let mut encrypted_accounts = Vec::new();
        let mut parsed_accounts = HashMap::new();

        let accounts = crate::storage::get(&storage_file_path)
            .await?
            .lock()
            .await
            .get_all()
            .await?;
        for parsed_account in accounts {
            match parsed_account {
                crate::storage::ParsedAccount::Account(account) => {
                    parsed_accounts.insert(account.id().clone(), account.into());
                }
                crate::storage::ParsedAccount::EncryptedAccount(value) => {
                    encrypted_accounts.push(value);
                }
            }
        }

        Ok((Arc::new(RwLock::new(parsed_accounts)), encrypted_accounts))
    }

    // error out if the storage is encrypted
    fn check_storage_encryption(&self) -> crate::Result<()> {
        if self.encrypted_accounts.is_empty() {
            Ok(())
        } else {
            Err(crate::Error::StorageIsEncrypted)
        }
    }

    /// Starts monitoring the accounts with the node's mqtt topics.
    async fn start_monitoring(&self) -> crate::Result<()> {
        for account in self.accounts.read().await.values() {
            crate::monitor::monitor_account_addresses_balance(account.clone()).await?;
            crate::monitor::monitor_unconfirmed_messages(account.clone()).await?;
        }
        Ok(())
    }

    /// Initialises the background polling and MQTT monitoring.
    async fn start_background_sync(&mut self, polling_interval: Duration) {
        let monitoring_disabled = self.start_monitoring().await.is_err();
        let (stop_polling_sender, stop_polling_receiver) = broadcast_channel(1);
        self.start_polling(polling_interval, monitoring_disabled, stop_polling_receiver);
        self.stop_polling_sender = Some(stop_polling_sender);
    }

    /// Stops the background polling and MQTT monitoring.
    pub fn stop_background_sync(&mut self) {
        if let Some(stop_polling_sender) = self.stop_polling_sender.take() {
            stop_polling_sender.send(()).expect("failed to stop polling process");
            self.polling_handle
                .take()
                .unwrap()
                .join()
                .expect("failed to join polling thread");
            let accounts = self.accounts.clone();
            thread::spawn(move || {
                crate::block_on(async move {
                    for account_handle in accounts.read().await.values() {
                        let _ = crate::monitor::unsubscribe(account_handle.clone());
                    }
                });
            })
            .join()
            .expect("failed to stop monitoring and polling systems");
        }
    }

    /// Sets the password for the stored accounts.
    pub async fn set_storage_password<P: AsRef<str>>(&mut self, password: P) -> crate::Result<()> {
        let key = storage_password_to_encryption_key(password.as_ref());
        // safe to unwrap because the storage is always defined at this point
        crate::storage::set_encryption_key(&self.storage_path, key)
            .await
            .unwrap();

        let mut accounts = self.accounts.write().await;
        for encrypted_account in &self.encrypted_accounts {
            let decrypted = crate::storage::decrypt_account_json(encrypted_account, &key)?;
            let account = serde_json::from_str::<Account>(&decrypted)?;
            accounts.insert(account.id().into(), account.into());
        }
        self.encrypted_accounts.clear();

        Ok(())
    }

    /// Sets the stronghold password.
    #[cfg(any(feature = "stronghold", feature = "stronghold-storage"))]
    #[cfg_attr(docsrs, doc(cfg(any(feature = "sqlite-storage", feature = "stronghold-storage"))))]
    pub async fn set_stronghold_password<P: AsRef<str>>(&mut self, password: P) -> crate::Result<()> {
        let mut dk = [0; 64];
        // safe to unwrap because rounds > 0
        crypto::kdfs::pbkdf::PBKDF2_HMAC_SHA512(password.as_ref().as_bytes(), b"wallet.rs", 100, &mut dk).unwrap();

        let stronghold_path = if self.storage_path.extension().unwrap_or_default() == "stronghold" {
            self.storage_path.clone()
        } else {
            self.storage_folder.join(STRONGHOLD_FILENAME)
        };
        crate::stronghold::load_snapshot(&stronghold_path, &dk[0..32][..].try_into().unwrap()).await?;

        // let is_empty = self.accounts.read().await.is_empty();
        if self.accounts.read().await.is_empty() {
            let (accounts, encrypted_accounts) = Self::load_accounts(&self.storage_path).await?;
            self.encrypted_accounts = encrypted_accounts;
            let mut accounts_store = self.accounts.write().await;
            for (id, account) in &*accounts.read().await {
                accounts_store.insert(id.clone(), account.clone());
            }
        }

        Ok(())
    }

    /// Starts the polling mechanism.
    fn start_polling(
        &mut self,
        polling_interval: Duration,
        is_monitoring_disabled: bool,
        mut stop: BroadcastReceiver<()>,
    ) {
        let storage_file_path = self.storage_path.clone();
        let accounts = self.accounts.clone();

        let handle = thread::spawn(move || {
            let runtime = tokio::runtime::Builder::new_current_thread()
                .enable_time()
                .build()
                .unwrap();
            runtime.block_on(async {
                let mut interval = interval(polling_interval);
                loop {
                    tokio::select! {
                        _ = async {
                            interval.tick().await;

                            let storage_file_path_ = storage_file_path.clone();

                            if let Err(error) = AssertUnwindSafe(poll(accounts.clone(), storage_file_path_, is_monitoring_disabled))
                                .catch_unwind()
                                .await {
                                    // if the error isn't a crate::Error type
                                if error.downcast_ref::<crate::Error>().is_none() {
                                    let msg = if let Some(message) = error.downcast_ref::<String>() {
                                        format!("Internal error: {}", message)
                                    } else if let Some(message) = error.downcast_ref::<&str>() {
                                        format!("Internal error: {}", message)
                                    } else {
                                        "Internal error".to_string()
                                    };
                                    log::error!("[POLLING] error: {}", msg);
                                    let _error = crate::Error::Panic(msg);
                                    // when the error is dropped, the on_error event will be triggered
                                }
                            }
                        } => {}
                        _ = stop.recv() => {
                            break;
                        }
                    }
                }
            });
        });
        self.polling_handle = Some(handle);
    }

    /// Stores a mnemonic for the given signer type.
    /// If the mnemonic is not provided, we'll generate one.
    pub async fn store_mnemonic(&mut self, signer_type: SignerType, mnemonic: Option<String>) -> crate::Result<()> {
        let mnemonic = match mnemonic {
            Some(m) => {
                self.verify_mnemonic(&m)?;
                m
            }
            None => self.generate_mnemonic()?,
        };

        let signer = crate::signing::get_signer(&signer_type).await;
        let mut signer = signer.lock().await;
        signer.store_mnemonic(&self.storage_path, mnemonic).await?;

        self.generated_mnemonic = None;

        Ok(())
    }

    /// Generates a new mnemonic.
    pub fn generate_mnemonic(&mut self) -> crate::Result<String> {
        let mut entropy = [0u8; 32];
        crypto::rand::fill(&mut entropy).map_err(|e| crate::Error::MnemonicEncode(format!("{:?}", e)))?;
        let mnemonic = crypto::bip39::wordlist::encode(&entropy, &crypto::bip39::wordlist::ENGLISH)
            .map_err(|e| crate::Error::MnemonicEncode(format!("{:?}", e)))?;
        self.generated_mnemonic = Some(mnemonic.clone());
        Ok(mnemonic)
    }

    /// Checks is the mnemonic is valid. If a mnemonic was generated with `generate_mnemonic()`, the mnemonic here
    /// should match the generated.
    pub fn verify_mnemonic<S: AsRef<str>>(&mut self, mnemonic: S) -> crate::Result<()> {
        // first we check if the mnemonic is valid to give meaningful errors
        crypto::bip39::wordlist::verify(mnemonic.as_ref(), &crypto::bip39::wordlist::ENGLISH)
            // TODO: crypto::bip39::wordlist::Error should impl Display
            .map_err(|e| crate::Error::InvalidMnemonic(format!("{:?}", e)))?;

        // then we check if the provided mnemonic matches the mnemonic generated with `generate_mnemonic`
        if let Some(generated_mnemonic) = &self.generated_mnemonic {
            if generated_mnemonic != mnemonic.as_ref() {
                return Err(crate::Error::InvalidMnemonic(
                    "doesn't match the generated mnemonic".to_string(),
                ));
            }
            self.generated_mnemonic = None;
        }
        Ok(())
    }

    /// Adds a new account.
    pub fn create_account(&self, client_options: ClientOptions) -> crate::Result<AccountInitialiser> {
        self.check_storage_encryption()?;
        Ok(AccountInitialiser::new(
            client_options,
            self.accounts.clone(),
            self.storage_path.clone(),
        ))
    }

    /// Deletes an account.
    pub async fn remove_account<I: Into<AccountIdentifier>>(&self, account_id: I) -> crate::Result<()> {
        self.check_storage_encryption()?;

        let account_id = {
            let account_handle = self.get_account(account_id).await?;
            let account = account_handle.read().await;

            if !(account.messages().is_empty() && account.total_balance() == 0) {
                return Err(crate::Error::AccountNotEmpty);
            }

            account.id().to_string()
        };

        self.accounts.write().await.remove(&account_id);

        crate::storage::get(&self.storage_path)
            .await?
            .lock()
            .await
            .remove(&account_id)
            .await?;

        Ok(())
    }

    /// Syncs all accounts.
    pub async fn sync_accounts(&self) -> crate::Result<Vec<SyncedAccount>> {
        self.check_storage_encryption()?;

        sync_accounts(self.accounts.clone(), &self.storage_path, None).await
    }

    /// Transfers an amount from an account to another.
    pub async fn internal_transfer<F: Into<AccountIdentifier>, T: Into<AccountIdentifier>>(
        &self,
        from_account_id: F,
        to_account_id: T,
        amount: NonZeroU64,
    ) -> crate::Result<Message> {
        self.check_storage_encryption()?;

        let to_address = self
            .get_account(to_account_id)
            .await?
            .read()
            .await
            .latest_address()
            .ok_or(crate::Error::InternalTransferDestinationEmpty)?
            .clone();

        let from_synchronized = self.get_account(from_account_id).await?.sync().await.execute().await?;
        from_synchronized
            .transfer(Transfer::builder(to_address.address().clone(), amount).finish())
            .await
    }

    /// Backups the storage to the given destination
    #[cfg(any(feature = "stronghold-storage", feature = "sqlite-storage"))]
    #[cfg_attr(docsrs, doc(cfg(any(feature = "sqlite-storage", feature = "stronghold-storage"))))]
    pub async fn backup<P: AsRef<Path>>(&self, destination: P) -> crate::Result<PathBuf> {
        let destination = destination.as_ref().to_path_buf();
        if !(destination.is_dir() && destination.exists()) {
            return Err(crate::Error::InvalidBackupDestination);
        }

        #[allow(unused_variables)]
        let (storage_path, backup_entire_directory) = (
            &self.storage_path,
            cfg!(feature = "stronghold") && cfg!(feature = "sqlite-storage"),
        );

        // if we're using SQLite for storage and stronghold for seed,
        // we'll backup only the stronghold file, copying SQLite data to its snapshot
        #[cfg(all(
            feature = "sqlite-storage",
            any(feature = "stronghold", feature = "stronghold-storage")
        ))]
        let (storage_path, backup_entire_directory) = {
            let storage_id = crate::storage::get(&&self.storage_path).await?.lock().await.id();
            // if we're actually using the SQLite storage adapter
            let storage_path = if storage_id == crate::storage::sqlite::STORAGE_ID {
                // create a account manager to setup the stronghold storage for the backup
                let _ = Self::builder()
                    .with_storage(
                        &self.storage_folder.join(STRONGHOLD_FILENAME),
                        ManagerStorage::Stronghold,
                        None,
                    )
                    .unwrap() // safe to unwrap - password is None
                    .with_storage_encryption_key(
                        crate::storage::get(&self.storage_path)
                            .await?
                            .lock()
                            .await
                            .encryption_key,
                    )
                    .skip_polling()
                    .finish()
                    .await?;
                let stronghold_storage = crate::storage::get(&self.storage_folder.join(STRONGHOLD_FILENAME)).await?;
                let mut stronghold_storage = stronghold_storage.lock().await;

                for account_handle in self.accounts.read().await.values() {
                    stronghold_storage
                        .set(
                            &account_handle.read().await.id(),
                            serde_json::to_string(&*account_handle.read().await)?,
                        )
                        .await?;
                }
                self.storage_folder.join(STRONGHOLD_FILENAME)
            } else {
                self.storage_path.clone()
            };
            (storage_path, false)
        };

        if storage_path.exists() {
            let destination = if backup_entire_directory {
                backup_dir(&self.storage_folder, &destination)?;
                destination
            } else if let Some(filename) = storage_path.file_name() {
                let destination = destination.join(backup_filename(filename.to_str().unwrap()));
                let res = fs::copy(storage_path, &destination);

                // if we're using SQLite for storage and stronghold for seed,
                // we'll remove the accounts from stronghold after the backup
                #[cfg(all(
                    feature = "sqlite-storage",
                    any(feature = "stronghold", feature = "stronghold-storage")
                ))]
                {
                    let storage_id = crate::storage::get(&self.storage_path).await?.lock().await.id();
                    // if we're actually using the SQLite storage adapter
                    if storage_id == crate::storage::sqlite::STORAGE_ID {
                        let mut stronghold_storage = crate::storage::stronghold::StrongholdStorageAdapter::new(
                            &self.storage_folder.join(STRONGHOLD_FILENAME),
                        )
                        .unwrap();
                        for account_handle in self.accounts.read().await.values() {
                            stronghold_storage.remove(&account_handle.read().await.id()).await?;
                        }
                    }
                }

                res?;
                destination
            } else {
                return Err(crate::Error::StorageDoesntExist);
            };
            Ok(destination)
        } else {
            Err(crate::Error::StorageDoesntExist)
        }
    }

    /// Import backed up accounts.
    #[cfg(any(feature = "stronghold-storage", feature = "sqlite-storage"))]
    #[cfg_attr(docsrs, doc(cfg(any(feature = "sqlite-storage", feature = "stronghold-storage"))))]
    pub async fn import_accounts<S: AsRef<Path>>(
        &mut self,
        source: S,
        #[cfg(any(feature = "stronghold", feature = "stronghold-storage"))] stronghold_password: impl AsRef<str>,
    ) -> crate::Result<()> {
        let source = source.as_ref();
        if source.is_dir() || !source.exists() {
            return Err(crate::Error::InvalidBackupFile);
        }

        #[allow(unused_variables)]
        #[cfg(feature = "stronghold-storage")]
        let storage_file_path = {
            let storage_file_path = self.storage_folder.join(STRONGHOLD_FILENAME);
            let storage_id = crate::storage::get(&self.storage_path).await?.lock().await.id();
            if storage_id == crate::storage::stronghold::STORAGE_ID && storage_file_path.exists() {
                return Err(crate::Error::StorageExists);
            }
            storage_file_path
        };
        #[cfg(feature = "sqlite-storage")]
        let storage_file_path = {
            if !self.accounts.read().await.is_empty() {
                return Err(crate::Error::StorageExists);
            }

            self.storage_folder.join(SQLITE_FILENAME)
        };

        fs::create_dir_all(&self.storage_folder)?;

        if cfg!(feature = "sqlite-storage") && source.extension().unwrap_or_default() == "stronghold" {
            #[cfg(any(feature = "stronghold", feature = "stronghold-storage"))]
            {
                let mut stronghold_manager = Self::builder()
                    .with_storage(&source, ManagerStorage::Stronghold, None)
                    .unwrap() // safe to unwrap - password is None
                    .with_storage_encryption_key(
                        crate::storage::get(&self.storage_path)
                            .await?
                            .lock()
                            .await
                            .encryption_key,
                    )
                    .skip_polling()
                    .finish()
                    .await?;
                stronghold_manager.set_stronghold_password(&stronghold_password).await?;
                for account_handle in stronghold_manager.accounts.read().await.values() {
                    account_handle.write().await.set_storage_path(self.storage_path.clone());
                }
                self.accounts = stronghold_manager.accounts.clone();
            }
            #[cfg(not(any(feature = "stronghold", feature = "stronghold-storage")))]
            return Err(crate::Error::InvalidBackupFile);
        } else {
            #[cfg(any(feature = "stronghold", feature = "stronghold-storage"))]
            {
                // wait for stronghold to finish its tasks
                let _ = crate::stronghold::actor_runtime().lock().await;
            }
            fs::copy(source, &storage_file_path)?;
        }

        // the accounts map isn't empty when restoring SQLite from a stronghold snapshot
        #[cfg(not(any(feature = "stronghold", feature = "stronghold-storage")))]
        if self.accounts.read().await.is_empty() {
            let (accounts, encrypted_accounts) = Self::load_accounts(&self.storage_path).await?;
            self.accounts = accounts;
            self.encrypted_accounts = encrypted_accounts;
        }

        #[cfg(any(feature = "stronghold", feature = "stronghold-storage"))]
        {
            // force stronghold to read the snapshot again, ignoring any previous cached value
            crate::stronghold::unload_snapshot(&self.storage_path, false).await?;
            if let Err(e) = self.set_stronghold_password(stronghold_password).await {
                fs::remove_file(&storage_file_path)?;
                return Err(e);
            }
        }

        Ok(())
    }

    /// Gets the account associated with the given identifier.
    pub async fn get_account<I: Into<AccountIdentifier>>(&self, account_id: I) -> crate::Result<AccountHandle> {
        self.check_storage_encryption()?;
        let account_id = account_id.into();
        let accounts = self.accounts.read().await;

        let account = match account_id {
            AccountIdentifier::Id(id) => accounts.get(&id),
            AccountIdentifier::Index(index) => {
                let mut associated_account = None;
                for account_handle in accounts.values() {
                    let account = account_handle.read().await;
                    if account.index() == &index {
                        // if we already found an account with this index,
                        // we error out since this is an incorrect usage of the API
                        // you can't use the index to get an account if you're using multiple signer types
                        // since there's multiple index sequences in that case
                        if associated_account.is_some() {
                            return Err(crate::Error::CannotUseIndexIdentifier);
                        }
                        associated_account = Some(account_handle);
                    }
                }
                associated_account
            }
            AccountIdentifier::Alias(alias) => {
                let mut associated_account = None;
                for account_handle in accounts.values() {
                    let account = account_handle.read().await;
                    if account.alias() == &alias {
                        associated_account = Some(account_handle);
                        break;
                    }
                }
                associated_account
            }
            AccountIdentifier::Address(address) => {
                let mut associated_account = None;
                for account_handle in accounts.values() {
                    let account = account_handle.read().await;
                    if account.addresses().iter().any(|a| a.address() == &address) {
                        associated_account = Some(account_handle);
                        break;
                    }
                }
                associated_account
            }
        };

        account.cloned().ok_or(crate::Error::AccountNotFound)
    }

    /// Gets all accounts from storage.
    pub async fn get_accounts(&self) -> crate::Result<Vec<AccountHandle>> {
        self.check_storage_encryption()?;
        let accounts = self.accounts.read().await;
        Ok(accounts.values().cloned().collect())
    }

    /// Reattaches an unconfirmed transaction.
    pub async fn reattach<I: Into<AccountIdentifier>>(
        &self,
        account_id: I,
        message_id: &MessageId,
    ) -> crate::Result<Message> {
        let account = self.get_account(account_id).await?;
        account.sync().await.execute().await?.reattach(message_id).await
    }

    /// Promotes an unconfirmed transaction.
    pub async fn promote<I: Into<AccountIdentifier>>(
        &self,
        account_id: I,
        message_id: &MessageId,
    ) -> crate::Result<Message> {
        let account = self.get_account(account_id).await?;
        account.sync().await.execute().await?.promote(message_id).await
    }

    /// Retries an unconfirmed transaction.
    pub async fn retry<I: Into<AccountIdentifier>>(
        &self,
        account_id: I,
        message_id: &MessageId,
    ) -> crate::Result<Message> {
        let account = self.get_account(account_id).await?;
        account.sync().await.execute().await?.retry(message_id).await
    }
}

async fn poll(accounts: AccountStore, storage_file_path: PathBuf, syncing: bool) -> crate::Result<()> {
    let retried = if syncing {
        let mut accounts_before_sync = Vec::new();
        for account_handle in accounts.read().await.values() {
            accounts_before_sync.push(account_handle.read().await.clone());
        }
        let synced_accounts = sync_accounts(accounts.clone(), &storage_file_path, Some(0)).await?;
        let accounts_after_sync = accounts.read().await;

        log::debug!("[POLLING] synced accounts");

        // compare accounts to check for balance changes and new messages
        for account_before_sync in &accounts_before_sync {
            let account_after_sync = accounts_after_sync.get(account_before_sync.id()).unwrap();
            let account_after_sync = account_after_sync.read().await;

            // balance event
            for address_before_sync in account_before_sync.addresses() {
                let address_after_sync = account_after_sync
                    .addresses()
                    .iter()
                    .find(|addr| addr == &address_before_sync)
                    .unwrap();
                if address_after_sync.balance() != address_before_sync.balance() {
                    log::debug!(
                        "[POLLING] address {} balance changed from {} to {}",
                        address_after_sync.address().to_bech32(),
                        address_before_sync.balance(),
                        address_after_sync.balance()
                    );
                    emit_balance_change(
                        account_after_sync.id(),
                        address_after_sync,
                        *address_after_sync.balance(),
                    );
                }
            }

            // new messages event
            account_after_sync
                .messages()
                .iter()
                .filter(|message| !account_before_sync.messages().contains(message))
                .for_each(|message| {
                    log::info!("[POLLING] new message: {:?}", message.id());
                    emit_transaction_event(TransactionEventType::NewTransaction, account_after_sync.id(), &message)
                });

            // confirmation state change event
            for message in account_after_sync.messages() {
                let changed = match account_before_sync.messages().iter().find(|m| m.id() == message.id()) {
                    Some(old_message) => message.confirmed() != old_message.confirmed(),
                    None => false,
                };
                if changed {
                    log::info!("[POLLING] message confirmed: {:?}", message.id());
                    emit_confirmation_state_change(account_after_sync.id(), &message, true);
                }
            }
        }
        retry_unconfirmed_transactions(synced_accounts).await?
    } else {
        log::info!("[POLLING] skipping syncing process because MQTT is running");
        let mut retried_messages = vec![];
        for account_handle in accounts.read().await.values() {
            let (account_id, unconfirmed_messages): (String, Vec<(MessageId, Payload)>) = {
                let account = account_handle.read().await;
                let account_id = account.id().clone();
                let unconfirmed_messages = account
                    .list_messages(account.messages().len(), 0, Some(MessageType::Unconfirmed))
                    .iter()
                    .map(|m| (*m.id(), m.payload().clone()))
                    .collect();
                (account_id, unconfirmed_messages)
            };

            let mut promotions = vec![];
            let mut reattachments = vec![];
            for (message_id, payload) in unconfirmed_messages {
                let new_message = repost_message(account_handle.clone(), &message_id, RepostAction::Retry).await?;
                if new_message.payload() == &payload {
                    reattachments.push(new_message);
                } else {
                    log::info!("[POLLING] promoted and new message is {:?}", new_message.id());
                    promotions.push(new_message);
                }
            }

            retried_messages.push(RetriedData {
                promoted: promotions,
                reattached: reattachments,
                account_id,
            });
        }

        retried_messages
    };

    retried.iter().for_each(|retried_data| {
        retried_data.reattached.iter().for_each(|message| {
            emit_transaction_event(TransactionEventType::Reattachment, &retried_data.account_id, &message);
        });
    });
    Ok(())
}

async fn discover_accounts(
    accounts: AccountStore,
    storage_path: &PathBuf,
    client_options: &ClientOptions,
    signer_type: Option<SignerType>,
) -> crate::Result<Vec<(AccountHandle, SyncedAccount)>> {
    let mut synced_accounts = vec![];
    loop {
        let mut account_initialiser =
            AccountInitialiser::new(client_options.clone(), accounts.clone(), storage_path.clone()).skip_persistance();
        if let Some(signer_type) = &signer_type {
            account_initialiser = account_initialiser.signer_type(signer_type.clone());
        }
        let account_handle = account_initialiser.initialise().await?;
        log::debug!(
            "[SYNC] discovering account {}, signer type {:?}",
            account_handle.read().await.alias(),
            account_handle.read().await.signer_type()
        );
        let synced_account = account_handle.sync().await.execute().await?;
        let is_empty = *synced_account.is_empty();
        log::debug!("[SYNC] account is empty? {}", is_empty);
        if is_empty {
            break;
        } else {
            synced_accounts.push((account_handle, synced_account));
        }
    }
    Ok(synced_accounts)
}

async fn sync_accounts<'a>(
    accounts: AccountStore,
    storage_file_path: &PathBuf,
    address_index: Option<usize>,
) -> crate::Result<Vec<SyncedAccount>> {
    let mut synced_accounts = vec![];
    let mut last_account = None;

    {
        let accounts = accounts.read().await;
        for account_handle in accounts.values() {
            let mut sync = account_handle.sync().await;
            if let Some(index) = address_index {
                sync = sync.address_index(index);
            }
            let synced_account = sync.execute().await?;

            let account = account_handle.read().await;
            last_account = Some((
                account.messages().is_empty() || account.addresses().iter().all(|addr| *addr.balance() == 0),
                account.client_options().clone(),
                account.signer_type().clone(),
            ));
            synced_accounts.push(synced_account);
        }
    }

    let discovered_accounts_res = match last_account {
        Some((is_empty, client_options, signer_type)) => {
            if is_empty {
                log::debug!("[SYNC] running account discovery because the latest account is empty");
                discover_accounts(accounts.clone(), &storage_file_path, &client_options, Some(signer_type)).await
            } else {
                log::debug!("[SYNC] skipping account discovery because the latest account isn't empty");
                Ok(vec![])
            }
        }
        None => Ok(vec![]), /* None => discover_accounts(accounts.clone(), &storage_path, &ClientOptions::default(),
                             * None).await, */
    };

    if let Ok(discovered_accounts) = discovered_accounts_res {
        if !discovered_accounts.is_empty() {
            let mut accounts = accounts.write().await;
            for (account_handle, synced_account) in discovered_accounts {
                account_handle.write().await.set_skip_persistance(false);
                accounts.insert(account_handle.id().await, account_handle);
                synced_accounts.push(synced_account);
            }
        }
    }

    Ok(synced_accounts)
}

struct RetriedData {
    #[allow(dead_code)]
    promoted: Vec<Message>,
    reattached: Vec<Message>,
    account_id: String,
}

async fn retry_unconfirmed_transactions(synced_accounts: Vec<SyncedAccount>) -> crate::Result<Vec<RetriedData>> {
    let mut retried_messages = vec![];
    for synced in synced_accounts {
        let account = synced.account_handle().read().await;

        let unconfirmed_messages = account.list_messages(account.messages().len(), 0, Some(MessageType::Unconfirmed));
        let mut reattachments = vec![];
        let mut promotions = vec![];
        for message in unconfirmed_messages {
            log::debug!("[POLLING] retrying {:?}", message);
            let new_message = synced.retry(message.id()).await?;
            // if the payload is the same, it was reattached; otherwise it was promoted
            if new_message.payload() == message.payload() {
                log::debug!("[POLLING] rettached and new message is {:?}", new_message);
                reattachments.push(new_message);
            } else {
                log::debug!("[POLLING] promoted and new message is {:?}", new_message);
                promotions.push(new_message);
            }
        }
        retried_messages.push(RetriedData {
            promoted: promotions,
            reattached: reattachments,
            account_id: account.id().clone(),
        });
    }
    Ok(retried_messages)
}

fn backup_dir<U: AsRef<Path>, V: AsRef<Path>>(from: U, to: V) -> Result<(), std::io::Error> {
    let mut stack = Vec::new();
    stack.push(PathBuf::from(from.as_ref()));

    let output_root = PathBuf::from(to.as_ref());
    let input_root = PathBuf::from(from.as_ref()).components().count();

    while let Some(working_path) = stack.pop() {
        let src: PathBuf = working_path.components().skip(input_root).collect();

        let dest = if src.components().count() == 0 {
            output_root.clone()
        } else {
            output_root.join(&src)
        };
        if fs::metadata(&dest).is_err() {
            fs::create_dir_all(&dest)?;
        }

        for entry in fs::read_dir(working_path)? {
            let entry = entry?;
            let path = entry.path();
            if path.is_dir() {
                stack.push(path);
            } else if let Some(filename) = path.file_name() {
                let dest_path = dest.join(backup_filename(filename.to_str().unwrap()));
                fs::copy(&path, &dest_path)?;
            }
        }
    }

    Ok(())
}

fn backup_filename(original: &str) -> String {
    let date = Local::now();
    format!(
        "{}-iota-wallet-backup{}",
        date.format("%FT%H-%M-%S").to_string(),
        if original.is_empty() {
            "".to_string()
        } else {
            format!("-{}", original)
        }
    )
}

#[cfg(test)]
mod tests {
    use crate::{
        address::{AddressBuilder, AddressWrapper, IotaAddress},
        client::ClientOptionsBuilder,
        message::Message,
    };
    use iota::{Ed25519Address, IndexationPayload, MessageBuilder, MessageId, Payload};

    #[tokio::test]
    async fn store_accounts() {
        crate::test_utils::with_account_manager(crate::test_utils::TestType::Storage, |manager, _| async move {
            let account_handle = crate::test_utils::AccountCreator::new(&manager).create().await;

            manager
                .remove_account(account_handle.read().await.id())
                .await
                .expect("failed to remove account");
        })
        .await;
    }

    #[tokio::test]
    async fn get_account() {
        let manager = crate::test_utils::get_account_manager().await;

        let client_options = ClientOptionsBuilder::node("https://nodes.devnet.iota.org:443")
            .expect("invalid node URL")
            .build();

        let account_handle1 = manager
            .create_account(client_options.clone())
            .unwrap()
            .alias("alias")
            .initialise()
            .await
            .expect("failed to add account");
        account_handle1.generate_address().await.unwrap();
        {
            // update address balance so we can create the next account
            let mut account = account_handle1.write().await;
            for address in account.addresses_mut() {
                address.set_balance(5);
            }
        }

        let account_handle2 = manager
            .create_account(client_options)
            .unwrap()
            .alias("alias2")
            .initialise()
            .await
            .expect("failed to add account");
        account_handle2.generate_address().await.unwrap();

        let account1 = &*account_handle1.read().await;
        let account2 = &*account_handle2.read().await;

        assert_eq!(
            account1,
            &*manager.get_account(*account1.index()).await.unwrap().read().await
        );
        assert_eq!(
            account1,
            &*manager.get_account(account1.alias()).await.unwrap().read().await
        );
        assert_eq!(
            account1,
            &*manager.get_account(account1.id()).await.unwrap().read().await
        );
        assert_eq!(
            account1,
            &*manager
                .get_account(account1.addresses().first().unwrap().address().to_bech32())
                .await
                .unwrap()
                .read()
                .await
        );

        assert_eq!(
            account2,
            &*manager.get_account(*account2.index()).await.unwrap().read().await
        );
        assert_eq!(
            account2,
            &*manager.get_account(account2.alias()).await.unwrap().read().await
        );
        assert_eq!(
            account2,
            &*manager.get_account(account2.id()).await.unwrap().read().await
        );
        assert_eq!(
            account2,
            &*manager
                .get_account(account2.addresses().first().unwrap().address().to_bech32())
                .await
                .unwrap()
                .read()
                .await
        );
    }

    #[tokio::test]
    async fn remove_account_with_message_history() {
        crate::test_utils::with_account_manager(crate::test_utils::TestType::Storage, |manager, _| async move {
            let client_options = ClientOptionsBuilder::node("https://nodes.devnet.iota.org:443")
                .expect("invalid node URL")
                .build();

            let account_handle = manager
                .create_account(client_options)
                .unwrap()
                .messages(vec![Message::from_iota_message(
                    MessageId::new([0; 32]),
                    &[],
                    &MessageBuilder::new()
                        .with_nonce_provider(crate::test_utils::NoopNonceProvider {}, 4000f64)
                        .with_parent1(MessageId::new([0; 32]))
                        .with_parent2(MessageId::new([0; 32]))
                        .with_payload(Payload::Indexation(Box::new(
                            IndexationPayload::new("index".to_string(), &[0; 16]).unwrap(),
                        )))
                        .with_network_id(0)
                        .finish()
                        .unwrap(),
                    Some(true),
                )
                .unwrap()])
                .initialise()
                .await
                .unwrap();

            let remove_response = manager.remove_account(account_handle.read().await.id()).await;
            assert!(remove_response.is_err());
        })
        .await;
    }

    #[tokio::test]
    async fn remove_account_with_balance() {
        crate::test_utils::with_account_manager(crate::test_utils::TestType::Storage, |manager, _| async move {
            let client_options = ClientOptionsBuilder::node("https://nodes.devnet.iota.org:443")
                .expect("invalid node URL")
                .build();

<<<<<<< HEAD
            let account_handle = manager
                .create_account(client_options)
                .unwrap()
                .addresses(vec![AddressBuilder::new()
                    .balance(5)
                    .key_index(0)
                    .address(IotaAddress::Ed25519(Ed25519Address::new([0; 32])))
                    .outputs(vec![])
                    .build()
                    .unwrap()])
                .initialise()
                .await
                .unwrap();
=======
        let account_handle = manager
            .create_account(client_options)
            .unwrap()
            .addresses(vec![AddressBuilder::new()
                .balance(5)
                .key_index(0)
                .address(AddressWrapper::new(
                    IotaAddress::Ed25519(Ed25519Address::new([0; 32])),
                    "iota".to_string(),
                ))
                .outputs(vec![])
                .build()
                .unwrap()])
            .initialise()
            .await
            .unwrap();
        let account = account_handle.read().await;
>>>>>>> 1b46b233

            let remove_response = manager.remove_account(account_handle.read().await.id()).await;
            assert!(remove_response.is_err());
        })
        .await;
    }

    #[tokio::test]
    async fn create_account_with_latest_without_history() {
        crate::test_utils::with_account_manager(crate::test_utils::TestType::Storage, |manager, _| async move {
            let client_options = ClientOptionsBuilder::node("https://nodes.devnet.iota.org:443")
                .expect("invalid node URL")
                .build();

            manager
                .create_account(client_options.clone())
                .unwrap()
                .alias("alias")
                .initialise()
                .await
                .expect("failed to add account");

            let create_response = manager.create_account(client_options).unwrap().initialise().await;
            assert!(create_response.is_err());
        })
        .await;
    }

    #[tokio::test]
    async fn create_account_skip_persistance() {
        crate::test_utils::with_account_manager(crate::test_utils::TestType::Storage, |manager, _| async move {
            let client_options = ClientOptionsBuilder::node("https://nodes.devnet.iota.org:443")
                .expect("invalid node URL")
                .build();

            let account_handle = manager
                .create_account(client_options.clone())
                .unwrap()
                .skip_persistance()
                .initialise()
                .await
                .expect("failed to add account");

            let account_get_res = manager.get_account(account_handle.read().await.id()).await;
            assert!(account_get_res.is_err(), true);
            match account_get_res.unwrap_err() {
                crate::Error::AccountNotFound => {}
                _ => panic!("unexpected get_account response; expected AccountNotFound"),
            }
        })
        .await;
    }

    #[tokio::test]
    async fn backup_and_restore_happy_path() {
        let backup_path = "./backup/happy-path";
        let _ = std::fs::remove_dir_all(backup_path);
        std::fs::create_dir_all(backup_path).unwrap();

        crate::test_utils::with_account_manager(crate::test_utils::TestType::Storage, |manager, _| async move {
            let account_handle = crate::test_utils::AccountCreator::new(&manager).create().await;

            // backup the stored accounts to ./backup/happy-path/${backup_name}
            let backup_path = manager.backup(backup_path).await.unwrap();
            let backup_file_path = if backup_path.is_dir() {
                std::fs::read_dir(backup_path)
                    .unwrap()
                    .next()
                    .unwrap()
                    .unwrap()
                    .path()
                    .to_path_buf()
            } else {
                backup_path
            };

            // get another manager instance so we can import the accounts to a different storage
            #[allow(unused_mut)]
            let mut manager = crate::test_utils::get_account_manager().await;

            #[cfg(all(
                not(feature = "sqlite-storage"),
                any(feature = "stronghold", feature = "stronghold-storage")
            ))]
            {
                // wait for stronghold to finish pending operations and delete the storage file
                crate::stronghold::unload_snapshot(manager.storage_path(), false)
                    .await
                    .unwrap();
                let _ = crate::stronghold::actor_runtime().lock().await;
                std::fs::remove_file(manager.storage_path()).unwrap();
            }

            manager.set_storage_password("password").await.unwrap();

            // import the accounts from the backup and assert that it's the same

            #[cfg(any(feature = "stronghold", feature = "stronghold-storage"))]
            manager.import_accounts(backup_file_path, "password").await.unwrap();

            #[cfg(not(any(feature = "stronghold", feature = "stronghold-storage")))]
            manager.import_accounts(backup_file_path).await.unwrap();

            let imported_account = manager.get_account(account_handle.read().await.id()).await.unwrap();
            // set the account storage path field so the assert works
            account_handle
                .write()
                .await
                .set_storage_path(manager.storage_path().clone());
            assert_eq!(&*account_handle.read().await, &*imported_account.read().await);
        })
        .await;
    }

    #[tokio::test]
    async fn backup_and_restore_storage_already_exists() {
        let backup_path = "./backup/account-exists";
        let _ = std::fs::remove_dir_all(backup_path);
        std::fs::create_dir_all(backup_path).unwrap();
        crate::test_utils::with_account_manager(crate::test_utils::TestType::Storage, |mut manager, _| async move {
            // first we'll create an example account
            let address = crate::test_utils::generate_random_iota_address();
            let address = AddressBuilder::new()
                .address(address.clone())
                .key_index(0)
                .balance(0)
                .outputs(vec![])
                .build()
                .unwrap();
            crate::test_utils::AccountCreator::new(&manager)
                .addresses(vec![address])
                .create()
                .await;

            let backup_path = manager.backup(backup_path).await.unwrap();
            let backup_file_path = if backup_path.is_dir() {
                std::fs::read_dir(backup_path).unwrap().next().unwrap().unwrap().path()
            } else {
                backup_path
            };

            #[cfg(any(feature = "stronghold", feature = "stronghold-storage"))]
            let response = manager.import_accounts(backup_file_path, "password").await;

<<<<<<< HEAD
            #[cfg(not(any(feature = "stronghold", feature = "stronghold-storage")))]
            let response = manager.import_accounts(backup_file_path).await;

            assert!(response.is_err());
            let err = response.unwrap_err();
            assert_eq!(
                err.to_string(),
                "failed to restore backup: storage file already exists".to_string()
            );
        })
        .await;
=======
        let imported_account = manager.get_account(account_handle.read().await.alias()).await.unwrap();
        // set the account storage path field so the assert works
        account_handle
            .write()
            .await
            .set_storage_path(manager.storage_path().clone());
        assert_eq!(&*account_handle.read().await, &*imported_account.read().await);
>>>>>>> 1b46b233
    }
}<|MERGE_RESOLUTION|>--- conflicted
+++ resolved
@@ -1239,41 +1239,25 @@
                 .expect("invalid node URL")
                 .build();
 
-<<<<<<< HEAD
             let account_handle = manager
                 .create_account(client_options)
                 .unwrap()
                 .addresses(vec![AddressBuilder::new()
                     .balance(5)
                     .key_index(0)
-                    .address(IotaAddress::Ed25519(Ed25519Address::new([0; 32])))
+                    .address(AddressWrapper::new(
+                        IotaAddress::Ed25519(Ed25519Address::new([0; 32])),
+                        "iota".to_string(),
+                    ))
                     .outputs(vec![])
                     .build()
                     .unwrap()])
                 .initialise()
                 .await
                 .unwrap();
-=======
-        let account_handle = manager
-            .create_account(client_options)
-            .unwrap()
-            .addresses(vec![AddressBuilder::new()
-                .balance(5)
-                .key_index(0)
-                .address(AddressWrapper::new(
-                    IotaAddress::Ed25519(Ed25519Address::new([0; 32])),
-                    "iota".to_string(),
-                ))
-                .outputs(vec![])
-                .build()
-                .unwrap()])
-            .initialise()
-            .await
-            .unwrap();
-        let account = account_handle.read().await;
->>>>>>> 1b46b233
-
-            let remove_response = manager.remove_account(account_handle.read().await.id()).await;
+            let account = account_handle.read().await;
+
+            let remove_response = manager.remove_account(account.id()).await;
             assert!(remove_response.is_err());
         })
         .await;
@@ -1416,7 +1400,6 @@
             #[cfg(any(feature = "stronghold", feature = "stronghold-storage"))]
             let response = manager.import_accounts(backup_file_path, "password").await;
 
-<<<<<<< HEAD
             #[cfg(not(any(feature = "stronghold", feature = "stronghold-storage")))]
             let response = manager.import_accounts(backup_file_path).await;
 
@@ -1428,14 +1411,5 @@
             );
         })
         .await;
-=======
-        let imported_account = manager.get_account(account_handle.read().await.alias()).await.unwrap();
-        // set the account storage path field so the assert works
-        account_handle
-            .write()
-            .await
-            .set_storage_path(manager.storage_path().clone());
-        assert_eq!(&*account_handle.read().await, &*imported_account.read().await);
->>>>>>> 1b46b233
     }
 }