// Copyright 2020 IOTA Stiftung
// SPDX-License-Identifier: Apache-2.0

use crate::{
    account::{
        AccountHandle, AccountIdentifier, AccountInitialiser, AccountSynchronizeStep, AccountSynchronizer,
        SyncedAccount, SyncedAccountData,
    },
    address::{AddressOutput, AddressWrapper},
    client::ClientOptions,
    event::{
        emit_balance_change, emit_confirmation_state_change, emit_reattachment_event, emit_transaction_event,
        BalanceEvent, TransactionConfirmationChangeEvent, TransactionEvent, TransactionEventType,
        TransactionReattachmentEvent,
    },
    message::{Message, MessagePayload, MessageType, TransactionEssence, TransactionInput, Transfer},
    signing::{GenerateAddressMetadata, SignerType},
    storage::{StorageAdapter, Timestamp},
};

use std::{
<<<<<<< HEAD
    str::FromStr,
    collections::{hash_map::DefaultHasher, HashMap},
=======
    collections::{hash_map::DefaultHasher, HashMap, HashSet},
>>>>>>> 253d990f
    convert::TryInto,
    fs,
    hash::{Hash, Hasher},
    num::NonZeroU64,
    ops::{Deref, Range},
    panic::AssertUnwindSafe,
    path::{Path, PathBuf},
    sync::{
        atomic::{AtomicBool, Ordering},
        Arc, Mutex as StdMutex,
    },
    thread,
    time::Duration,
};

use chrono::prelude::*;
use futures::FutureExt;
use getset::Getters;
use iota_client::bee_message::prelude::{Address, MessageId, OutputId};
use serde::Serialize;
use tokio::{
    sync::{
        broadcast::{channel as broadcast_channel, Receiver as BroadcastReceiver, Sender as BroadcastSender},
        Mutex, RwLock,
    },
    time::sleep,
};
use zeroize::Zeroize;
pub(crate) mod migration;
pub use crate::account_manager::migration::MigrationAddress;
use iota_migration::client::migration::{
    add_tryte_checksum, decode_migration_address, encode_migration_address, get_trytes_from_bundle, mine_bundle,
};
pub use migration::*;

/// The default storage folder.
pub const DEFAULT_STORAGE_FOLDER: &str = "./storage";

const DEFAULT_OUTPUT_CONSOLIDATION_THRESHOLD: usize = 100;

/// The default stronghold storage file name.
#[cfg(feature = "stronghold")]
#[cfg_attr(docsrs, doc(cfg(feature = "stronghold")))]
pub const STRONGHOLD_FILENAME: &str = "wallet.stronghold";

/// The default RocksDB storage path.
pub const ROCKSDB_FILENAME: &str = "db";

type AccountsMap = HashMap<String, AccountHandle>;

#[doc(hidden)]
#[derive(Debug, Clone)]
pub struct AccountStore(Arc<RwLock<AccountsMap>>);

impl AccountStore {
    pub(crate) fn new(inner: Arc<RwLock<AccountsMap>>) -> Self {
        Self(inner)
    }
}

impl Deref for AccountStore {
    type Target = RwLock<AccountsMap>;
    fn deref(&self) -> &Self::Target {
        self.0.deref()
    }
}

/// The storage used by the manager.
enum ManagerStorage {
    /// Stronghold storage.
    Stronghold,
    /// RocksDB storage.
    Rocksdb,
}

fn storage_password_to_encryption_key(password: &str) -> [u8; 32] {
    let mut dk = [0; 64];
    // safe to unwrap (rounds > 0)
    crypto::keys::pbkdf::PBKDF2_HMAC_SHA512(password.as_bytes(), b"wallet.rs::storage", 100, &mut dk).unwrap();
    let key: [u8; 32] = dk[0..32][..].try_into().unwrap();
    key
}

/// Account manager builder.
pub struct AccountManagerBuilder {
    storage_folder: PathBuf,
    storage_file_name: Option<String>,
    storage: ManagerStorage,
    polling_interval: Duration,
    skip_polling: bool,
    storage_encryption_key: Option<[u8; 32]>,
    account_options: AccountOptions,
}

impl Default for AccountManagerBuilder {
    fn default() -> Self {
        Self {
            storage_folder: PathBuf::from(DEFAULT_STORAGE_FOLDER),
            storage_file_name: None,
            storage: ManagerStorage::Rocksdb,
            polling_interval: Duration::from_millis(30_000),
            skip_polling: false,
            storage_encryption_key: None,
            account_options: AccountOptions {
                output_consolidation_threshold: DEFAULT_OUTPUT_CONSOLIDATION_THRESHOLD,
                automatic_output_consolidation: true,
                sync_spent_outputs: false,
                persist_events: false,
                allow_create_multiple_empty_accounts: false,
            },
        }
    }
}

impl AccountManagerBuilder {
    /// Initialises a new instance of the account manager builder with the default storage adapter.
    pub fn new() -> Self {
        Default::default()
    }

    /// Sets the storage config to be used.
    pub fn with_storage(mut self, storage_folder: impl AsRef<Path>, password: Option<&str>) -> crate::Result<Self> {
        self.storage_folder = storage_folder.as_ref().to_path_buf();
        self.storage_encryption_key = password.map(storage_password_to_encryption_key);
        Ok(self)
    }

    /// Sets the polling interval.
    pub fn with_polling_interval(mut self, polling_interval: Duration) -> Self {
        self.polling_interval = polling_interval;
        self
    }

    /// Skip polling
    pub fn with_skip_polling(mut self) -> Self {
        self.skip_polling = true;
        self
    }

    pub(crate) fn with_storage_file_name<F: Into<String>>(mut self, file_name: F) -> Self {
        self.storage_file_name.replace(file_name.into());
        self
    }

    /// Use stronghold as storage system.
    pub(crate) fn with_stronghold_storage(mut self) -> Self {
        self.storage = ManagerStorage::Stronghold;
        self
    }

    /// Sets the number of outputs an address must have to trigger the automatic consolidation process.
    pub fn with_output_consolidation_threshold(mut self, threshold: usize) -> Self {
        self.account_options.output_consolidation_threshold = threshold;
        self
    }

    /// Disables the automatic output consolidation process.
    pub fn with_automatic_output_consolidation_disabled(mut self) -> Self {
        self.account_options.automatic_output_consolidation = true;
        self
    }

    /// Enables fetching spent output history on sync.
    pub fn with_sync_spent_outputs(mut self) -> Self {
        self.account_options.sync_spent_outputs = true;
        self
    }

    /// Enables event persistence.
    pub fn with_event_persistence(mut self) -> Self {
        self.account_options.persist_events = true;
        self
    }

    /// Enables creating multiple accounts without history.
    /// The wallet disables it by default to simplify account discovery.
    pub fn with_multiple_empty_accounts(mut self) -> Self {
        self.account_options.allow_create_multiple_empty_accounts = true;
        self
    }

    /// Builds the manager.
    pub async fn finish(self) -> crate::Result<AccountManager> {
        let (storage, storage_file_path, is_stronghold): (
            Option<Box<dyn StorageAdapter + Send + Sync>>,
            PathBuf,
            bool,
        ) = match self.storage {
            ManagerStorage::Stronghold => {
                let path = self
                    .storage_folder
                    .join(self.storage_file_name.as_deref().unwrap_or(STRONGHOLD_FILENAME));
                fs::create_dir_all(&self.storage_folder)?;
                let storage = crate::storage::stronghold::StrongholdStorageAdapter::new(&path)?;
                (
                    Some(Box::new(storage) as Box<dyn StorageAdapter + Send + Sync>),
                    path,
                    true,
                )
            }
            ManagerStorage::Rocksdb => {
                let path = self
                    .storage_folder
                    .join(self.storage_file_name.as_deref().unwrap_or(ROCKSDB_FILENAME));
                fs::create_dir_all(&self.storage_folder)?;
                // rocksdb storage already exists; no need to create a new instance
                let storage = if crate::storage::get(&path).await.is_ok() {
                    None
                } else {
                    let storage = crate::storage::rocksdb::RocksdbStorageAdapter::new(&path)?;
                    Some(Box::new(storage) as Box<dyn StorageAdapter + Send + Sync>)
                };
                (storage, path, false)
            }
        };

        if let Some(storage) = storage {
            crate::storage::set(&storage_file_path, self.storage_encryption_key, storage).await?;
        }

        let sync_accounts_lock = Arc::new(Mutex::new(()));

        // with the stronghold storage, the accounts are loaded when the password is set
        let (accounts, loaded_accounts) = if is_stronghold {
            (AccountStore::new(Default::default()), false)
        } else {
            let accounts = AccountStore::new(Default::default());
            let res = AccountManager::load_accounts(
                &accounts,
                &storage_file_path,
                self.account_options,
                sync_accounts_lock.clone(),
            )
            .await;
            (accounts, res.is_ok())
        };
        let instance = AccountManager {
            storage_folder: self.storage_folder,
            loaded_accounts: AtomicBool::new(loaded_accounts),
            storage_path: storage_file_path,
            accounts,
            stop_polling_sender: StdMutex::new(None),
            polling_handle: StdMutex::new(None),
            generated_mnemonic: StdMutex::new(None),
            account_options: self.account_options,
            sync_accounts_lock,
            cached_migration_data: Default::default(),
            cached_migration_bundles: Default::default(),
        };

        if !self.skip_polling {
            instance
                .start_background_sync(
                    self.polling_interval,
                    self.account_options.automatic_output_consolidation,
                )
                .await?;
        }

        Ok(instance)
    }
}

#[derive(Debug, Default, Clone, Copy)]
pub(crate) struct AccountOptions {
    pub(crate) output_consolidation_threshold: usize,
    pub(crate) automatic_output_consolidation: bool,
    pub(crate) sync_spent_outputs: bool,
    pub(crate) persist_events: bool,
    pub(crate) allow_create_multiple_empty_accounts: bool,
}

#[derive(Clone)]
pub(crate) struct CachedMigrationData {
    nodes: Vec<String>,
    permanode: Option<String>,
    security_level: u8,
    inputs: HashMap<Range<u64>, Vec<InputData>>,
}

/// Created migration bundle data.
#[derive(Debug, Clone, Getters, Serialize)]
#[getset(get = "pub")]
pub struct MigrationBundle {
    /// The bundle crackability if it was mined.
    crackability: f64,
    /// The bundle hash.
    #[serde(rename = "bundleHash")]
    bundle_hash: String,
}

/// Response from `send_migration_bundle`.
#[derive(Debug, Getters, Serialize)]
#[getset(get = "pub")]
pub struct MigratedBundle {
    /// Hash of the tail transaction.
    #[serde(rename = "tailTransactionHash")]
    tail_transaction_hash: String,
    /// The deposit address.
    #[serde(with = "crate::serde::iota_address_serde")]
    address: AddressWrapper,
    /// The bundle input value.
    value: u64,
}

/// Response from `mine_bundle`.
#[derive(Debug, Getters, Serialize)]
#[getset(get = "pub")]
pub struct MinedBundle {
    /// Crackability
    crackability: f64,
    /// The mined bundle.
    bundle: Vec<String>,
}

type CachedMigrationBundle = (Vec<BundledTransaction>, AddressWrapper, u64);

/// The account manager.
///
/// Used to manage multiple accounts.
#[derive(Getters)]
pub struct AccountManager {
    storage_folder: PathBuf,
    loaded_accounts: AtomicBool,
    /// the path to the storage.
    #[getset(get = "pub")]
    storage_path: PathBuf,
    /// Returns a handle to the accounts store.
    #[getset(get = "pub")]
    accounts: AccountStore,
    stop_polling_sender: StdMutex<Option<BroadcastSender<()>>>,
    polling_handle: StdMutex<Option<thread::JoinHandle<()>>>,
    generated_mnemonic: StdMutex<Option<String>>,
    account_options: AccountOptions,
    sync_accounts_lock: Arc<Mutex<()>>,
    cached_migration_data: Mutex<HashMap<u64, CachedMigrationData>>,
    cached_migration_bundles: Mutex<HashMap<String, CachedMigrationBundle>>,
}

impl Clone for AccountManager {
    /// Note that when cloning an AccountManager, the original reference's Drop will stop the background sync.
    /// When the cloned reference is dropped, the background sync system won't be stopped.
    ///
    /// Additionally, the generated mnemonic and migration data isn't cloned for security reasons.
    fn clone(&self) -> Self {
        Self {
            storage_folder: self.storage_folder.clone(),
            loaded_accounts: AtomicBool::new(self.loaded_accounts.load(Ordering::SeqCst)),
            storage_path: self.storage_path.clone(),
            accounts: self.accounts.clone(),
            stop_polling_sender: StdMutex::new(
                self.stop_polling_sender
                    .lock()
                    .expect("Mutex failed on AccountManager clone.")
                    .clone(),
            ),
            polling_handle: StdMutex::new(None),
            generated_mnemonic: StdMutex::new(None),
            account_options: self.account_options,
            sync_accounts_lock: self.sync_accounts_lock.clone(),
            cached_migration_data: Default::default(),
            cached_migration_bundles: Default::default(),
        }
    }
}

impl Drop for AccountManager {
    fn drop(&mut self) {
        self.stop_background_sync().unwrap();
    }
}

#[cfg(feature = "stronghold")]
fn stronghold_password<P: Into<String>>(password: P) -> Vec<u8> {
    let mut password = password.into();
    let mut dk = [0; 64];
    // safe to unwrap because rounds > 0
    crypto::keys::pbkdf::PBKDF2_HMAC_SHA512(password.as_bytes(), b"wallet.rs", 100, &mut dk).unwrap();
    password.zeroize();
    let password: [u8; 32] = dk[0..32][..].try_into().unwrap();
    password.to_vec()
}

impl AccountManager {
    /// Initialises the account manager builder.
    pub fn builder() -> AccountManagerBuilder {
        AccountManagerBuilder::new()
    }

    /// Gets the legacy migration data for the seed.
    pub async fn get_migration_data(&self, finder: MigrationDataFinder<'_>) -> crate::Result<MigrationData> {
        if finder.initial_address_index == 0 {
            self.cached_migration_data.lock().await.remove(&finder.seed_hash);
        }
        // lock mutex in the closure, so it gets dropped before calling finder.finish(previous_inputs).await to allow
        // parallel executions
        let previous_inputs = {
            self.cached_migration_data
                .lock()
                .await
                .get(&finder.seed_hash)
                .map(|c| c.inputs.clone())
                .unwrap_or_default()
        };

        let metadata = finder.finish(previous_inputs).await?;
        self.cached_migration_data
            .lock()
            .await
            .entry(finder.seed_hash)
            .or_insert(CachedMigrationData {
                nodes: finder.nodes.iter().map(|node| node.to_string()).collect(),
                permanode: finder.permanode.map(|node| node.to_string()),
                security_level: finder.security_level,
                inputs: Default::default(),
            })
            .inputs
            .extend(metadata.inputs.clone().into_iter());

        Ok(MigrationData {
            balance: metadata.balance,
            last_checked_address_index: metadata.last_checked_address_index,
            spent_addresses: metadata.spent_addresses,
            inputs: metadata.inputs.into_iter().map(|(_, v)| v).flatten().collect(),
        })
    }

    /// Gets ledger legacy migration data for provided addresses.
    pub async fn get_ledger_migration_data(
        &self,
        addresses: Vec<iota_migration::client::extended::AddressInput>,
        nodes: Vec<&str>,
        permanode: Option<String>,
    ) -> crate::Result<MigrationData> {
        let mut legacy_client_builder = iota_migration::ClientBuilder::new().quorum(true);
        if let Some(permanode) = permanode {
            legacy_client_builder = legacy_client_builder.permanode(&permanode)?;
        }
        for node in nodes {
            legacy_client_builder = legacy_client_builder.node(node)?;
        }
        let mut legacy_client = legacy_client_builder.build()?;

        let last_checked_address_index = match addresses.last() {
            Some(address) => address.index,
            None => 0,
        };

        let migration_inputs = legacy_client
            .get_ledger_account_data_for_migration()
            .with_addresses(addresses)
            .finish()
            .await?;

        Ok(MigrationData {
            balance: migration_inputs.0,
            last_checked_address_index,
            inputs: migration_inputs.1,
            spent_addresses: migration_inputs.2,
        })
    }

    /// Convert the first address from the first account to a migration tryte address
    pub async fn get_migration_address<I: Into<AccountIdentifier>>(
        &self,
        ledger_prompt: bool,
        account_id: I,
    ) -> crate::Result<MigrationAddress> {
        let account_handle = self.get_account(account_id).await?;
        let account = account_handle.read().await;
        // Safe to unwrap since an account always needs to have an address
        let first_address = account
            .addresses()
            .iter()
            .find(|e| *e.key_index() == 0 && !e.internal())
            .expect("Account has no address")
            .clone();
        if ledger_prompt {
            let ledger_first_address = crate::address::get_address_with_index(
                &account,
                0,
                account.bech32_hrp(),
                GenerateAddressMetadata {
                    syncing: false,
                    network: account.network(),
                },
            )
            .await?;
            if first_address != ledger_first_address {
                #[cfg(any(feature = "ledger-nano", feature = "ledger-nano-simulator"))]
                return Err(crate::Error::LedgerMnemonicMismatch);
            }
        }
        let bech32_address = first_address.address().to_bech32();
        let deposit_address = match BeeAddress::try_from_bech32(&bech32_address) {
            Ok(BeeAddress::Ed25519(a)) => a,
            _ => return Err(crate::Error::InvalidAddress),
        };
        let deposit_address_trytes = encode_migration_address(deposit_address)?;
        Ok(MigrationAddress {
            bech32: bech32_address,
            trytes: add_tryte_checksum(deposit_address_trytes)?,
        })
    }

    /// Mine bundle
    pub async fn mine_bundle(
        &self,
        prepared_bundle: Vec<String>,
        spent_bundle_hashes: Vec<String>,
        security_level: u8,
        timeout: u64,
        offset: i64,
    ) -> crate::Result<MinedBundle> {
        // Convert Tryte Strings back to Transactions
        let mut prepared_bundle: Vec<BundledTransaction> = prepared_bundle
            .into_iter()
            .map(|tx| {
                BundledTransaction::from_trits(TryteBuf::try_from_str(&tx).unwrap().as_trits())
                    .expect("Can't build transaction from String")
            })
            .collect();
        // Reverse for correct attachment order
        prepared_bundle.reverse();

        let mining_result = mine_bundle(prepared_bundle, security_level, spent_bundle_hashes, timeout, offset).await?;
        let crackability = mining_result.0.crackability;
        let bundle = get_trytes_from_bundle(mining_result.1)?;

        Ok(MinedBundle { crackability, bundle })
    }

    /// Creates the bundle for migration associated with the given input indexes,
    /// Performs bundle mining if the address is spent and `mine` is true,
    /// And signs the bundle. Returns the bundle hash.
    /// It logs the operations to `$storage_path.join(log_file_name)`.
    pub async fn create_migration_bundle(
        &self,
        seed: &str,
        input_address_indexes: &[u64],
        mine: bool,
        timeout: Duration,
        offset: i64,
        log_file_name: &str,
    ) -> crate::Result<MigrationBundle> {
        let mut hasher = DefaultHasher::new();
        seed.hash(&mut hasher);
        let seed_hash = hasher.finish();

        let seed = TernarySeed::from_trits(TryteBuf::try_from_str(seed).unwrap().as_trits().encode::<T1B1Buf>())
            .map_err(|_| crate::Error::InvalidSeed)?;
        let data = self
            .cached_migration_data
            .lock()
            .await
            .get(&seed_hash)
            .ok_or(crate::Error::MigrationDataNotFound)?
            .clone();

        let mut address_inputs: Vec<&InputData> = Default::default();
        let mut value = 0;
        for index in input_address_indexes {
            for inputs in data.inputs.values() {
                if let Some(input) = inputs.iter().find(|i| &i.index == index) {
                    value += input.balance;
                    address_inputs.push(input);
                    break;
                }
            }
        }

        let account_handle = self.get_account(0).await?;
        let bundle_data = migration::create_bundle(
            account_handle.clone(),
            &data,
            seed,
            address_inputs,
            mine,
            timeout,
            offset,
            self.storage_folder.join(log_file_name),
        )
        .await?;
        let crackability = bundle_data.crackability;
        let bundle_hash = bundle_data
            .bundle
            .first()
            .unwrap()
            .bundle()
            .to_inner()
            .encode::<T3B1Buf>()
            .iter_trytes()
            .map(char::from)
            .collect::<String>();
        let address = account_handle.latest_address().await.address().clone();
        self.cached_migration_bundles
            .lock()
            .await
            .insert(bundle_hash.clone(), (bundle_data.bundle, address, value));

        Ok(MigrationBundle {
            crackability,
            bundle_hash,
        })
    }

    /// Sends the migration bundle to the given node.
    pub async fn send_migration_bundle(&self, nodes: &[&str], hash: &str, mwm: u8) -> crate::Result<MigratedBundle> {
        let (bundle, address, value) = self
            .cached_migration_bundles
            .lock()
            .await
            .get(hash)
            .ok_or(crate::Error::MigrationBundleNotFound)?
            .clone();
        let tail_transaction_hash = migration::send_bundle(nodes, bundle.to_vec(), mwm).await?;
        self.cached_migration_bundles.lock().await.remove(hash);

        Ok(MigratedBundle {
            tail_transaction_hash: tail_transaction_hash
                .to_inner()
                .encode::<T3B1Buf>()
                .iter_trytes()
                .map(char::from)
                .collect::<String>(),
            address,
            value,
        })
    }

    /// Sends the migration bundle to the given node.
    pub async fn send_ledger_migration_bundle(
        &self,
        nodes: &[&str],
        bundle: Vec<String>,
        mwm: u8,
    ) -> crate::Result<MigratedBundle> {
        let trytes = bundle
            .into_iter()
            .map(|tx| {
                BundledTransaction::from_trits(
                    TryteBuf::try_from_str(&tx)
                        .map_err(|_| crate::error::Error::TernaryError)?
                        .as_trits(),
                )
                .map_err(|_| crate::error::Error::TernaryError)
            })
            .collect::<crate::Result<Vec<BundledTransaction>>>()?;
        if trytes.is_empty() {
            return Err(crate::Error::MigrationDataNotFound);
        }
        let output_tx = trytes
            .iter()
            .filter(|tx| tx.index().to_inner() == &0)
            .cloned()
            .collect::<Vec<BundledTransaction>>()[0]
            .clone();
        let tail_transaction_hash = migration::send_bundle(nodes, trytes, mwm).await?;

        let bech32_hrp = match self.get_account(0).await {
            Ok(account_handle) => account_handle.read().await.bech32_hrp(),
            Err(_) => "iota".to_string(),
        };

        Ok(MigratedBundle {
            tail_transaction_hash: tail_transaction_hash
                .to_inner()
                .encode::<T3B1Buf>()
                .iter_trytes()
                .map(char::from)
                .collect::<String>(),
            value: *output_tx.value().to_inner() as u64,
            address: AddressWrapper::new(
                Address::Ed25519(decode_migration_address(output_tx.address().clone())?),
                bech32_hrp,
            ),
        })
    }

    async fn unload_accounts(accounts: &AccountStore) -> crate::Result<()> {
        accounts.write().await.clear();
        Ok(())
    }

    async fn load_accounts(
        accounts: &AccountStore,
        storage_file_path: &Path,
        account_options: AccountOptions,
        sync_accounts_lock: Arc<Mutex<()>>,
    ) -> crate::Result<()> {
        let loaded_accounts = crate::storage::get(storage_file_path)
            .await?
            .lock()
            .await
            .get_accounts()
            .await?;
        for account in loaded_accounts {
            accounts.write().await.insert(
                account.id().clone(),
                AccountHandle::new(account, accounts.clone(), account_options, sync_accounts_lock.clone()),
            );
        }

        Ok(())
    }

    /// Deletes the storage.
    pub async fn delete(self) -> Result<(), (crate::Error, Self)> {
        self.delete_internal().await.map_err(|e| (e, self))
    }

    pub(crate) async fn delete_internal(&self) -> crate::Result<()> {
        // safe to unwrap: we know the storage exists
        let storage_id = crate::storage::remove(&self.storage_path).await.unwrap();

        if self.storage_path.exists() {
            if self.storage_path.is_file() {
                std::fs::remove_file(&self.storage_path)?;
            } else {
                std::fs::remove_dir_all(&self.storage_path)?;
            }
        }

        #[cfg(feature = "stronghold")]
        {
            crate::stronghold::unload_snapshot(&self.storage_path, false).await?;

            let stronghold_snapshot_path = self.stronghold_snapshot_path_internal(&storage_id).await?;

            // We must check before removing in the case that a dev / user has initiated an
            // AccountManager without eventually acquiring a Stronghold.
            if stronghold_snapshot_path.exists() && stronghold_snapshot_path.is_file() {
                std::fs::remove_file(stronghold_snapshot_path)?;
            }
        }

        Ok(())
    }

    #[cfg(feature = "stronghold")]
    pub(crate) async fn stronghold_snapshot_path(&self) -> crate::Result<PathBuf> {
        let storage_id = crate::storage::get(&self.storage_path).await?.lock().await.id();
        self.stronghold_snapshot_path_internal(storage_id).await
    }

    #[cfg(feature = "stronghold")]
    pub(crate) async fn stronghold_snapshot_path_internal(&self, storage_id: &str) -> crate::Result<PathBuf> {
        let stronghold_snapshot_path = if storage_id == crate::storage::stronghold::STORAGE_ID {
            self.storage_path.clone()
        } else {
            self.storage_folder.join(STRONGHOLD_FILENAME)
        };
        Ok(stronghold_snapshot_path)
    }

    // error out if the storage is encrypted
    fn check_storage_encryption(&self) -> crate::Result<()> {
        if self.loaded_accounts.load(Ordering::SeqCst) {
            Ok(())
        } else {
            Err(crate::Error::StorageIsEncrypted)
        }
    }

    /// Starts monitoring the accounts with the node's mqtt topics.
    async fn start_monitoring(accounts: AccountStore) {
        for account in accounts.read().await.values() {
            crate::monitor::monitor_account_addresses_balance(account.clone()).await;
        }
    }

    /// Initialises the background polling and MQTT monitoring.
    pub async fn start_background_sync(
        &self,
        polling_interval: Duration,
        automatic_output_consolidation: bool,
    ) -> crate::Result<()> {
        Self::start_monitoring(self.accounts.clone()).await;
        let (stop_polling_sender, stop_polling_receiver) = broadcast_channel(1);
        self.start_polling(polling_interval, stop_polling_receiver, automatic_output_consolidation)?;
        self.stop_polling_sender
            .lock()
            .map_err(|_| crate::Error::PoisonError)?
            .replace(stop_polling_sender);
        Ok(())
    }

    /// Stops the background polling and MQTT monitoring.
    pub fn stop_background_sync(&self) -> crate::Result<()> {
        if let Some(polling_handle) = self.polling_handle.lock().unwrap().take() {
            self.stop_polling_sender
                .lock()
                .map_err(|_| crate::Error::PoisonError)?
                .take()
                .unwrap()
                .send(())
                .expect("failed to stop polling process");
            polling_handle.join().expect("failed to join polling thread");
            let accounts = self.accounts.clone();
            thread::spawn(move || {
                crate::block_on(async move {
                    for account_handle in accounts.read().await.values() {
                        let _ = crate::monitor::unsubscribe(account_handle.clone()).await;
                    }
                });
            })
            .join()
            .map_err(|_| crate::Error::StdThreadJoinError)?;
        }
        Ok(())
    }

    /// Clear the encryption key and then unload decrypted accounts in memory. Does nothing if storage is not encrypted
    pub async fn clear_storage_password(&self) -> crate::Result<()> {
        let is_encrypted = crate::storage::get(self.storage_path())
            .await
            .unwrap()
            .lock()
            .await
            .is_encrypted();

        if is_encrypted {
            crate::storage::clear_encryption_key(&self.storage_path).await?;
            Self::unload_accounts(&self.accounts).await?;
            self.loaded_accounts.store(false, Ordering::SeqCst);
        }

        Ok(())
    }

    /// Sets the password for the stored accounts.
    pub async fn set_storage_password<P: AsRef<str>>(&self, password: P) -> crate::Result<()> {
        let key = storage_password_to_encryption_key(password.as_ref());

        if self.accounts.read().await.is_empty() {
            if !crate::storage::is_key_valid(&self.storage_path, &key).await? {
                return Err(crate::Error::RecordDecrypt("Invalid storage password".to_string()));
            }

            crate::storage::set_encryption_key(&self.storage_path, key).await?;

            Self::load_accounts(
                &self.accounts,
                &self.storage_path,
                self.account_options,
                self.sync_accounts_lock.clone(),
            )
            .await?;
            self.loaded_accounts.store(true, Ordering::SeqCst);
            crate::spawn(Self::start_monitoring(self.accounts.clone()));
        } else {
            // first get the messages with the old encryption key
            let mut account_messages = HashMap::new();
            for account_handle in self.accounts.read().await.values() {
                let account = account_handle.read().await;
                let messages = account.list_messages(0, 0, None).await?;
                account_messages.insert(account.id().clone(), messages);
            }

            crate::storage::set_encryption_key(&self.storage_path, key).await?;

            // save the accounts and messages again to reencrypt with the new key
            for account_handle in self.accounts.read().await.values() {
                let mut account = account_handle.write().await;
                account.save().await?;
                let messages = account_messages
                    .get(account.id())
                    .ok_or_else(|| crate::Error::Storage("missing account messages".to_string()))?;
                account.save_messages(messages.to_vec()).await?;
            }
        }

        Ok(())
    }

    /// Sets the stronghold password.
    pub async fn set_stronghold_password<P: Into<String>>(&self, password: P) -> crate::Result<()> {
        let stronghold_path = if crate::storage::get(&self.storage_path).await.unwrap().lock().await.id()
            == crate::storage::stronghold::STORAGE_ID
        {
            self.storage_path.clone()
        } else {
            self.storage_folder.join(STRONGHOLD_FILENAME)
        };
        crate::stronghold::load_snapshot(&stronghold_path, stronghold_password(password)).await?;

        if self.accounts.read().await.is_empty() {
            Self::load_accounts(
                &self.accounts,
                &self.storage_path,
                self.account_options,
                self.sync_accounts_lock.clone(),
            )
            .await?;
            self.loaded_accounts.store(true, Ordering::SeqCst);
            crate::spawn(Self::start_monitoring(self.accounts.clone()));
        }

        Ok(())
    }

    /// Changes the stronghold password.
    #[cfg(feature = "stronghold")]
    #[cfg_attr(docsrs, doc(cfg(feature = "stronghold")))]
    pub async fn change_stronghold_password<C: Into<String>, N: Into<String>>(
        &self,
        current_password: C,
        new_password: N,
    ) -> crate::Result<()> {
        crate::stronghold::change_password(
            &self.stronghold_snapshot_path().await?,
            stronghold_password(current_password),
            stronghold_password(new_password),
        )
        .await
        .map_err(|e| e.into())
    }

    /// Determines whether all accounts has the latest address unused.
    pub async fn is_latest_address_unused(&self) -> crate::Result<bool> {
        self.check_storage_encryption()?;
        for account_handle in self.accounts.read().await.values() {
            if !account_handle.is_latest_address_unused().await? {
                return Ok(false);
            }
        }
        Ok(true)
    }

    /// Sets the client options for all accounts.
    pub async fn set_client_options(&self, options: ClientOptions) -> crate::Result<()> {
        for account in self.accounts.read().await.values() {
            account.set_client_options(options.clone()).await?;
        }
        Ok(())
    }

    /// Starts the polling mechanism.
    fn start_polling(
        &self,
        polling_interval: Duration,
        mut stop: BroadcastReceiver<()>,
        automatic_output_consolidation: bool,
    ) -> crate::Result<()> {
        let storage_file_path = self.storage_path.clone();
        let accounts = self.accounts.clone();
        let account_options = self.account_options;
        let sync_accounts_lock = self.sync_accounts_lock.clone();

        let handle = thread::spawn(move || {
            let runtime = tokio::runtime::Builder::new_multi_thread()
                .enable_all()
                .build()
                .unwrap();
            runtime.block_on(async {
                let mut synced = false;
                let mut discovered_accounts = false;
                loop {
                    tokio::select! {
                        _ = async {

                            let storage_file_path_ = storage_file_path.clone();
                            let account_options = account_options;

                            if !accounts.read().await.is_empty() {
                                match AssertUnwindSafe(
                                    poll(
                                        sync_accounts_lock.clone(),
                                        accounts.clone(),
                                        storage_file_path_,
                                        account_options,
                                        automatic_output_consolidation)
                                    )
                                    .catch_unwind()
                                    .await {
                                        Ok(response) => {
                                            if let Ok(response) = response {
                                                if response.ran_account_discovery {
                                                    discovered_accounts = true;
                                                }
                                                synced = response.synced_accounts_len > 0;
                                            }
                                            // wait polling_interval so it doesn't start syncing immediately again
                                            sleep(polling_interval).await;
                                        }
                                        Err(error) => {
                                            // if the error isn't a crate::Error type
                                            if error.downcast_ref::<crate::Error>().is_none() {
                                                let msg = if let Some(message) = error.downcast_ref::<String>() {
                                                    format!("Internal error: {}", message)
                                                } else if let Some(message) = error.downcast_ref::<&str>() {
                                                    format!("Internal error: {}", message)
                                                } else {
                                                    "Internal error".to_string()
                                                };
                                                log::error!("[POLLING] error: {}", msg);
                                                let _error = crate::Error::Panic(msg);
                                                // when the error is dropped, the on_error event will be triggered
                                                // wait polling_interval so it doesn't start syncing immediately again
                                                sleep(polling_interval).await;
                                            }
                                        }
                                    }
                            }
                        } => {}
                        _ = stop.recv() => {
                            break;
                        }
                    }
                }
            });
        });
        self.polling_handle
            .lock()
            .map_err(|_| crate::Error::PoisonError)?
            .replace(handle);
        Ok(())
    }

    /// Stores a mnemonic for the given signer type.
    /// If the mnemonic is not provided, we'll generate one.
    pub async fn store_mnemonic(&self, signer_type: SignerType, mnemonic: Option<String>) -> crate::Result<()> {
        let mnemonic = match mnemonic {
            Some(m) => {
                self.verify_mnemonic(&m)?;
                m
            }
            None => self.generate_mnemonic()?,
        };

        let signer = crate::signing::get_signer(&signer_type).await;
        let mut signer = signer.lock().await;
        signer.store_mnemonic(&self.storage_path, mnemonic).await?;

        if let Some(mut mnemonic) = self
            .generated_mnemonic
            .lock()
            .map_err(|_| crate::Error::PoisonError)?
            .take()
        {
            mnemonic.zeroize();
        }

        Ok(())
    }

    /// Generates a new mnemonic.
    pub fn generate_mnemonic(&self) -> crate::Result<String> {
        let mut entropy = [0u8; 32];
        crypto::utils::rand::fill(&mut entropy).map_err(|e| crate::Error::MnemonicEncode(format!("{:?}", e)))?;
        let mnemonic = crypto::keys::bip39::wordlist::encode(&entropy, &crypto::keys::bip39::wordlist::ENGLISH)
            .map_err(|e| crate::Error::MnemonicEncode(format!("{:?}", e)))?;
        self.generated_mnemonic
            .lock()
            .map_err(|_| crate::Error::PoisonError)?
            .replace(mnemonic.clone());
        Ok(mnemonic)
    }

    /// Checks is the mnemonic is valid. If a mnemonic was generated with `generate_mnemonic()`, the mnemonic here
    /// should match the generated.
    pub fn verify_mnemonic<S: AsRef<str>>(&self, mnemonic: S) -> crate::Result<()> {
        // first we check if the mnemonic is valid to give meaningful errors
        crypto::keys::bip39::wordlist::verify(mnemonic.as_ref(), &crypto::keys::bip39::wordlist::ENGLISH)
            // TODO: crypto::bip39::wordlist::Error should impl Display
            .map_err(|e| crate::Error::InvalidMnemonic(format!("{:?}", e)))?;

        // then we check if the provided mnemonic matches the mnemonic generated with `generate_mnemonic`
        if let Some(generated_mnemonic) = self
            .generated_mnemonic
            .lock()
            .map_err(|_| crate::Error::PoisonError)?
            .as_ref()
        {
            if generated_mnemonic != mnemonic.as_ref() {
                return Err(crate::Error::InvalidMnemonic(
                    "doesn't match the generated mnemonic".to_string(),
                ));
            }
        }
        Ok(())
    }

    /// Adds a new account.
    pub fn create_account(&self, client_options: ClientOptions) -> crate::Result<AccountInitialiser> {
        self.check_storage_encryption()?;
        Ok(AccountInitialiser::new(
            client_options,
            self.accounts.clone(),
            self.storage_path.clone(),
            self.account_options,
            self.sync_accounts_lock.clone(),
        ))
    }

    /// Deletes an account.
    pub async fn remove_account<I: Into<AccountIdentifier>>(&self, account_id: I) -> crate::Result<()> {
        self.check_storage_encryption()?;

        let account_id = {
            let account_handle = self.get_account(account_id).await?;
            let account = account_handle.read().await;

            if account.balance().await?.total > 0 {
                return Err(crate::Error::AccountNotEmpty);
            }

            account.id().to_string()
        };

        self.accounts.write().await.remove(&account_id);

        crate::storage::get(&self.storage_path)
            .await?
            .lock()
            .await
            .remove_account(&account_id)
            .await?;

        Ok(())
    }

    /// Syncs all accounts.
    pub fn sync_accounts(&self) -> crate::Result<AccountsSynchronizer> {
        self.check_storage_encryption()?;
        Ok(AccountsSynchronizer::new(
            self.sync_accounts_lock.clone(),
            self.accounts.clone(),
            self.storage_path.clone(),
            self.account_options,
        ))
    }

    /// Transfers an amount from an account to another.
    pub async fn internal_transfer<F: Into<AccountIdentifier>, T: Into<AccountIdentifier>>(
        &self,
        from_account_id: F,
        to_account_id: T,
        amount: NonZeroU64,
    ) -> crate::Result<Message> {
        self.check_storage_encryption()?;

        let to_account_handle = self.get_account(to_account_id).await?;
        let to_address = to_account_handle.read().await.latest_address().address().clone();

        let message = self
            .get_account(from_account_id)
            .await?
            .transfer(Transfer::builder(to_address, amount, None).finish())
            .await?;

        // store the message on the receive account
        let mut message_ = message.clone();
        if let Some(MessagePayload::Transaction(tx)) = message_.payload.as_mut() {
            let TransactionEssence::Regular(essence) = tx.essence_mut();
            essence.incoming = true;
        }
        to_account_handle.write().await.save_messages(vec![message_]).await?;

        Ok(message)
    }

    /// Backups the storage to the given destination
    pub async fn backup<P: AsRef<Path>>(&self, destination: P, stronghold_password: String) -> crate::Result<PathBuf> {
        let destination = destination.as_ref().to_path_buf();
        if !(destination.is_dir() || destination.parent().map(|parent| parent.is_dir()).unwrap_or_default()) {
            return Err(crate::Error::InvalidBackupDestination);
        }

        let storage_path = {
            // create a account manager to setup the stronghold storage for the backup
            let mut manager = Self::builder()
                .with_storage(&self.storage_folder, None)
                .unwrap() // safe to unwrap - password is None
                .with_skip_polling()
                .with_stronghold_storage()
                .finish()
                .await?;
            manager.accounts = self.accounts.clone(); // force manager to skip loading accounts
            manager.set_stronghold_password(stronghold_password).await?;
            let stronghold_storage_path = self.storage_folder.join(STRONGHOLD_FILENAME);
            let stronghold_storage = crate::storage::get(&stronghold_storage_path).await?;

            for (account_id, account_handle) in self.accounts.read().await.iter() {
                let mut account = account_handle.write().await;
                stronghold_storage
                    .lock()
                    .await
                    .save_account(account_id, &account)
                    .await?;
                let messages = account.list_messages(0, 0, None).await?;
                // switch account storage_path to stronghold to save the messages
                account.set_storage_path(stronghold_storage_path.clone());
                account.save_messages(messages).await?;
                // revert to original storage_path
                account.set_storage_path(self.storage_path.clone());
            }
            self.storage_folder.join(STRONGHOLD_FILENAME)
        };

        let destination = if let Some(filename) = storage_path.file_name() {
            let destination = if destination.is_dir() {
                destination.join(backup_filename(filename.to_str().unwrap()))
            } else {
                destination
            };
            let res = fs::copy(storage_path, &destination);

            let mut stronghold_storage = crate::storage::stronghold::StrongholdStorageAdapter::new(
                &self.storage_folder.join(STRONGHOLD_FILENAME),
            )
            // stronghold adapter `new` never fails
            .unwrap();
            for account_handle in self.accounts.read().await.values() {
                stronghold_storage.remove(account_handle.read().await.id()).await?;
            }

            res?;
            destination
        } else {
            return Err(crate::Error::StorageDoesntExist);
        };
        Ok(destination)
    }

    /// Import backed up accounts.
    pub async fn import_accounts<S: AsRef<Path>>(&self, source: S, stronghold_password: String) -> crate::Result<()> {
        let source = source.as_ref();
        if source.is_dir() || !source.exists() {
            return Err(crate::Error::InvalidBackupFile);
        }
        if !self.accounts.read().await.is_empty() {
            return Err(crate::Error::StorageExists);
        }

        let storage_file_path = self.storage_folder.join(ROCKSDB_FILENAME);

        fs::create_dir_all(&self.storage_folder)?;

        let stronghold_manager = Self::builder()
            .with_storage(source.parent().unwrap(), None)
            .unwrap() // safe to unwrap - password is None
            .with_storage_file_name(
                source
                    .file_name()
                    .unwrap()
                    .to_str()
                    .ok_or(crate::Error::InvalidBackupFile)?,
            ) // safe to unwrap since we checked the path
            .with_skip_polling()
            .with_stronghold_storage()
            .finish()
            .await?;
        stronghold_manager
            .set_stronghold_password(stronghold_password.clone())
            .await?;
        let mut import_data = Vec::new();
        for (id, account) in stronghold_manager.accounts.read().await.iter() {
            self.accounts.write().await.insert(id.clone(), account.clone());
            import_data.push((account.clone(), account.list_messages(0, 0, None).await?));
        }
        self.set_stronghold_password(stronghold_password.clone()).await?;
        for (account_handle, messages) in import_data {
            let mut account = account_handle.write().await;
            account.set_storage_path(self.storage_path.clone());
            account.save().await?;
            account.save_messages(messages).await?;
            account.cached_messages = Default::default();
        }
        // wait for stronghold to finish its tasks
        let _ = crate::stronghold::actor_runtime().lock().await;
        fs::copy(source, self.storage_folder.join(STRONGHOLD_FILENAME))?;

        #[cfg(feature = "stronghold")]
        {
            // force stronghold to read the snapshot again, ignoring any previous cached value
            crate::stronghold::unload_snapshot(&self.storage_path, false).await?;
            if let Err(e) = self.set_stronghold_password(stronghold_password).await {
                fs::remove_file(&storage_file_path)?;
                return Err(e);
            }
        }

        Ok(())
    }

    /// Gets the account associated with the given identifier.
    pub async fn get_account<I: Into<AccountIdentifier>>(&self, account_id: I) -> crate::Result<AccountHandle> {
        self.check_storage_encryption()?;
        let account_id = account_id.into();
        let accounts = self.accounts.read().await;

        let account = match account_id {
            AccountIdentifier::Id(id) => accounts.get(&id),
            AccountIdentifier::Index(index) => {
                let mut associated_account = None;
                for account_handle in accounts.values() {
                    let account = account_handle.read().await;
                    if account.index() == &index {
                        // if we already found an account with this index,
                        // we error out since this is an incorrect usage of the API
                        // you can't use the index to get an account if you're using multiple signer types
                        // since there's multiple index sequences in that case
                        if associated_account.is_some() {
                            return Err(crate::Error::CannotUseIndexIdentifier);
                        }
                        associated_account.replace(account_handle);
                    }
                }
                associated_account
            }
            AccountIdentifier::Alias(alias) => {
                let mut associated_account = None;
                for account_handle in accounts.values() {
                    let account = account_handle.read().await;
                    if account.alias() == &alias {
                        associated_account.replace(account_handle);
                        break;
                    }
                }
                associated_account
            }
            AccountIdentifier::Address(address) => {
                let mut associated_account = None;
                for account_handle in accounts.values() {
                    let account = account_handle.read().await;
                    if account.addresses().iter().any(|a| a.address() == &address) {
                        associated_account.replace(account_handle);
                        break;
                    }
                }
                associated_account
            }
        };

        account.cloned().ok_or(crate::Error::RecordNotFound)
    }

    /// Gets all accounts from storage.
    pub async fn get_accounts(&self) -> crate::Result<Vec<AccountHandle>> {
        self.check_storage_encryption()?;
        let mut accounts = Vec::new();
        for account in self.accounts.read().await.values() {
            let index = account.index().await;
            accounts.push((index, account.clone()));
        }
        accounts.sort_by(|a, b| a.0.cmp(&b.0));
        Ok(accounts.into_iter().map(|(_, account)| account).collect())
    }

    /// Reattaches an unconfirmed transaction.
    pub async fn reattach<I: Into<AccountIdentifier>>(
        &self,
        account_id: I,
        message_id: &MessageId,
    ) -> crate::Result<Message> {
        self.get_account(account_id).await?.reattach(message_id).await
    }

    /// Promotes an unconfirmed transaction.
    pub async fn promote<I: Into<AccountIdentifier>>(
        &self,
        account_id: I,
        message_id: &MessageId,
    ) -> crate::Result<Message> {
        self.get_account(account_id).await?.promote(message_id).await
    }

    /// Retries an unconfirmed transaction.
    pub async fn retry<I: Into<AccountIdentifier>>(
        &self,
        account_id: I,
        message_id: &MessageId,
    ) -> crate::Result<Message> {
        self.get_account(account_id).await?.retry(message_id).await
    }

    /// Get seed checksum
    pub fn get_seed_checksum(seed: String) -> crate::Result<String> {
        iota_migration::client::migration::get_seed_checksum(seed)
            .map_err(|e| crate::Error::LegacyClientError(Box::new(e)))
    }

    // participation
    #[cfg(feature = "participation")]
    /// Participate in events
    pub async fn participate(
        &self,
        account_identifier: AccountIdentifier,
        participations: Vec<crate::participation::types::Participation>,
    ) -> crate::Result<Vec<Message>> {
        self.get_account(account_identifier)
            .await?
            .participate(participations)
            .await
    }

    #[cfg(feature = "participation")]
    /// Stop participating from provided events
    pub async fn stop_participating(
        &self,
        account_identifier: AccountIdentifier,
        event_ids: Vec<String>,
    ) -> crate::Result<Vec<Message>> {
        self.get_account(account_identifier)
            .await?
            .stop_participating(event_ids)
            .await
    }

    #[cfg(feature = "participation")]
    /// Get a participating overview of the accounts by looking at the messages
    pub async fn get_participation_overview(
        &self,
    ) -> crate::Result<crate::participation::types::ParticipatingAccounts> {
        let mut participation_information = crate::participation::types::ParticipatingAccounts { accounts: Vec::new() };
        let accounts = self.get_accounts().await?;
        for account in accounts {
            participation_information
                .accounts
                .push(account.get_participation_overview().await?);
        }
        Ok(participation_information)
    }

    #[cfg(feature = "participation")]
    /// Get a participating events data
    pub async fn get_participation_events(&self) -> crate::Result<Vec<crate::participation::types::EventData>> {
        let account = self.get_account(0).await?;
        account.get_participation_events().await
    }
}

macro_rules! event_getters_impl {
    ($event_ty:ty, $get_fn_name: ident, $get_count_fn_name: ident) => {
        impl AccountManager {
            /// Gets the paginated events with an optional timestamp filter.
            pub async fn $get_fn_name<T: Into<Option<Timestamp>>>(
                &self,
                count: usize,
                skip: usize,
                from_timestamp: T,
            ) -> crate::Result<Vec<$event_ty>> {
                crate::storage::get(&self.storage_path)
                    .await?
                    .lock()
                    .await
                    .$get_fn_name(count, skip, from_timestamp)
                    .await
            }

            /// Gets the count of events with an optional timestamp filter.
            pub async fn $get_count_fn_name<T: Into<Option<Timestamp>>>(
                &self,
                from_timestamp: T,
            ) -> crate::Result<usize> {
                let count = crate::storage::get(&self.storage_path)
                    .await?
                    .lock()
                    .await
                    .$get_count_fn_name(from_timestamp)
                    .await?;
                Ok(count)
            }
        }
    };
}

event_getters_impl!(BalanceEvent, get_balance_change_events, get_balance_change_event_count);
event_getters_impl!(
    TransactionConfirmationChangeEvent,
    get_transaction_confirmation_events,
    get_transaction_confirmation_event_count
);
event_getters_impl!(
    TransactionEvent,
    get_new_transaction_events,
    get_new_transaction_event_count
);
event_getters_impl!(
    TransactionReattachmentEvent,
    get_reattachment_events,
    get_reattachment_event_count
);
event_getters_impl!(TransactionEvent, get_broadcast_events, get_broadcast_event_count);

/// The accounts synchronizer.
pub struct AccountsSynchronizer {
    mutex: Arc<Mutex<()>>,
    accounts: AccountStore,
    storage_file_path: PathBuf,
    address_index: Option<usize>,
    gap_limit: Option<usize>,
    account_options: AccountOptions,
    discover_accounts: bool,
    account_discovery_threshold: usize,
    skip_change_addresses: bool,
    ran_account_discovery: bool,
    steps: Option<Vec<AccountSynchronizeStep>>,
}

impl AccountsSynchronizer {
    pub(crate) fn new(
        mutex: Arc<Mutex<()>>,
        accounts: AccountStore,
        storage_file_path: PathBuf,
        account_options: AccountOptions,
    ) -> Self {
        Self {
            mutex,
            accounts,
            storage_file_path,
            address_index: None,
            gap_limit: None,
            account_options,
            discover_accounts: true,
            account_discovery_threshold: 1,
            skip_change_addresses: false,
            ran_account_discovery: false,
            steps: None,
        }
    }

    /// Number of address indexes that are generated.
    pub fn gap_limit(mut self, limit: usize) -> Self {
        self.gap_limit.replace(limit);
        self
    }

    /// Initial address index to start syncing.
    pub fn address_index(mut self, address_index: usize) -> Self {
        self.address_index.replace(address_index);
        self
    }

    /// Skips the account discovery process.
    pub fn skip_account_discovery(mut self) -> Self {
        self.discover_accounts = false;
        self
    }

    /// Skip syncing existing change addresses.
    pub fn skip_change_addresses(mut self) -> Self {
        self.skip_change_addresses = true;
        self
    }

    /// Sets the minimum number of accounts to check on the discovery process.
    pub fn account_discovery_threshold(mut self, account_discovery_threshold: usize) -> Self {
        self.account_discovery_threshold = account_discovery_threshold;
        self
    }

    /// Sets the steps to run on the sync process.
    /// By default it runs all steps (sync_addresses and sync_messages),
    /// but the library can pick what to run here.
    pub(crate) fn steps(mut self, steps: Vec<AccountSynchronizeStep>) -> Self {
        self.steps.replace(steps);
        self
    }

    /// Syncs the accounts with the Tangle.
    pub async fn execute(&mut self) -> crate::Result<Vec<SyncedAccount>> {
        log::debug!("[AccountsSynchronizer] execute");
        let accounts = self.accounts.clone();
        for account_handle in accounts.read().await.values() {
            account_handle.disable_mqtt();
        }
        let result = self.execute_internal().await;
        for account_handle in accounts.read().await.values() {
            account_handle.enable_mqtt();
        }
        result
    }

    async fn execute_internal(&mut self) -> crate::Result<Vec<SyncedAccount>> {
        log::debug!("[AccountsSynchronizer] execute_internal");
        let _lock = self.mutex.lock().await;

        let mut tasks = Vec::new();
        {
            let accounts = self.accounts.read().await;
            let address_index = self.address_index;
            let gap_limit = self.gap_limit;
            let skip_change_addresses = self.skip_change_addresses;
            for account_handle in accounts.values() {
                let account_handle = account_handle.clone();
                let steps = self.steps.clone();
                tasks.push(async move {
                    tokio::spawn(async move {
                        let mut sync = account_handle.sync().await;
                        if skip_change_addresses {
                            sync = sync.skip_change_addresses();
                        }
                        if let Some(index) = address_index {
                            sync = sync.address_index(index);
                        }
                        if let Some(limit) = gap_limit {
                            sync = sync.gap_limit(limit);
                        }
                        if let Some(steps) = steps {
                            sync = sync.steps(steps);
                        }
                        let synced_data = sync.get_new_history(false).await?;
                        crate::Result::Ok((account_handle, synced_data))
                    })
                    .await
                });
            }
        }

        let mut synced_data = Vec::new();
        for res in futures::future::try_join_all(tasks).await? {
            let (account_handle, data) = res?;
            let account_handle_ = account_handle.clone();
            let mut account = account_handle_.write().await;
            log::debug!("[AccountsSynchronizer] synced account {}", account.index());
            let addresses_before_sync: Vec<(String, u64, HashMap<OutputId, AddressOutput>)> = account
                .addresses()
                .iter()
                .map(|a| (a.address().to_bech32(), a.balance(), a.outputs().clone()))
                .collect();
            account.append_addresses(data.addresses.to_vec());
            synced_data.push((account_handle, addresses_before_sync, data));
        }
        log::debug!("[AccountsSynchronizer] synced existing accounts");
        let mut synced_accounts = Vec::new();
        let mut last_account = None;
        let mut last_account_index = 0;
        for (account_handle, _, _) in &synced_data {
            let account = account_handle.read().await;
            if *account.index() >= last_account_index {
                last_account_index = *account.index();
                last_account.replace((
                    account
                        .addresses()
                        .iter()
                        .all(|addr| addr.balance() == 0 && addr.outputs().is_empty()),
                    account.client_options().clone(),
                    account.signer_type().clone(),
                ));
            }
        }

        let discovered_accounts_res = match last_account {
            Some((is_empty, client_options, signer_type)) => {
                if !is_empty || self.account_discovery_threshold > 0 {
                    if self.discover_accounts {
                        log::debug!(
                            "[AccountsSynchronizer] running account discovery because the latest account is not empty"
                        );
                        discover_accounts(
                            self.accounts.clone(),
                            self.account_discovery_threshold,
                            self.gap_limit,
                            &self.storage_file_path,
                            &client_options,
                            Some(signer_type),
                            self.account_options,
                            self.mutex.clone(),
                        )
                        .await
                    } else {
                        Ok(vec![])
                    }
                } else {
                    log::debug!(
                        "[AccountsSynchronizer] skipping account discovery because the latest account is empty"
                    );
                    Ok(vec![])
                }
            }
            None => Ok(vec![]),
        };

        let mut discovered_account_ids = Vec::new();
        self.ran_account_discovery = discovered_accounts_res.is_ok();
        if let Ok(discovered_accounts) = discovered_accounts_res {
            if !discovered_accounts.is_empty() {
                let mut accounts = self.accounts.write().await;
                for (account_handle, synced_account_data) in discovered_accounts {
                    let account_handle_ = account_handle.clone();
                    let mut account = account_handle_.write().await;
                    account.set_skip_persistence(false);
                    // only set the addresses if they aren't empty
                    if !synced_account_data.addresses.is_empty() {
                        account.set_addresses(synced_account_data.addresses.to_vec());
                    }
                    account.save().await?;
                    accounts.insert(account.id().clone(), account_handle.clone());
                    discovered_account_ids.push(account.id().clone());
                    synced_data.push((account_handle, Vec::new(), synced_account_data));
                }
            }
        }

        for (account_handle, addresses_before_sync, data) in synced_data {
            let (parsed_messages, messages_before_sync) = {
                let mut account = account_handle.write().await;
                let messages_before_sync: Vec<(MessageId, Option<bool>)> = account
                    .with_messages(|messages| messages.iter().map(|m| (m.key, m.confirmed)).collect())
                    .await;

                let parsed_messages = data.parse_messages(account_handle.accounts.clone(), &account).await?;
                account.save_messages(parsed_messages.to_vec()).await?;
                account.set_last_synced_at(Some(chrono::Local::now()));
                account.save().await?;
                (parsed_messages, messages_before_sync)
            };

            let mut new_messages = Vec::new();
            let mut confirmation_changed_messages = Vec::new();
            for message in parsed_messages {
                if !messages_before_sync.iter().any(|(id, _)| id == message.id()) {
                    new_messages.push(message.clone());
                }
                if messages_before_sync
                    .iter()
                    .any(|(id, confirmed)| id == message.id() && confirmed != message.confirmed())
                {
                    confirmation_changed_messages.push(message);
                }
            }

            let account = account_handle.read().await;

            if !discovered_account_ids.contains(account.id()) {
                let persist_events = account_handle.account_options.persist_events;
                let events = AccountSynchronizer::get_events(
                    account_handle.account_options,
                    &addresses_before_sync,
                    account.addresses(),
                    &new_messages,
                    &confirmation_changed_messages,
                )
                .await?;
                for message in events.new_transaction_events {
                    emit_transaction_event(TransactionEventType::NewTransaction, &account, message, persist_events)
                        .await?;
                }
                for confirmation_change_event in events.confirmation_change_events {
                    emit_confirmation_state_change(
                        &account,
                        confirmation_change_event.message,
                        confirmation_change_event.confirmed,
                        persist_events,
                    )
                    .await?;
                }
                for balance_change_event in events.balance_change_events {
                    emit_balance_change(
                        &account,
                        &balance_change_event.address,
                        balance_change_event.message_id,
                        balance_change_event.balance_change,
                        persist_events,
                    )
                    .await?;
                }
            }
            drop(account);

            let mut synced_account = SyncedAccount::from(account_handle.clone()).await;
            let mut updated_messages = new_messages;
            updated_messages.extend(confirmation_changed_messages);
            synced_account.messages = updated_messages;

            let account = account_handle.read().await;
            synced_account.addresses = account.addresses().clone();
            synced_accounts.push(synced_account);
        }
        log::debug!("[AccountsSynchronizer] finished syncing");
        Ok(synced_accounts)
    }
}

struct PollResponse {
    ran_account_discovery: bool,
    synced_accounts_len: usize,
}

async fn poll(
    sync_accounts_lock: Arc<Mutex<()>>,
    accounts: AccountStore,
    storage_file_path: PathBuf,
    account_options: AccountOptions,
    automatic_output_consolidation: bool,
) -> crate::Result<PollResponse> {
    log::debug!("[POLLING] poll");
    let polling_start_time = std::time::Instant::now();
    let mut synchronizer =
        AccountsSynchronizer::new(sync_accounts_lock, accounts.clone(), storage_file_path, account_options);
    synchronizer = synchronizer.skip_account_discovery().skip_change_addresses();
    let synced_accounts = synchronizer.execute().await?;

    log::debug!("[POLLING] synced accounts");

    let retried = retry_unconfirmed_transactions(&synced_accounts).await?;
    consolidate_outputs_if_needed(automatic_output_consolidation, &synced_accounts).await?;

    for retried_data in retried {
        let mut account = retried_data.account_handle.write().await;
        let client = crate::client::get_client(account.client_options()).await?;

        for (reattached_message_id, message) in &retried_data.reattached {
            emit_reattachment_event(
                &account,
                *reattached_message_id,
                message,
                retried_data.account_handle.account_options.persist_events,
            )
            .await?;
            let mut reattached_message = account.get_message(reattached_message_id).await.unwrap();
            reattached_message.set_reattachment_message_id(Some(*message.id()));
            account.save_messages(vec![reattached_message]).await?;
        }

        let messages_to_save: Vec<Message> = retried_data
            .reattached
            .into_iter()
            .map(|(_, message)| message)
            .collect();
        account.save_messages(messages_to_save).await?;

        for message_id in retried_data.no_need_promote_or_reattach {
            let mut message = account.get_message(&message_id).await.unwrap();
            let mut confirmed = false;
            if message.payload().is_none() {
                // we set the status for messages without a payload to confirmed even if we aren't sure if it got
                // included, because it will otherwise always stay in the unconfirmed messages
                message.set_confirmed(Some(true));
                account.save_messages(vec![message.clone()]).await?;
                continue;
            }
            let client = client.read().await;

            // check the metadata for this message
            if let Ok(metadata) = client.get_message().metadata(&message_id).await {
                // we assume that the transaction is confirmed when it gets referenced by a milestone
                if metadata.ledger_inclusion_state.is_some() {
                    log::debug!(
                        "[POLLING] ledger_inclusion_state for {}, setting it as confirmed",
                        message_id
                    );
                    confirmed = true;
                }
            }
            // if not confirmed, check the metadata for a possible reattached message
            if !confirmed {
                if let Some(reattached_message_id) = message.reattachment_message_id {
                    if let Ok(metadata) = client.get_message().metadata(&reattached_message_id).await {
                        // we assume that the transaction is confirmed when it gets referenced by a milestone
                        if metadata.ledger_inclusion_state.is_some() {
                            log::debug!(
                                "[POLLING] ledger_inclusion_state for reattchment of {}, setting it as confirmed",
                                message_id
                            );
                            confirmed = true;
                        }
                    }
                }
            }

            // if it's not confirmed we ask the node for the included message for this transaction, because
            // there could be another attachment
            if !confirmed {
                if let Some(crate::message::MessagePayload::Transaction(tx_payload)) = &message.payload {
                    if let Ok(reattachment_message) = client
                        .get_included_message(&tx_payload.to_transaction_payload()?.id())
                        .await
                    {
                        log::debug!(
                            "[POLLING] detected confirmed transaction: {} for {}",
                            reattachment_message.id().0,
                            message_id
                        );
                        // if it's not the same message id, then it got reattached
                        if reattachment_message.id().0 != message_id {
                            message.set_reattachment_message_id(Some(reattachment_message.id().0));
                        }
                        confirmed = true;
                    }
                }
            }

            // check if an input got already spent, because it could be that the transaction was confirmed long ago and
            // the messages are already pruned
            if let Some(MessagePayload::Transaction(tx)) = &message.payload() {
                let TransactionEssence::Regular(essence) = tx.essence();
                let mut spent_input = false;
                for input in essence.inputs() {
                    if let TransactionInput::Utxo(input) = input {
                        match client.get_output(&input.input).await {
                            Ok(output) => {
                                if output.is_spent {
                                    spent_input = true;
                                }
                            }
                            Err(err) => {
                                match &err {
                                    iota_client::Error::ResponseError(_, message) => {
                                        // if the node doesn't know about this output, then it got spent already and
                                        // pruned
                                        if message.contains("output not found") {
                                            spent_input = true;
                                        } else {
                                            return Err(err.into());
                                        }
                                    }
                                    _ => return Err(err.into()),
                                }
                            }
                        }
                    }
                }
                if spent_input {
                    log::debug!("[POLLING] input got spent, setting {} as confirmed", message_id);
                    confirmed = true;
                }
            }

            if confirmed {
                message.set_confirmed(Some(true));
                account.save_messages(vec![message.clone()]).await?;
                emit_confirmation_state_change(
                    &account,
                    message,
                    true,
                    retried_data.account_handle.account_options.persist_events,
                )
                .await?;
            }
        }
        account.save().await?;
    }
    log::debug!("[POLLING] took: {:.2?}", polling_start_time.elapsed());
    Ok(PollResponse {
        ran_account_discovery: synchronizer.ran_account_discovery,
        synced_accounts_len: synced_accounts.len(),
    })
}

#[allow(clippy::too_many_arguments)]
async fn discover_accounts(
    accounts: AccountStore,
    threshold: usize,
    gap_limit: Option<usize>,
    storage_path: &Path,
    client_options: &ClientOptions,
    signer_type: Option<SignerType>,
    account_options: AccountOptions,
    sync_accounts_lock: Arc<Mutex<()>>,
) -> crate::Result<Vec<(AccountHandle, SyncedAccountData)>> {
    let mut synced_accounts = vec![];
    let mut empty_accounts = vec![];
    let mut account_indexes = HashSet::new();
    for account_handle in accounts.read().await.values() {
        let account = account_handle.read().await;
        account_indexes.insert(*account.index());
    }
    // start from 0 in case there are gaps in the accounts
    let mut index = 0;
    loop {
        // skip exisiting account indexes
        while account_indexes.contains(&index) {
            index += 1;
        }

        let mut account_initialiser = AccountInitialiser::new(
            client_options.clone(),
            accounts.clone(),
            storage_path.to_path_buf(),
            account_options,
            sync_accounts_lock.clone(),
        )
        .skip_persistence()
        .index(index);
        if let Some(signer_type) = &signer_type {
            account_initialiser = account_initialiser.signer_type(signer_type.clone());
        }
        let account_handle = account_initialiser.initialise().await?;
        {
            let account = account_handle.read().await;
            log::debug!(
                "[SYNC] discovering account {}, signer type {:?}",
                account.alias(),
                account.signer_type()
            );
        }
        let mut synchronizer = account_handle.sync().await;
        if let Some(gap_limit) = gap_limit {
            synchronizer = synchronizer.gap_limit(gap_limit);
        }
        match synchronizer.get_new_history(true).await {
            Ok(synced_account_data) => {
                let is_empty = synced_account_data
                    .addresses
                    .iter()
                    .all(|a| a.balance() == 0 && a.outputs().is_empty());
                log::debug!("[SYNC] discovered account {} is empty? {}", index, is_empty);
                if is_empty {
                    if index - (account_indexes.len() - 1) >= threshold {
                        break;
                    }
                    empty_accounts.push((account_handle, synced_account_data));
                } else {
                    // add previous empty accounts, so we don't have gaps in the account list
                    for empty_account in empty_accounts.drain(..) {
                        synced_accounts.push(empty_account);
                    }
                    synced_accounts.push((account_handle, synced_account_data));
                }
                index += 1;
            }
            Err(e) => {
                log::error!("[SYNC] failed to sync to discover account: {:?}", e);
                // break if the account failed to sync
                // this ensures that the previously discovered accounts get stored.
                break;
            }
        }
    }
    log::error!("[SYNC] finished discover_accounts");
    Ok(synced_accounts)
}

struct RetriedData {
    reattached: Vec<(MessageId, Message)>,
    no_need_promote_or_reattach: Vec<MessageId>,
    account_handle: AccountHandle,
}

#[allow(unused_mut)]
async fn consolidate_outputs_if_needed(
    mut automatic_consolidation: bool,
    synced_accounts: &[SyncedAccount],
) -> crate::Result<()> {
    for synced in synced_accounts {
        #[cfg(any(feature = "ledger-nano", feature = "ledger-nano-simulator"))]
        {
            let account = synced.account_handle.read().await;
            let signer_type = account.signer_type();
            let mut ledger_or_simulator = false;
            #[cfg(feature = "ledger-nano")]
            if signer_type == &SignerType::LedgerNano {
                ledger_or_simulator = true;
            }
            #[cfg(feature = "ledger-nano-simulator")]
            if signer_type == &SignerType::LedgerNanoSimulator {
                ledger_or_simulator = true;
            }
            if ledger_or_simulator {
                let addresses = synced.account_handle.output_consolidation_addresses().await?;
                for address in addresses {
                    crate::event::emit_address_consolidation_needed(&account, address).await;
                }
                // on ledger we do not consolidate outputs automatically
                automatic_consolidation = false;
            }
        }
        if automatic_consolidation {
            synced.consolidate_outputs(false).await?;
        }
    }
    Ok(())
}

async fn retry_unconfirmed_transactions(synced_accounts: &[SyncedAccount]) -> crate::Result<Vec<RetriedData>> {
    let mut retried_messages = vec![];
    for synced in synced_accounts {
        let unconfirmed_messages: Vec<(MessageId, Option<MessagePayload>)> = synced
            .account_handle()
            .read()
            .await
            .list_messages(0, 0, Some(MessageType::Unconfirmed))
            .await?
            .iter()
            .map(|message| (*message.id(), message.payload().clone()))
            .collect();
        let mut reattachments = Vec::new();
        let mut no_need_promote_or_reattach = Vec::new();
        for (message_id, message_payload) in unconfirmed_messages {
            log::debug!("[POLLING] retrying {:?}", message_id);
            match message_payload {
                // We only want to retry transaction payloads
                Some(MessagePayload::Transaction(_)) => match synced.retry(&message_id).await {
                    Ok(new_message) => {
                        // if there is a payload, it was reattached; otherwise it was promoted
                        if new_message.payload().is_some() {
                            log::debug!("[POLLING] reattached and new message is {:?}", new_message);
                            reattachments.push((message_id, new_message));
                        } else {
                            log::debug!("[POLLING] promoted with message {:?}", new_message);
                        }
                    }
                    Err(crate::Error::ClientError(ref e)) => {
                        if let iota_client::Error::NoNeedPromoteOrReattach(_) = e.as_ref() {
                            no_need_promote_or_reattach.push(message_id);
                        } else {
                            log::debug!("[POLLING] retrying failed: {:?}", e);
                        }
                    }
                    _ => {}
                },
                // messages without a transaction payload don't need to be retried
                _ => no_need_promote_or_reattach.push(message_id),
            }
        }
        retried_messages.push(RetriedData {
            reattached: reattachments,
            no_need_promote_or_reattach,
            account_handle: synced.account_handle().clone(),
        });
    }
    Ok(retried_messages)
}

fn backup_filename(original: &str) -> String {
    let date = Local::now();
    format!(
        "{}-iota-wallet-backup{}",
        date.format("%FT%H-%M-%S"),
        if original.is_empty() {
            "".to_string()
        } else {
            format!("-{}", original)
        }
    )
}

#[cfg(test)]
mod tests {
    use crate::{
        address::{AddressBuilder, AddressOutput, AddressWrapper, IotaAddress, OutputKind},
        client::ClientOptionsBuilder,
        event::*,
        message::Message,
    };
    use iota_client::bee_message::prelude::{
        Ed25519Address, IndexationPayload, MessageBuilder, MessageId, Parents, Payload, TransactionId,
    };
    use std::{collections::HashMap, path::PathBuf};

    #[tokio::test]
    async fn store_accounts() {
        crate::test_utils::with_account_manager(crate::test_utils::TestType::Storage, |manager, _| async move {
            let account_handle = crate::test_utils::AccountCreator::new(&manager).create().await;

            manager
                .remove_account(account_handle.read().await.id())
                .await
                .expect("failed to remove account");
        })
        .await;
    }

    #[tokio::test]
    async fn delete_storage() {
        crate::test_utils::with_account_manager(crate::test_utils::TestType::Storage, |manager, _| async move {
            crate::test_utils::AccountCreator::new(&manager).create().await;
            manager
                .delete()
                .await
                .map_err(|(e, _)| e)
                .expect("failed to delete storage");
        })
        .await;
    }

    #[tokio::test]
    async fn duplicated_alias() {
        let manager = crate::test_utils::get_account_manager().await;

        let client_options = ClientOptionsBuilder::new()
            .with_node("https://api.lb-0.h.chrysalis-devnet.iota.cafe")
            .expect("invalid node URL")
            .build()
            .unwrap();
        let alias = "alias";

        manager
            .create_account(client_options.clone())
            .unwrap()
            .alias(alias)
            .initialise()
            .await
            .expect("failed to add account");

        let second_create_response = manager
            .create_account(client_options)
            .unwrap()
            .alias(alias)
            .initialise()
            .await;
        assert!(second_create_response.is_err());
        match second_create_response.unwrap_err() {
            crate::Error::AccountAliasAlreadyExists => {}
            _ => panic!("unexpected create account response; expected AccountAliasAlreadyExists"),
        }
    }

    #[tokio::test]
    #[ignore]
    async fn get_account() {
        let manager = crate::test_utils::get_account_manager().await;

        let client_options = ClientOptionsBuilder::new()
            .with_node("https://api.lb-0.h.chrysalis-devnet.iota.cafe")
            .expect("invalid node URL")
            .build()
            .unwrap();

        let account_handle1 = manager
            .create_account(client_options.clone())
            .unwrap()
            .alias("alias")
            .initialise()
            .await
            .expect("failed to add account");
        account_handle1.generate_address().await.unwrap();
        {
            // update address balance so we can create the next account
            let mut account = account_handle1.write().await;
            let mut outputs = HashMap::default();
            let output = AddressOutput {
                transaction_id: TransactionId::new([0; 32]),
                message_id: MessageId::new([0; 32]),
                index: 0,
                amount: 5,
                is_spent: false,
                address: crate::test_utils::generate_random_iota_address(),
                kind: OutputKind::SignatureLockedSingle,
            };
            outputs.insert(output.id().unwrap(), output);
            for address in account.addresses_mut() {
                address.set_outputs(outputs.clone());
            }
        }

        let account_handle2 = manager
            .create_account(client_options)
            .unwrap()
            .alias("alias2")
            .initialise()
            .await
            .expect("failed to add account");
        account_handle2.generate_address().await.unwrap();

        let account1 = &*account_handle1.read().await;
        let account2 = &*account_handle2.read().await;

        assert_eq!(
            account1,
            &*manager.get_account(*account1.index()).await.unwrap().read().await
        );
        assert_eq!(
            account1,
            &*manager.get_account(account1.alias()).await.unwrap().read().await
        );
        assert_eq!(
            account1,
            &*manager.get_account(account1.id()).await.unwrap().read().await
        );
        assert_eq!(
            account1,
            &*manager
                .get_account(account1.addresses().first().unwrap().address().to_bech32())
                .await
                .unwrap()
                .read()
                .await
        );

        assert_eq!(
            account2,
            &*manager.get_account(*account2.index()).await.unwrap().read().await
        );
        assert_eq!(
            account2,
            &*manager.get_account(account2.alias()).await.unwrap().read().await
        );
        assert_eq!(
            account2,
            &*manager.get_account(account2.id()).await.unwrap().read().await
        );
        assert_eq!(
            account2,
            &*manager
                .get_account(account2.addresses().first().unwrap().address().to_bech32())
                .await
                .unwrap()
                .read()
                .await
        );
    }

    #[tokio::test]
    async fn remove_account_with_message_history() {
        crate::test_utils::with_account_manager(crate::test_utils::TestType::Storage, |manager, _| async move {
            let client_options = ClientOptionsBuilder::new()
                .with_node("https://api.lb-0.h.chrysalis-devnet.iota.cafe")
                .expect("invalid node URL")
                .build()
                .unwrap();

            let account_handle = manager
                .create_account(client_options)
                .unwrap()
                .messages(vec![Message::from_iota_message(
                    MessageId::new([0; 32]),
                    MessageBuilder::new()
                        .with_nonce_provider(crate::test_utils::NoopNonceProvider {}, 4000f64)
                        .with_parents(Parents::new(vec![MessageId::new([0; 32])]).unwrap())
                        .with_payload(Payload::Indexation(Box::new(
                            IndexationPayload::new(b"index", &[0; 16]).unwrap(),
                        )))
                        .with_network_id(0)
                        .finish()
                        .unwrap(),
                    super::AccountStore::new(Default::default()),
                    "",
                    &[crate::test_utils::generate_random_address()],
                    &ClientOptionsBuilder::new().build().unwrap(),
                )
                .with_confirmed(Some(true))
                .finish()
                .await
                .unwrap()])
                .initialise()
                .await
                .unwrap();

            let remove_response = manager.remove_account(account_handle.read().await.id()).await;
            assert!(remove_response.is_ok());
        })
        .await;
    }

    #[tokio::test]
    async fn remove_account_with_balance() {
        crate::test_utils::with_account_manager(crate::test_utils::TestType::Storage, |manager, _| async move {
            let client_options = ClientOptionsBuilder::new()
                .with_node("https://api.lb-0.h.chrysalis-devnet.iota.cafe")
                .expect("invalid node URL")
                .build()
                .unwrap();

            let account_handle = manager
                .create_account(client_options)
                .unwrap()
                .addresses(vec![AddressBuilder::new()
                    .key_index(0)
                    .address(AddressWrapper::new(
                        IotaAddress::Ed25519(Ed25519Address::new([0; 32])),
                        "atoi".to_string(),
                    ))
                    .outputs(vec![AddressOutput {
                        transaction_id: TransactionId::new([0; 32]),
                        message_id: MessageId::new([0; 32]),
                        index: 0,
                        amount: 5,
                        is_spent: false,
                        address: crate::test_utils::generate_random_iota_address(),
                        kind: OutputKind::SignatureLockedSingle,
                    }])
                    .build()
                    .unwrap()])
                .initialise()
                .await
                .unwrap();
            let account = account_handle.read().await;

            let remove_response = manager.remove_account(account.id()).await;
            assert!(remove_response.is_err());
        })
        .await;
    }

    #[tokio::test]
    async fn create_account_with_latest_without_history() {
        crate::test_utils::with_account_manager(crate::test_utils::TestType::Storage, |manager, _| async move {
            let client_options = ClientOptionsBuilder::new()
                .with_node("https://api.lb-0.h.chrysalis-devnet.iota.cafe")
                .expect("invalid node URL")
                .build()
                .unwrap();

            manager
                .create_account(client_options.clone())
                .unwrap()
                .alias("alias")
                .initialise()
                .await
                .expect("failed to add account");

            let create_response = manager.create_account(client_options).unwrap().initialise().await;
            assert!(create_response.is_err());
        })
        .await;
    }

    #[tokio::test]
    async fn create_account_skip_persistence() {
        crate::test_utils::with_account_manager(crate::test_utils::TestType::Storage, |manager, _| async move {
            let client_options = ClientOptionsBuilder::new()
                .with_node("https://api.lb-0.h.chrysalis-devnet.iota.cafe")
                .expect("invalid node URL")
                .with_network("testnet")
                .build()
                .unwrap();

            let account_handle = manager
                .create_account(client_options.clone())
                .unwrap()
                .skip_persistence()
                .initialise()
                .await
                .expect("failed to add account");

            let account_get_res = manager.get_account(account_handle.read().await.id()).await;
            assert!(account_get_res.is_err(), "{}", true);
            match account_get_res.unwrap_err() {
                crate::Error::RecordNotFound => {}
                _ => panic!("unexpected get_account response; expected RecordNotFound"),
            }
        })
        .await;
    }

    #[tokio::test]
    async fn backup_and_restore_happy_path() {
        let backup_path = "./backup/happy-path";
        let _ = std::fs::remove_dir_all(backup_path);
        std::fs::create_dir_all(backup_path).unwrap();

        crate::test_utils::with_account_manager(crate::test_utils::TestType::Storage, |manager, _| async move {
            let account_handle = crate::test_utils::AccountCreator::new(&manager).create().await;

            // backup the stored accounts to ./backup/happy-path/${backup_name}
            let backup_path = manager.backup(backup_path, "password".to_string()).await.unwrap();
            let backup_file_path = if backup_path.is_dir() {
                std::fs::read_dir(backup_path)
                    .unwrap()
                    .next()
                    .unwrap()
                    .unwrap()
                    .path()
                    .to_path_buf()
            } else {
                backup_path
            };
            assert_eq!(backup_file_path.extension().unwrap_or_default(), "stronghold");

            let is_encrypted = crate::storage::get(manager.storage_path())
                .await
                .unwrap()
                .lock()
                .await
                .is_encrypted();

            // get another manager instance so we can import the accounts to a different storage
            #[allow(unused_mut)]
            let mut manager = crate::test_utils::get_account_manager().await;

            #[cfg(feature = "stronghold")]
            {
                // wait for stronghold to finish pending operations and delete the storage file
                crate::stronghold::unload_snapshot(&manager.stronghold_snapshot_path().await.unwrap(), false)
                    .await
                    .unwrap();
                let _ = crate::stronghold::actor_runtime().lock().await;

                if crate::storage::get(manager.storage_path())
                    .await
                    .unwrap()
                    .lock()
                    .await
                    .id()
                    == crate::storage::stronghold::STORAGE_ID
                {
                    let _ = std::fs::remove_file(manager.storage_path());
                }
            }

            if is_encrypted {
                manager.set_storage_password("password").await.unwrap();
            }

            // import the accounts from the backup and assert that it's the same
            manager
                .import_accounts(&backup_file_path, "password".to_string())
                .await
                .unwrap();
            assert!(manager.stronghold_snapshot_path().await.unwrap().exists(), "{}", true);

            let imported_account = manager.get_account(account_handle.read().await.id()).await.unwrap();
            // set the account storage path field so the assert works
            account_handle
                .write()
                .await
                .set_storage_path(manager.storage_path().clone());
            assert_eq!(&*account_handle.read().await, &*imported_account.read().await);
        })
        .await;
    }

    #[tokio::test]
    async fn backup_and_restore_storage_already_exists() {
        crate::test_utils::with_account_manager(crate::test_utils::TestType::Storage, |manager, _| async move {
            let backup_path = PathBuf::from("./backup/account-exists");
            let _ = std::fs::remove_dir_all(&backup_path);
            std::fs::create_dir_all(&backup_path).unwrap();
            // first we'll create an example account
            let address = crate::test_utils::generate_random_iota_address();
            let address = AddressBuilder::new()
                .address(address.clone())
                .key_index(0)
                .outputs(vec![])
                .build()
                .unwrap();
            crate::test_utils::AccountCreator::new(&manager)
                .addresses(vec![address])
                .create()
                .await;

            let backup_file_path = backup_path.join("wallet.stronghold");
            let backup_path = manager.backup(&backup_file_path, "password".to_string()).await.unwrap();
            assert_eq!(backup_path, backup_file_path);

            let response = manager.import_accounts(&backup_file_path, "password".to_string()).await;

            assert!(response.is_err());
            assert!(matches!(response.unwrap_err(), crate::Error::StorageExists));
        })
        .await;
    }

    #[tokio::test]
    async fn storage_password_reencrypt() {
        crate::test_utils::with_account_manager(crate::test_utils::TestType::Storage, |manager, _| async move {
            crate::test_utils::AccountCreator::new(&manager).create().await;
            manager.set_storage_password("new-password").await.unwrap();
            let account_store = super::AccountStore::new(Default::default());
            super::AccountManager::load_accounts(
                &account_store,
                manager.storage_path(),
                manager.account_options,
                Default::default(),
            )
            .await
            .unwrap();
            assert_eq!(account_store.read().await.len(), 1);
        })
        .await;
    }

    #[tokio::test]
    async fn clear_storage_password() {
        let manager = crate::test_utils::get_account_manager().await;
        manager.set_storage_password("password").await.unwrap();

        let account = crate::test_utils::AccountCreator::new(&manager).create().await;
        let account_id = account.id().await;

        manager.clear_storage_password().await.unwrap();
        assert!(manager.get_account(account_id).await.is_err());
    }

    #[tokio::test]
    async fn clear_non_existent_storage_password() {
        let manager = crate::test_utils::get_account_manager().await;

        let account = crate::test_utils::AccountCreator::new(&manager).create().await;
        let account_id = account.id().await;

        manager.clear_storage_password().await.unwrap();
        manager.get_account(account_id).await.unwrap();
    }

    #[tokio::test]
    async fn wrong_storage_password() {
        let manager = crate::test_utils::get_account_manager().await;
        manager.set_storage_password("password").await.unwrap();

        let _ = crate::test_utils::AccountCreator::new(&manager).create().await;

        manager.clear_storage_password().await.unwrap();

        match manager.set_storage_password("wrong-password").await.err().unwrap() {
            crate::Error::RecordDecrypt(_) => {}
            e => panic!("{:?}", e),
        }
    }

    #[tokio::test]
    async fn correct_storage_password() {
        let manager = crate::test_utils::get_account_manager().await;
        manager.set_storage_password("password").await.unwrap();

        let account = crate::test_utils::AccountCreator::new(&manager).create().await;
        let account_id_1 = account.id().await;

        manager.clear_storage_password().await.unwrap();
        manager.set_storage_password("password").await.unwrap();

        assert_eq!(manager.get_accounts().await.unwrap().len(), 1);

        let account_id_2 = manager.get_accounts().await.unwrap().first().unwrap().id().await;

        assert_eq!(account_id_1, account_id_2);
    }

    #[tokio::test]
    async fn wrong_storage_password_after_deleting_all_accounts() {
        let manager = crate::test_utils::get_account_manager().await;
        manager.set_storage_password("password").await.unwrap();

        let account_handle = crate::test_utils::AccountCreator::new(&manager).create().await;
        assert_eq!(manager.get_accounts().await.unwrap().len(), 1);

        manager
            .remove_account(account_handle.read().await.id())
            .await
            .expect("failed to remove account");
        manager.clear_storage_password().await.unwrap();

        match manager.set_storage_password("wrong-password").await.err().unwrap() {
            crate::Error::RecordDecrypt(_) => {}
            e => panic!("{:?}", e),
        }
    }

    #[tokio::test]
    async fn get_balance_change_events() {
        crate::test_utils::with_account_manager(crate::test_utils::TestType::Storage, |manager, _| async move {
            let account_handle = crate::test_utils::AccountCreator::new(&manager).create().await;
            let account = account_handle.read().await;
            let change_events = vec![
                BalanceChange::spent(0),
                BalanceChange::spent(1),
                BalanceChange::spent(2),
                BalanceChange::spent(3),
            ];
            for change in &change_events {
                emit_balance_change(&account, account.latest_address().address(), None, *change, true)
                    .await
                    .unwrap();
            }
            assert!(
                manager.get_balance_change_event_count(None).await.unwrap() == change_events.len(),
                "{}",
                true
            );
            for (take, skip) in &[(2, 0), (2, 2)] {
                let found = manager
                    .get_balance_change_events(*take, *skip, None)
                    .await
                    .unwrap()
                    .into_iter()
                    .map(|e| e.balance_change)
                    .collect::<Vec<BalanceChange>>();
                let expected = change_events
                    .clone()
                    .into_iter()
                    .skip(*skip)
                    .take(*take)
                    .collect::<Vec<BalanceChange>>();
                assert!(found == expected, "{}", true);
            }
        })
        .await;
    }

    #[tokio::test]
    async fn get_transaction_confirmation_events() {
        crate::test_utils::with_account_manager(crate::test_utils::TestType::Storage, |manager, _| async move {
            let account_handle = crate::test_utils::AccountCreator::new(&manager).create().await;
            let account = account_handle.read().await;
            let m1 = crate::test_utils::GenerateMessageBuilder::default().build().await;
            let m2 = crate::test_utils::GenerateMessageBuilder::default().build().await;
            let m3 = crate::test_utils::GenerateMessageBuilder::default().build().await;
            let confirmation_change_events = vec![
                (m1, true),
                (
                    crate::test_utils::GenerateMessageBuilder::default().build().await,
                    false,
                ),
                (m2, false),
                (m3, true),
            ];
            for (message, change) in &confirmation_change_events {
                emit_confirmation_state_change(&account, message.clone(), *change, true)
                    .await
                    .unwrap();
            }
            assert!(
                manager.get_transaction_confirmation_event_count(None).await.unwrap()
                    == confirmation_change_events.len(),
                "{}",
                true
            );
            for (take, skip) in &[(2, 0), (2, 2)] {
                let found = manager
                    .get_transaction_confirmation_events(*take, *skip, None)
                    .await
                    .unwrap()
                    .into_iter()
                    .map(|e| (e.message, e.confirmed))
                    .collect::<Vec<(Message, bool)>>();
                let expected = confirmation_change_events
                    .clone()
                    .into_iter()
                    .skip(*skip)
                    .take(*take)
                    .collect::<Vec<(Message, bool)>>();
                assert!(found == expected, "{}", true);
            }
        })
        .await;
    }

    #[tokio::test]
    async fn get_reattachment_events() {
        crate::test_utils::with_account_manager(crate::test_utils::TestType::Storage, |manager, _| async move {
            let account_handle = crate::test_utils::AccountCreator::new(&manager).create().await;
            let account = account_handle.read().await;
            let m1 = crate::test_utils::GenerateMessageBuilder::default().build().await;
            let m2 = crate::test_utils::GenerateMessageBuilder::default().build().await;
            let m3 = crate::test_utils::GenerateMessageBuilder::default().build().await;
            let reattachment_events = vec![
                m1,
                crate::test_utils::GenerateMessageBuilder::default().build().await,
                m2,
                m3,
            ];
            for message in &reattachment_events {
                emit_reattachment_event(&account, *message.id(), message, true)
                    .await
                    .unwrap();
            }
            assert!(
                manager.get_reattachment_event_count(None).await.unwrap() == reattachment_events.len(),
                "{}",
                true
            );
            for (take, skip) in &[(2, 0), (2, 2)] {
                let found = manager
                    .get_reattachment_events(*take, *skip, None)
                    .await
                    .unwrap()
                    .into_iter()
                    .map(|e| e.message)
                    .collect::<Vec<Message>>();
                let expected = reattachment_events
                    .clone()
                    .into_iter()
                    .skip(*skip)
                    .take(*take)
                    .collect::<Vec<Message>>();
                assert!(found == expected, "{}", true);
            }
        })
        .await;
    }

    macro_rules! transaction_event_test {
        ($event_type: expr, $count_get_fn: ident, $get_fn: ident) => {
            #[tokio::test]
            async fn $get_fn() {
                crate::test_utils::with_account_manager(
                    crate::test_utils::TestType::Storage,
                    |manager, _| async move {
                        let account_handle = crate::test_utils::AccountCreator::new(&manager).create().await;
                        let account = account_handle.read().await;
                        let m1 = crate::test_utils::GenerateMessageBuilder::default().build().await;
                        let m2 = crate::test_utils::GenerateMessageBuilder::default().build().await;
                        let m3 = crate::test_utils::GenerateMessageBuilder::default().build().await;
                        let m4 = crate::test_utils::GenerateMessageBuilder::default().build().await;
                        let events = vec![m1, m2, m3, m4];
                        for message in &events {
                            emit_transaction_event($event_type, &account, message.clone(), true)
                                .await
                                .unwrap();
                        }
                        assert!(
                            manager.$count_get_fn(None).await.unwrap() == events.len(),
                            "{}",
                            true
                        );
                        for (take, skip) in &[(2, 0), (2, 2)] {
                            let found = manager
                                .$get_fn(*take, *skip, None)
                                .await
                                .unwrap()
                                .into_iter()
                                .map(|e| e.message)
                                .collect::<Vec<Message>>();
                            let expected = events
                                .clone()
                                .into_iter()
                                .skip(*skip)
                                .take(*take)
                                .collect::<Vec<Message>>();
                            assert!(found == expected, "{}", true);
                        }
                    },
                )
                .await;
            }
        };
    }

    transaction_event_test!(
        TransactionEventType::NewTransaction,
        get_new_transaction_event_count,
        get_new_transaction_events
    );
    transaction_event_test!(
        TransactionEventType::Broadcast,
        get_broadcast_event_count,
        get_broadcast_events
    );
}<|MERGE_RESOLUTION|>--- conflicted
+++ resolved
@@ -19,12 +19,8 @@
 };
 
 use std::{
-<<<<<<< HEAD
-    str::FromStr,
-    collections::{hash_map::DefaultHasher, HashMap},
-=======
+    //str::FromStr,
     collections::{hash_map::DefaultHasher, HashMap, HashSet},
->>>>>>> 253d990f
     convert::TryInto,
     fs,
     hash::{Hash, Hasher},
