use crate::account::{Account, AccountIdentifier, AccountInitialiser, SyncedAccount};
use crate::client::ClientOptions;
use crate::event::{
    emit_balance_change, emit_confirmation_state_change, emit_transaction_event,
    TransactionEventType,
};
use crate::message::{Message, MessageType, Transfer};
use crate::storage::StorageAdapter;

use std::convert::TryInto;
use std::fs;
use std::panic::AssertUnwindSafe;
use std::path::{Path, PathBuf};
use std::thread;
use std::time::Duration;

use futures::FutureExt;
use getset::{Getters, Setters};
use iota::message::prelude::MessageId;
use stronghold::Stronghold;

const DEFAULT_STORAGE_PATH: &str = "./example-database";

/// The account manager.
///
/// Used to manage multiple accounts.
#[derive(Getters, Setters)]
pub struct AccountManager {
    /// the path to the storage.
    #[getset(get = "pub")]
    storage_path: PathBuf,
    /// the polling interval.
    #[getset(get = "pub", set = "pub")]
    polling_interval: Duration,
    started_monitoring: bool,
}

fn mutate_account_transaction<F: FnOnce(&Account, &mut Vec<Message>)>(
    storage_path: &PathBuf,
    account_id: AccountIdentifier,
    handler: F,
) -> crate::Result<()> {
    let mut account = crate::storage::get_account(&storage_path, account_id)?;
    let mut transactions: Vec<Message> = account.messages().to_vec();
    handler(&account, &mut transactions);
    account.set_messages(transactions);
    crate::storage::with_adapter(&storage_path, |storage| {
        storage.set(account_id, serde_json::to_string(&account)?)
    })?;
    Ok(())
}

impl AccountManager {
    /// Initialises a new instance of the account manager with the default storage adapter.
    pub fn new() -> crate::Result<Self> {
        Self::with_storage_path(DEFAULT_STORAGE_PATH)
    }

    /// Initialises a new instance of the account manager with the default storage adapter using the specified storage path.
    pub fn with_storage_path(storage_path: impl AsRef<Path>) -> crate::Result<Self> {
        Self::with_storage_adapter(
            &storage_path,
            crate::storage::get_adapter_from_path(&storage_path)?,
        )
    }

    /// Initialises a new instance of the account manager with the specified adapter.
    pub fn with_storage_adapter<S: StorageAdapter + Sync + Send + 'static>(
        storage_path: impl AsRef<Path>,
        adapter: S,
    ) -> crate::Result<Self> {
        crate::storage::set_adapter(&storage_path, adapter);
        let instance = Self {
            storage_path: storage_path.as_ref().to_path_buf(),
            polling_interval: Duration::from_millis(30_000),
            started_monitoring: false,
        };
        Ok(instance)
    }

    /// Starts monitoring the accounts with the node's mqtt topics.
    fn start_monitoring(&self) -> crate::Result<()> {
        let accounts =
            crate::storage::with_adapter(&self.storage_path, |storage| storage.get_all())?;
        let accounts = crate::storage::parse_accounts(&accounts)?;
        for account in accounts {
            crate::monitor::monitor_account_addresses_balance(&account)?;
            crate::monitor::monitor_unconfirmed_messages(&account)?;
        }
        Ok(())
    }

    /// Sets the stronghold password.
    pub fn set_stronghold_password<P: AsRef<str>>(&mut self, password: P) -> crate::Result<()> {
        let stronghold_path = self
            .storage_path
            .join(crate::storage::stronghold_snapshot_filename());
        let stronghold = Stronghold::new(
            &stronghold_path,
            !stronghold_path.exists(),
            password.as_ref().to_string(),
            None,
        )?;
        crate::init_stronghold(&self.storage_path, stronghold);
        if !self.started_monitoring {
            let monitoring_disabled = self.start_monitoring().is_err();
            self.start_polling(monitoring_disabled);
            self.started_monitoring = true;
        }
        Ok(())
    }

    /// Starts the polling mechanism.
    fn start_polling(&self, is_monitoring_disabled: bool) -> thread::JoinHandle<()> {
        let storage_path = self.storage_path.clone();
        let interval = self.polling_interval;
        thread::spawn(move || {
            loop {
                let storage_path_ = storage_path.clone();
                crate::block_on(async move {
                    if let Err(panic) =
                        AssertUnwindSafe(poll(storage_path_, is_monitoring_disabled))
                            .catch_unwind()
                            .await
                    {
                        let msg = if let Some(message) = panic.downcast_ref::<String>() {
                            format!("Internal error: {}", message)
                        } else if let Some(message) = panic.downcast_ref::<&str>() {
                            format!("Internal error: {}", message)
                        } else {
                            "Internal error".to_string()
                        };
                        let _error = crate::WalletError::UnknownError(msg);
                        // when the error is dropped, the on_error event will be triggered
                    }
                });
                thread::sleep(interval);
            }
        })
    }

    /// Adds a new account.
    pub fn create_account(&self, client_options: ClientOptions) -> AccountInitialiser<'_> {
        AccountInitialiser::new(client_options, &self.storage_path)
    }

    /// Deletes an account.
    pub fn remove_account(&self, account_id: AccountIdentifier) -> crate::Result<()> {
        let account_str =
            crate::storage::with_adapter(&self.storage_path, |storage| storage.get(account_id))?;
        let account: Account = serde_json::from_str(&account_str)?;
        if !(account.messages().is_empty() && account.total_balance() == 0) {
            return Err(crate::WalletError::MessageNotEmpty);
        }
        crate::with_stronghold_from_path(&self.storage_path, |stronghold| {
            stronghold.account_remove(account.id())
        })?;
        crate::storage::with_adapter(&self.storage_path, |storage| storage.remove(account_id))?;
        Ok(())
    }

    /// Syncs all accounts.
    pub async fn sync_accounts(&self) -> crate::Result<Vec<SyncedAccount>> {
        sync_accounts(&self.storage_path, None).await
    }

    /// Updates the account alias.
    pub fn set_alias(
        &self,
        account_id: AccountIdentifier,
        alias: impl AsRef<str>,
    ) -> crate::Result<()> {
        let mut account = self.get_account(account_id)?;
        account.set_alias(alias);
        crate::storage::with_adapter(&self.storage_path, |storage| {
            storage.set(account_id, serde_json::to_string(&account)?)
        })?;
        Ok(())
    }

    /// Transfers an amount from an account to another.
    pub async fn internal_transfer(
        &self,
        from_account_id: AccountIdentifier,
        to_account_id: AccountIdentifier,
        amount: u64,
    ) -> crate::Result<Message> {
        let mut from_account = self.get_account(from_account_id)?;
        let to_account = self.get_account(to_account_id)?;
        let to_address = to_account
            .latest_address()
            .ok_or_else(|| anyhow::anyhow!("destination account address list empty"))?
            .clone();
        let from_synchronized = from_account.sync().execute().await?;
        from_synchronized
            .transfer(Transfer::new(to_address.address().clone(), amount))
            .await
    }

    /// Backups the accounts to the given destination
    pub fn backup<P: AsRef<Path>>(&self, destination: P) -> crate::Result<PathBuf> {
        let storage_path = &self.storage_path;
        if storage_path.exists() {
            let metadata = fs::metadata(&storage_path)?;
            let backup_path = destination.as_ref().to_path_buf();
            if metadata.is_dir() {
                copy_dir(storage_path, &backup_path)?;
            } else {
                fs::create_dir_all(&destination)?;
                fs::copy(storage_path, &backup_path)?;
            }
            Ok(backup_path)
        } else {
            Err(crate::WalletError::StorageDoesntExist)
        }
    }

    /// Import backed up accounts.
    pub fn import_accounts<P: AsRef<Path>>(&self, source: P) -> crate::Result<()> {
        let backup_stronghold_path = source
            .as_ref()
            .join(crate::storage::stronghold_snapshot_filename());
        let backup_stronghold = stronghold::Stronghold::new(
            &backup_stronghold_path,
            false,
            "password".to_string(),
            None,
        )?;
        crate::init_stronghold(&source.as_ref().to_path_buf(), backup_stronghold);

        let backup_storage = crate::storage::get_adapter_from_path(&source)?;
        let accounts = backup_storage.get_all()?;
        let accounts = crate::storage::parse_accounts(&source.as_ref().to_path_buf(), &accounts)?;

        let stored_accounts =
            crate::storage::with_adapter(&self.storage_path, |storage| storage.get_all())?;
        let stored_accounts = crate::storage::parse_accounts(&self.storage_path, &stored_accounts)?;

        let already_imported_account = stored_accounts.iter().find(|stored_account| {
            stored_account.addresses().iter().any(|stored_address| {
                accounts.iter().any(|account| {
                    account
                        .addresses()
                        .iter()
                        .any(|address| address.address() == stored_address.address())
                })
            })
        });
        if let Some(imported_account) = already_imported_account {
            return Err(crate::WalletError::AccountAlreadyImported {
                alias: imported_account.alias().to_string(),
            });
        }

        let backup_stronghold = stronghold::Stronghold::new(
            &backup_stronghold_path,
            false,
            "password".to_string(),
            None,
        )?;
        for account in accounts.iter() {
            let stronghold_account = backup_stronghold.account_get_by_id(account.id())?;
            let created_at_timestamp: u128 = account.created_at().timestamp().try_into().unwrap(); // safe to unwrap since it's > 0
            let stronghold_account =
                crate::with_stronghold_from_path(&self.storage_path, |stronghold| {
                    stronghold.account_import(
                        Some(created_at_timestamp),
                        Some(created_at_timestamp),
                        stronghold_account.mnemonic().to_string(),
                        Some("password"),
                    )
                });

            crate::storage::with_adapter(&self.storage_path, |storage| {
                storage.set(
                    account.id().clone().into(),
                    serde_json::to_string(&account)?,
                )
            })?;
        }
        crate::remove_stronghold(backup_stronghold_path);
        Ok(())
    }

    /// Gets the account associated with the given identifier.
    pub fn get_account(&self, account_id: AccountIdentifier) -> crate::Result<Account> {
        let mut account = crate::storage::get_account(&self.storage_path, account_id)?;
        account.set_storage_path(self.storage_path.clone());
        Ok(account)
    }

    /// Gets all accounts from storage.
    pub fn get_accounts(&self) -> crate::Result<Vec<Account>> {
        crate::storage::with_adapter(&self.storage_path, |storage| {
            crate::storage::parse_accounts(&self.storage_path, &storage.get_all()?)
        })
    }

    /// Reattaches an unconfirmed transaction.
    pub async fn reattach(
        &self,
        account_id: AccountIdentifier,
        message_id: &MessageId,
    ) -> crate::Result<Message> {
        let mut account = self.get_account(account_id)?;
        account.sync().execute().await?.reattach(message_id).await
    }

    /// Promotes an unconfirmed transaction.
    pub async fn promote(
        &self,
        account_id: AccountIdentifier,
        message_id: &MessageId,
    ) -> crate::Result<Message> {
        let mut account = self.get_account(account_id)?;
        account.sync().execute().await?.promote(message_id).await
    }

    /// Retries an unconfirmed transaction.
    pub async fn retry(
        &self,
        account_id: AccountIdentifier,
        message_id: &MessageId,
    ) -> crate::Result<Message> {
        let mut account = self.get_account(account_id)?;
        account.sync().execute().await?.retry(message_id).await
    }
}

<<<<<<< HEAD
async fn poll(storage_path: PathBuf, is_monitoring_disabled: bool) -> crate::Result<()> {
    if is_monitoring_disabled {
        let accounts_before_sync =
            crate::storage::with_adapter(&storage_path, |storage| storage.get_all())?;
        let accounts_before_sync = crate::storage::parse_accounts(&accounts_before_sync)?;
        sync_accounts(&storage_path, Some(0)).await?;
        let accounts_after_sync =
            crate::storage::with_adapter(&storage_path, |storage| storage.get_all())?;
        let accounts_after_sync = crate::storage::parse_accounts(&accounts_after_sync)?;

        // compare accounts to check for balance changes and new messages
        for account_before_sync in &accounts_before_sync {
            let account_after_sync = accounts_after_sync
=======
async fn poll(storage_path: PathBuf) -> crate::Result<()> {
    let accounts_before_sync =
        crate::storage::with_adapter(&storage_path, |storage| storage.get_all())?;
    let accounts_before_sync =
        crate::storage::parse_accounts(&storage_path, &accounts_before_sync)?;
    let synced_accounts = sync_accounts(&storage_path, Some(0)).await?;
    let accounts_after_sync =
        crate::storage::with_adapter(&storage_path, |storage| storage.get_all())?;
    let accounts_after_sync = crate::storage::parse_accounts(&storage_path, &accounts_after_sync)?;

    // compare accounts to check for balance changes and new messages
    for account_before_sync in &accounts_before_sync {
        let account_after_sync = accounts_after_sync
            .iter()
            .find(|account| account.id() == account_before_sync.id())
            .unwrap();

        // balance event
        for address_before_sync in account_before_sync.addresses() {
            let address_after_sync = account_after_sync
                .addresses()
>>>>>>> 771ddc82
                .iter()
                .find(|account| account.id() == account_before_sync.id())
                .unwrap();

            // balance event
            for address_before_sync in account_before_sync.addresses() {
                let address_after_sync = account_after_sync
                    .addresses()
                    .iter()
                    .find(|addr| addr == &address_before_sync)
                    .unwrap();
                if address_after_sync.balance() != address_before_sync.balance() {
                    emit_balance_change(
                        account_after_sync.id(),
                        address_after_sync,
                        *address_after_sync.balance(),
                    );
                }
            }

            // new messages event
            account_after_sync
                .messages()
                .iter()
                .filter(|message| !account_before_sync.messages().contains(message))
                .for_each(|message| {
                    emit_transaction_event(
                        TransactionEventType::NewTransaction,
                        account_after_sync.id(),
                        &message,
                    )
                });

            // confirmation state change event
            account_after_sync.messages().iter().for_each(|message| {
                let changed = match account_before_sync
                    .messages()
                    .iter()
                    .find(|m| m.id() == message.id())
                {
                    Some(old_message) => message.confirmed() != old_message.confirmed(),
                    None => false,
                };
                if changed {
                    emit_confirmation_state_change(account_after_sync.id(), &message, true);
                }
            });
        }
    }
    let retried = retry_unconfirmed_transactions(
        synced_accounts
            .iter()
            .zip(accounts_after_sync.iter())
            .collect(),
    )
    .await?;
    retried.iter().for_each(|retried_data| {
        retried_data.reattached.iter().for_each(|message| {
            emit_transaction_event(
                TransactionEventType::Reattachment,
                &retried_data.account_id,
                &message,
            );
        });
    });
    Ok(())
}

async fn discover_accounts(
    storage_path: &PathBuf,
    client_options: &ClientOptions,
) -> crate::Result<Vec<SyncedAccount>> {
    let mut synced_accounts = vec![];
    loop {
        let mut account = AccountInitialiser::new(client_options.clone(), &storage_path)
            .skip_persistance()
            .initialise()?;
        let synced_account = account.sync().skip_persistance().execute().await?;
        let is_empty = *synced_account.is_empty();
        if is_empty {
            break;
        } else {
            synced_accounts.push(synced_account);
            crate::storage::with_adapter(&storage_path, |storage| {
                storage.set(account.id().into(), serde_json::to_string(&account)?)
            })?;
        }
    }
    Ok(synced_accounts)
}

async fn sync_accounts<'a>(
    storage_path: &PathBuf,
    address_index: Option<usize>,
) -> crate::Result<Vec<SyncedAccount>> {
    let accounts = crate::storage::with_adapter(&storage_path, |storage| storage.get_all())?;
    let mut synced_accounts = vec![];
    let mut last_account = None;
    for account_str in accounts {
        let mut account: Account = serde_json::from_str(&account_str)?;
        account.set_storage_path(storage_path.clone());
        let mut sync = account.sync();
        if let Some(index) = address_index {
            sync = sync.address_index(index);
        }
        let synced_account = sync.execute().await?;
        last_account = Some(account);
        synced_accounts.push(synced_account);
    }

    let discovered_accounts = match last_account {
        Some(account) => {
            if account.messages().is_empty()
                || account.addresses().iter().all(|addr| *addr.balance() == 0)
            {
                discover_accounts(&storage_path, account.client_options()).await?
            } else {
                vec![]
            }
        }
        None => discover_accounts(&storage_path, &ClientOptions::default()).await?,
    };
    synced_accounts.extend(discovered_accounts.into_iter());

    Ok(synced_accounts)
}

struct RetriedData {
    promoted: Vec<Message>,
    reattached: Vec<Message>,
    account_id: [u8; 32],
}

async fn retry_unconfirmed_transactions(
    accounts: Vec<(&SyncedAccount, &Account)>,
) -> crate::Result<Vec<RetriedData>> {
    let mut retried_messages = vec![];
    for (synced, account) in accounts {
        let unconfirmed_messages =
            account.list_messages(account.messages().len(), 0, Some(MessageType::Unconfirmed));
        let mut reattachments = vec![];
        let mut promotions = vec![];
        for message in unconfirmed_messages {
<<<<<<< HEAD
            reattach(&storage_path, &mut account, &message.id()).await?;
            reattached.push((message.clone(), *account.id()));
        }
    }
    Ok(reattached)
}

async fn reattach(
    storage_path: &PathBuf,
    account: &mut Account,
    message_id: &MessageId,
) -> crate::Result<()> {
    let mut messages: Vec<Message> = account.messages().to_vec();
    let message = messages
        .iter_mut()
        .find(|message| message.id() == message_id)
        .ok_or(crate::WalletError::MessageNotFound)?;

    if message.confirmed {
        Err(crate::WalletError::MessageAlreadyConfirmed)
    } else if message.is_above_max_depth() {
        Err(crate::WalletError::MessageAboveMaxDepth)
    } else {
        let client = crate::client::get_client(account.client_options());
        let client = client.read().unwrap();
        let metadata = client.get_message().metadata(&message_id).await?;
        let is_confirmed =
            !(metadata.should_promote.unwrap_or(true) || metadata.should_reattach.unwrap_or(true));
        if is_confirmed {
            // message is already confirmed; do nothing
            message.set_confirmed(true);
        } else {
            // reattach the message
            // TODO reintroduce when added back to iota.rs
            /*let reattachment_message = client.reattach(&message_id).await?;
            messages.push(Message::from_iota_message(
                *message_id,
                &reattachment_message,
            )?);*/
=======
            let new_message = synced.retry(message.id()).await?;
            // if the payload is the same, it was reattached; otherwise it was promoted
            if new_message.payload() == message.payload() {
                reattachments.push(new_message);
            } else {
                promotions.push(new_message);
            }
>>>>>>> 771ddc82
        }
        retried_messages.push(RetriedData {
            promoted: promotions,
            reattached: reattachments,
            account_id: *account.id(),
        });
    }
    Ok(retried_messages)
}

fn copy_dir<U: AsRef<Path>, V: AsRef<Path>>(from: U, to: V) -> Result<(), std::io::Error> {
    let mut stack = Vec::new();
    stack.push(PathBuf::from(from.as_ref()));

    let output_root = PathBuf::from(to.as_ref());
    let input_root = PathBuf::from(from.as_ref()).components().count();

    while let Some(working_path) = stack.pop() {
        let src: PathBuf = working_path.components().skip(input_root).collect();

        let dest = if src.components().count() == 0 {
            output_root.clone()
        } else {
            output_root.join(&src)
        };
        if fs::metadata(&dest).is_err() {
            fs::create_dir_all(&dest)?;
        }

        for entry in fs::read_dir(working_path)? {
            let entry = entry?;
            let path = entry.path();
            if path.is_dir() {
                stack.push(path);
            } else if let Some(filename) = path.file_name() {
                let dest_path = dest.join(filename);
                fs::copy(&path, &dest_path)?;
            }
        }
    }

    Ok(())
}

#[cfg(test)]
mod tests {
    use crate::address::{AddressBuilder, IotaAddress};
    use crate::client::ClientOptionsBuilder;
    use crate::message::Message;
    use iota::message::prelude::{Ed25519Address, Indexation, MessageBuilder, MessageId, Payload};
    use rusty_fork::rusty_fork_test;

    rusty_fork_test! {
        #[test]
        fn store_accounts() {
            let manager = crate::test_utils::get_account_manager();

            let client_options = ClientOptionsBuilder::node("https://nodes.devnet.iota.org:443")
                .expect("invalid node URL")
                .build();

            let account = manager
                .create_account(client_options)
                .alias("alias")
                .initialise()
                .expect("failed to add account");

            manager
                .remove_account(account.id().into())
                .expect("failed to remove account");
        }
    }

    rusty_fork_test! {
        #[test]
        fn remove_account_with_message_history() {
            let manager = crate::test_utils::get_account_manager();

            let client_options = ClientOptionsBuilder::node("https://nodes.devnet.iota.org:443")
                .expect("invalid node URL")
                .build();

            let account = manager
                .create_account(client_options)
                .messages(vec![Message::from_iota_message(MessageId::new([0; 32]), &[], &MessageBuilder::new()
                    .with_parent1(MessageId::new([0; 32]))
                    .with_parent2(MessageId::new([0; 32]))
                    .with_payload(Payload::Indexation(Box::new(Indexation::new(
                        "index".to_string(),
                        &[0; 16],
                    ).unwrap())))
                    .with_network_id(0)
                    .finish()
                    .unwrap()).unwrap()])
                .initialise().unwrap();

            let remove_response = manager.remove_account(account.id().into());
            assert!(remove_response.is_err());
        }
    }

    rusty_fork_test! {
        #[test]
        fn remove_account_with_balance() {
            let manager = crate::test_utils::get_account_manager();

            let client_options = ClientOptionsBuilder::node("https://nodes.devnet.iota.org:443")
                .expect("invalid node URL")
                .build();

            let account = manager
                .create_account(client_options)
                .addresses(vec![AddressBuilder::new()
                    .balance(5)
                    .key_index(0)
                    .address(IotaAddress::Ed25519(Ed25519Address::new([0; 32])))
                    .outputs(vec![])
                    .build()
                    .unwrap()])
                .initialise()
                .unwrap();

            let remove_response = manager.remove_account(account.id().into());
            assert!(remove_response.is_err());
        }
    }

    rusty_fork_test! {
        #[test]
        fn create_account_with_latest_without_history() {
            let manager = crate::test_utils::get_account_manager();

            let client_options = ClientOptionsBuilder::node("https://nodes.devnet.iota.org:443")
                .expect("invalid node URL")
                .build();

            let account = manager
                .create_account(client_options.clone())
                .alias("alias")
                .initialise()
                .expect("failed to add account");

            let create_response = manager.create_account(client_options).initialise();
            assert!(create_response.is_err());
        }
    }
}<|MERGE_RESOLUTION|>--- conflicted
+++ resolved
@@ -1,4 +1,6 @@
-use crate::account::{Account, AccountIdentifier, AccountInitialiser, SyncedAccount};
+use crate::account::{
+    repost_message, Account, AccountIdentifier, AccountInitialiser, RepostAction, SyncedAccount,
+};
 use crate::client::ClientOptions;
 use crate::event::{
     emit_balance_change, emit_confirmation_state_change, emit_transaction_event,
@@ -82,7 +84,7 @@
     fn start_monitoring(&self) -> crate::Result<()> {
         let accounts =
             crate::storage::with_adapter(&self.storage_path, |storage| storage.get_all())?;
-        let accounts = crate::storage::parse_accounts(&accounts)?;
+        let accounts = crate::storage::parse_accounts(&self.storage_path, &accounts)?;
         for account in accounts {
             crate::monitor::monitor_account_addresses_balance(&account)?;
             crate::monitor::monitor_unconfirmed_messages(&account)?;
@@ -327,43 +329,21 @@
     }
 }
 
-<<<<<<< HEAD
 async fn poll(storage_path: PathBuf, is_monitoring_disabled: bool) -> crate::Result<()> {
-    if is_monitoring_disabled {
+    let retried = if is_monitoring_disabled {
         let accounts_before_sync =
             crate::storage::with_adapter(&storage_path, |storage| storage.get_all())?;
-        let accounts_before_sync = crate::storage::parse_accounts(&accounts_before_sync)?;
-        sync_accounts(&storage_path, Some(0)).await?;
+        let accounts_before_sync =
+            crate::storage::parse_accounts(&storage_path, &accounts_before_sync)?;
+        let synced_accounts = sync_accounts(&storage_path, Some(0)).await?;
         let accounts_after_sync =
             crate::storage::with_adapter(&storage_path, |storage| storage.get_all())?;
-        let accounts_after_sync = crate::storage::parse_accounts(&accounts_after_sync)?;
+        let accounts_after_sync =
+            crate::storage::parse_accounts(&storage_path, &accounts_after_sync)?;
 
         // compare accounts to check for balance changes and new messages
         for account_before_sync in &accounts_before_sync {
             let account_after_sync = accounts_after_sync
-=======
-async fn poll(storage_path: PathBuf) -> crate::Result<()> {
-    let accounts_before_sync =
-        crate::storage::with_adapter(&storage_path, |storage| storage.get_all())?;
-    let accounts_before_sync =
-        crate::storage::parse_accounts(&storage_path, &accounts_before_sync)?;
-    let synced_accounts = sync_accounts(&storage_path, Some(0)).await?;
-    let accounts_after_sync =
-        crate::storage::with_adapter(&storage_path, |storage| storage.get_all())?;
-    let accounts_after_sync = crate::storage::parse_accounts(&storage_path, &accounts_after_sync)?;
-
-    // compare accounts to check for balance changes and new messages
-    for account_before_sync in &accounts_before_sync {
-        let account_after_sync = accounts_after_sync
-            .iter()
-            .find(|account| account.id() == account_before_sync.id())
-            .unwrap();
-
-        // balance event
-        for address_before_sync in account_before_sync.addresses() {
-            let address_after_sync = account_after_sync
-                .addresses()
->>>>>>> 771ddc82
                 .iter()
                 .find(|account| account.id() == account_before_sync.id())
                 .unwrap();
@@ -412,14 +392,46 @@
                 }
             });
         }
-    }
-    let retried = retry_unconfirmed_transactions(
-        synced_accounts
-            .iter()
-            .zip(accounts_after_sync.iter())
-            .collect(),
-    )
-    .await?;
+        retry_unconfirmed_transactions(
+            synced_accounts
+                .iter()
+                .zip(accounts_after_sync.iter())
+                .collect(),
+        )
+        .await?
+    } else {
+        let accounts = crate::storage::with_adapter(&storage_path, |storage| storage.get_all())?;
+        let mut retried_messages = vec![];
+        for account in crate::storage::parse_accounts(&storage_path, &accounts)? {
+            let unconfirmed_messages =
+                account.list_messages(account.messages().len(), 0, Some(MessageType::Unconfirmed));
+
+            let mut promotions = vec![];
+            let mut reattachments = vec![];
+            for message in unconfirmed_messages {
+                let new_message = repost_message(
+                    account.id().into(),
+                    &storage_path,
+                    message.id(),
+                    RepostAction::Retry,
+                )
+                .await?;
+                if new_message.payload() == message.payload() {
+                    reattachments.push(new_message);
+                } else {
+                    promotions.push(new_message);
+                }
+            }
+            retried_messages.push(RetriedData {
+                promoted: promotions,
+                reattached: reattachments,
+                account_id: *account.id(),
+            });
+        }
+
+        retried_messages
+    };
+
     retried.iter().for_each(|retried_data| {
         retried_data.reattached.iter().for_each(|message| {
             emit_transaction_event(
@@ -507,47 +519,6 @@
         let mut reattachments = vec![];
         let mut promotions = vec![];
         for message in unconfirmed_messages {
-<<<<<<< HEAD
-            reattach(&storage_path, &mut account, &message.id()).await?;
-            reattached.push((message.clone(), *account.id()));
-        }
-    }
-    Ok(reattached)
-}
-
-async fn reattach(
-    storage_path: &PathBuf,
-    account: &mut Account,
-    message_id: &MessageId,
-) -> crate::Result<()> {
-    let mut messages: Vec<Message> = account.messages().to_vec();
-    let message = messages
-        .iter_mut()
-        .find(|message| message.id() == message_id)
-        .ok_or(crate::WalletError::MessageNotFound)?;
-
-    if message.confirmed {
-        Err(crate::WalletError::MessageAlreadyConfirmed)
-    } else if message.is_above_max_depth() {
-        Err(crate::WalletError::MessageAboveMaxDepth)
-    } else {
-        let client = crate::client::get_client(account.client_options());
-        let client = client.read().unwrap();
-        let metadata = client.get_message().metadata(&message_id).await?;
-        let is_confirmed =
-            !(metadata.should_promote.unwrap_or(true) || metadata.should_reattach.unwrap_or(true));
-        if is_confirmed {
-            // message is already confirmed; do nothing
-            message.set_confirmed(true);
-        } else {
-            // reattach the message
-            // TODO reintroduce when added back to iota.rs
-            /*let reattachment_message = client.reattach(&message_id).await?;
-            messages.push(Message::from_iota_message(
-                *message_id,
-                &reattachment_message,
-            )?);*/
-=======
             let new_message = synced.retry(message.id()).await?;
             // if the payload is the same, it was reattached; otherwise it was promoted
             if new_message.payload() == message.payload() {
@@ -555,7 +526,6 @@
             } else {
                 promotions.push(new_message);
             }
->>>>>>> 771ddc82
         }
         retried_messages.push(RetriedData {
             promoted: promotions,
