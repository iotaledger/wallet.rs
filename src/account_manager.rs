--- conflicted
+++ resolved
@@ -592,17 +592,9 @@
             .expect("invalid node URL")
             .build();
 
-<<<<<<< HEAD
-        let account = manager
-            .create_account(client_options)
-            .messages(vec![Message::from_iota_message(
-                MessageId::new([0; 32]),
-                &MessageBuilder::new()
-=======
             let account = manager
                 .create_account(client_options)
                 .messages(vec![Message::from_iota_message(MessageId::new([0; 32]), &[], &MessageBuilder::new()
->>>>>>> 2784137c
                     .with_parent1(MessageId::new([0; 32]))
                     .with_parent2(MessageId::new([0; 32]))
                     .with_payload(Payload::Indexation(Box::new(Indexation::new(
@@ -620,7 +612,6 @@
         assert!(remove_response.is_err());
     }
 
-<<<<<<< HEAD
     #[test]
     fn remove_account_with_balance() {
         let manager = crate::test_utils::get_account_manager();
@@ -628,26 +619,6 @@
         let client_options = ClientOptionsBuilder::node("https://nodes.devnet.iota.org:443")
             .expect("invalid node URL")
             .build();
-
-        let account = manager
-            .create_account(client_options)
-            .addresses(vec![AddressBuilder::new()
-                .balance(5)
-                .key_index(0)
-                .address(IotaAddress::Ed25519(Ed25519Address::new([0; 32])))
-                .build()
-                .unwrap()])
-            .initialise()
-            .unwrap();
-=======
-    rusty_fork_test! {
-        #[test]
-        fn remove_account_with_balance() {
-            let manager = crate::test_utils::get_account_manager();
-
-            let client_options = ClientOptionsBuilder::node("https://nodes.devnet.iota.org:443")
-                .expect("invalid node URL")
-                .build();
 
             let account = manager
                 .create_account(client_options)
@@ -660,7 +631,6 @@
                     .unwrap()])
                 .initialise()
                 .unwrap();
->>>>>>> 2784137c
 
         let remove_response = manager.remove_account(account.id().into());
         assert!(remove_response.is_err());
