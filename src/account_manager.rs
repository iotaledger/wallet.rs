use crate::account::{Account, AccountIdentifier, AccountInitialiser, SyncedAccount};
use crate::client::ClientOptions;
use crate::event::{
    emit_balance_change, emit_confirmation_state_change, emit_transaction_event,
    TransactionEventType,
};
use crate::message::{Message, MessageType, Transfer};
use crate::storage::StorageAdapter;

use std::convert::TryInto;
use std::fs;
use std::panic::AssertUnwindSafe;
use std::path::{Path, PathBuf};
use std::thread;
use std::time::Duration;

use futures::FutureExt;
use iota::message::prelude::MessageId;
use stronghold::Stronghold;

const DEFAULT_STORAGE_PATH: &str = "./example-database";

/// The account manager.
///
/// Used to manage multiple accounts.
pub struct AccountManager {
    storage_path: PathBuf,
}

fn mutate_account_transaction<F: FnOnce(&Account, &mut Vec<Message>)>(
    storage_path: &PathBuf,
    account_id: AccountIdentifier,
    handler: F,
) -> crate::Result<()> {
    let mut account = crate::storage::get_account(&storage_path, account_id)?;
    let mut transactions: Vec<Message> = account.messages().to_vec();
    handler(&account, &mut transactions);
    account.set_messages(transactions);
    crate::storage::with_adapter(&storage_path, |storage| {
        storage.set(account_id, serde_json::to_string(&account)?)
    })?;
    Ok(())
}

impl AccountManager {
    /// Initialises a new instance of the account manager with the default storage adapter.
    pub fn new() -> crate::Result<Self> {
        Self::with_storage_path(DEFAULT_STORAGE_PATH)
    }

    /// Initialises a new instance of the account manager with the default storage adapter using the specified storage path.
    pub fn with_storage_path(storage_path: impl AsRef<Path>) -> crate::Result<Self> {
        Self::with_storage_adapter(
            &storage_path,
            crate::storage::get_adapter_from_path(&storage_path)?,
        )
    }

    /// Initialises a new instance of the account manager with the specified adapter.
    pub fn with_storage_adapter<S: StorageAdapter + Sync + Send + 'static>(
        storage_path: impl AsRef<Path>,
        adapter: S,
    ) -> crate::Result<Self> {
        crate::storage::set_adapter(&storage_path, adapter);
        let instance = Self {
            storage_path: storage_path.as_ref().to_path_buf(),
        };
        Ok(instance)
    }

    /// Sets the stronghold password.
    pub fn set_stronghold_password<P: AsRef<str>>(&self, password: P) -> crate::Result<()> {
        let stronghold_path = self
            .storage_path
            .join(crate::storage::stronghold_snapshot_filename());
        let stronghold = Stronghold::new(
            &stronghold_path,
            !stronghold_path.exists(),
            password.as_ref().to_string(),
            None,
        )?;
        crate::init_stronghold(&self.storage_path, stronghold);
        Ok(())
    }

    /// Enables syncing through node events.
    pub fn sync_through_events(&self) {
        let storage_path = self.storage_path.clone();
        // sync confirmation state changes
        crate::event::on_confirmation_state_change(move |event| {
            if *event.confirmed() {
                let _ = mutate_account_transaction(
                    &storage_path,
                    (**event.account_id()).into(),
                    |_, transactions| {
                        if let Some(message) = transactions
                            .iter_mut()
                            .find(|message| message.id() == event.message().id())
                        {
                            message.set_confirmed(true);
                        }
                    },
                );
            }
        });

        let storage_path = self.storage_path.clone();
        crate::event::on_broadcast(move |event| {
            let _ = mutate_account_transaction(
                &storage_path,
                event.account_id().clone().into(),
                |_, transactions| {
                    if let Some(message) = transactions
                        .iter_mut()
                        .find(|message| message.id() == event.message().id())
                    {
                        message.set_broadcasted(true);
                    }
                },
            );
        });

        let storage_path = self.storage_path.clone();
        crate::event::on_new_transaction(move |event| {
            let _ = mutate_account_transaction(
                &storage_path,
                event.account_id().clone().into(),
                |account, messages| {
                    messages.push((*event.message()).clone());
                },
            );
        });
    }

    /// Starts the polling mechanism.
    pub fn start_polling(&self, interval: Duration) -> thread::JoinHandle<()> {
        let storage_path = self.storage_path.clone();
        thread::spawn(move || {
            let mut runtime = tokio::runtime::Runtime::new().unwrap();
            loop {
                let storage_path_ = storage_path.clone();
                if crate::is_stronghold_initialised(&storage_path_) {
                    runtime.block_on(async move {
                        if let Err(panic) =
                            AssertUnwindSafe(poll(storage_path_)).catch_unwind().await
                        {
                            let msg = if let Some(message) = panic.downcast_ref::<String>() {
                                format!("Internal error: {}", message)
                            } else if let Some(message) = panic.downcast_ref::<&str>() {
                                format!("Internal error: {}", message)
                            } else {
                                "Internal error".to_string()
                            };
                            let _error = crate::WalletError::UnknownError(msg);
                            // when the error is dropped, the on_error event will be triggered
                        }
                    });
                }
                thread::sleep(interval);
            }
        })
    }

    /// Adds a new account.
    pub fn create_account(&self, client_options: ClientOptions) -> AccountInitialiser<'_> {
        AccountInitialiser::new(client_options, &self.storage_path)
    }

    /// Deletes an account.
    pub fn remove_account(&self, account_id: AccountIdentifier) -> crate::Result<()> {
        let account_str =
            crate::storage::with_adapter(&self.storage_path, |storage| storage.get(account_id))?;
        let account: Account = serde_json::from_str(&account_str)?;
        if !(account.messages().is_empty() && account.total_balance() == 0) {
            return Err(crate::WalletError::MessageNotEmpty);
        }
        crate::with_stronghold_from_path(&self.storage_path, |stronghold| {
            stronghold.account_remove(account.id())
        })?;
        crate::storage::with_adapter(&self.storage_path, |storage| storage.remove(account_id))?;
        Ok(())
    }

    /// Syncs all accounts.
    pub async fn sync_accounts(&self) -> crate::Result<Vec<SyncedAccount>> {
        sync_accounts(&self.storage_path, None).await
    }

    /// Updates the account alias.
    pub fn set_alias(
        &self,
        account_id: AccountIdentifier,
        alias: impl AsRef<str>,
    ) -> crate::Result<()> {
        let mut account = self.get_account(account_id)?;
        account.set_alias(alias);
        crate::storage::with_adapter(&self.storage_path, |storage| {
            storage.set(account_id, serde_json::to_string(&account)?)
        })?;
        Ok(())
    }

    /// Transfers an amount from an account to another.
    pub async fn internal_transfer(
        &self,
        from_account_id: AccountIdentifier,
        to_account_id: AccountIdentifier,
        amount: u64,
    ) -> crate::Result<Message> {
        let mut from_account = self.get_account(from_account_id)?;
        let to_account = self.get_account(to_account_id)?;
        let to_address = to_account
            .latest_address()
            .ok_or_else(|| anyhow::anyhow!("destination account address list empty"))?
            .clone();
        let from_synchronized = from_account.sync().execute().await?;
        from_synchronized
            .transfer(Transfer::new(to_address.address().clone(), amount))
            .await
    }

    /// Backups the accounts to the given destination
    pub fn backup<P: AsRef<Path>>(&self, destination: P) -> crate::Result<PathBuf> {
        let storage_path = &self.storage_path;
        if storage_path.exists() {
            let metadata = fs::metadata(&storage_path)?;
            let backup_path = destination.as_ref().to_path_buf();
            if metadata.is_dir() {
                copy_dir(storage_path, &backup_path)?;
            } else {
                fs::create_dir_all(&destination)?;
                fs::copy(storage_path, &backup_path)?;
            }
            Ok(backup_path)
        } else {
            Err(crate::WalletError::StorageDoesntExist)
        }
    }

    /// Import backed up accounts.
    pub fn import_accounts<P: AsRef<Path>>(&self, source: P) -> crate::Result<()> {
        let backup_stronghold_path = source
            .as_ref()
            .join(crate::storage::stronghold_snapshot_filename());
        let backup_stronghold = stronghold::Stronghold::new(
            &backup_stronghold_path,
            false,
            "password".to_string(),
            None,
        )?;
        crate::init_stronghold(&source.as_ref().to_path_buf(), backup_stronghold);

        let backup_storage = crate::storage::get_adapter_from_path(&source)?;
        let accounts = backup_storage.get_all()?;
        let accounts = crate::storage::parse_accounts(&accounts)?;

        let stored_accounts =
            crate::storage::with_adapter(&self.storage_path, |storage| storage.get_all())?;
        let stored_accounts = crate::storage::parse_accounts(&stored_accounts)?;

        let already_imported_account = stored_accounts.iter().find(|stored_account| {
            stored_account.addresses().iter().any(|stored_address| {
                accounts.iter().any(|account| {
                    account
                        .addresses()
                        .iter()
                        .any(|address| address.address() == stored_address.address())
                })
            })
        });
        if let Some(imported_account) = already_imported_account {
            return Err(crate::WalletError::AccountAlreadyImported {
                alias: imported_account.alias().to_string(),
            });
        }

        let backup_stronghold = stronghold::Stronghold::new(
            &backup_stronghold_path,
            false,
            "password".to_string(),
            None,
        )?;
        for account in accounts.iter() {
            let stronghold_account = backup_stronghold.account_get_by_id(account.id())?;
            let created_at_timestamp: u128 = account.created_at().timestamp().try_into().unwrap(); // safe to unwrap since it's > 0
            let stronghold_account =
                crate::with_stronghold_from_path(&self.storage_path, |stronghold| {
                    stronghold.account_import(
                        Some(created_at_timestamp),
                        Some(created_at_timestamp),
                        stronghold_account.mnemonic().to_string(),
                        Some("password"),
                    )
                });

            crate::storage::with_adapter(&self.storage_path, |storage| {
                storage.set(
                    account.id().clone().into(),
                    serde_json::to_string(&account)?,
                )
            })?;
        }
        crate::remove_stronghold(backup_stronghold_path);
        Ok(())
    }

    /// Gets the account associated with the given identifier.
    pub fn get_account(&self, account_id: AccountIdentifier) -> crate::Result<Account> {
        let mut account = crate::storage::get_account(&self.storage_path, account_id)?;
        account.set_storage_path(self.storage_path.clone());
        Ok(account)
    }

    /// Gets all accounts from storage.
    pub fn get_accounts(&self) -> crate::Result<Vec<Account>> {
        crate::storage::with_adapter(&self.storage_path, |storage| {
            crate::storage::parse_accounts(&storage.get_all()?)
        })
    }

    /// Reattaches an unconfirmed transaction.
    pub async fn reattach(
        &self,
        account_id: AccountIdentifier,
        message_id: &MessageId,
    ) -> crate::Result<Message> {
        let mut account = self.get_account(account_id)?;
        account.sync().execute().await?.reattach(message_id).await
    }

    /// Promotes an unconfirmed transaction.
    pub async fn promote(
        &self,
        account_id: AccountIdentifier,
        message_id: &MessageId,
    ) -> crate::Result<Message> {
        let mut account = self.get_account(account_id)?;
        account.sync().execute().await?.promote(message_id).await
    }

    /// Retries an unconfirmed transaction.
    pub async fn retry(
        &self,
        account_id: AccountIdentifier,
        message_id: &MessageId,
    ) -> crate::Result<Message> {
        let mut account = self.get_account(account_id)?;
        account.sync().execute().await?.retry(message_id).await
    }
}

async fn poll(storage_path: PathBuf) -> crate::Result<()> {
    let accounts_before_sync =
        crate::storage::with_adapter(&storage_path, |storage| storage.get_all())?;
    let accounts_before_sync = crate::storage::parse_accounts(&accounts_before_sync)?;
    let synced_accounts = sync_accounts(&storage_path, Some(0)).await?;
    let accounts_after_sync =
        crate::storage::with_adapter(&storage_path, |storage| storage.get_all())?;
    let accounts_after_sync = crate::storage::parse_accounts(&accounts_after_sync)?;

    // compare accounts to check for balance changes and new messages
    for account_before_sync in &accounts_before_sync {
        let account_after_sync = accounts_after_sync
            .iter()
            .find(|account| account.id() == account_before_sync.id())
            .unwrap();

        // balance event
        for address_before_sync in account_before_sync.addresses() {
            let address_after_sync = account_after_sync
                .addresses()
                .iter()
                .find(|addr| addr == &address_before_sync)
                .unwrap();
            if address_after_sync.balance() != address_before_sync.balance() {
                emit_balance_change(
                    account_after_sync.id(),
                    address_after_sync,
                    *address_after_sync.balance(),
                );
            }
        }

        // new messages event
        account_after_sync
            .messages()
            .iter()
            .filter(|message| !account_before_sync.messages().contains(message))
            .for_each(|message| {
                emit_transaction_event(
                    TransactionEventType::NewTransaction,
                    account_after_sync.id(),
                    &message,
                )
            });

        // confirmation state change event
        account_after_sync.messages().iter().for_each(|message| {
            let changed = match account_before_sync
                .messages()
                .iter()
                .find(|m| m.id() == message.id())
            {
                Some(old_message) => message.confirmed() != old_message.confirmed(),
                None => false,
            };
            if changed {
                emit_confirmation_state_change(account_after_sync.id(), &message, true);
            }
        });
    }
<<<<<<< HEAD
    let retried = retry_unconfirmed_transactions(
        synced_accounts
            .iter()
            .zip(accounts_after_sync.iter())
            .collect(),
    )
    .await?;
    retried.iter().for_each(|retried_data| {
        retried_data.reattached.iter().for_each(|message| {
            emit_transaction_event(
                TransactionEventType::Reattachment,
                &retried_data.account_id,
                message.id(),
            );
        });
=======
    let reattached = reattach_unconfirmed_transactions(&storage_path).await?;
    reattached.iter().for_each(|(message, account_id)| {
        emit_transaction_event(TransactionEventType::Reattachment, account_id, &message);
>>>>>>> 42bb5697
    });
    Ok(())
}

async fn discover_accounts(
    storage_path: &PathBuf,
    client_options: &ClientOptions,
) -> crate::Result<Vec<SyncedAccount>> {
    let mut synced_accounts = vec![];
    loop {
        let mut account = AccountInitialiser::new(client_options.clone(), &storage_path)
            .skip_persistance()
            .initialise()?;
        let synced_account = account.sync().skip_persistance().execute().await?;
        let is_empty = *synced_account.is_empty();
        if is_empty {
            break;
        } else {
            synced_accounts.push(synced_account);
            crate::storage::with_adapter(&storage_path, |storage| {
                storage.set(account.id().into(), serde_json::to_string(&account)?)
            })?;
        }
    }
    Ok(synced_accounts)
}

async fn sync_accounts<'a>(
    storage_path: &PathBuf,
    address_index: Option<usize>,
) -> crate::Result<Vec<SyncedAccount>> {
    let accounts = crate::storage::with_adapter(&storage_path, |storage| storage.get_all())?;
    let mut synced_accounts = vec![];
    let mut last_account = None;
    for account_str in accounts {
        let mut account: Account = serde_json::from_str(&account_str)?;
        account.set_storage_path(storage_path.clone());
        let mut sync = account.sync();
        if let Some(index) = address_index {
            sync = sync.address_index(index);
        }
        let synced_account = sync.execute().await?;
        last_account = Some(account);
        synced_accounts.push(synced_account);
    }

    let discovered_accounts = match last_account {
        Some(account) => {
            if account.messages().is_empty()
                || account.addresses().iter().all(|addr| *addr.balance() == 0)
            {
                discover_accounts(&storage_path, account.client_options()).await?
            } else {
                vec![]
            }
        }
        None => discover_accounts(&storage_path, &ClientOptions::default()).await?,
    };
    synced_accounts.extend(discovered_accounts.into_iter());

    Ok(synced_accounts)
}

struct RetriedData {
    promoted: Vec<Message>,
    reattached: Vec<Message>,
    account_id: [u8; 32],
}

async fn retry_unconfirmed_transactions(
    accounts: Vec<(&SyncedAccount, &Account)>,
) -> crate::Result<Vec<RetriedData>> {
    let mut retried_messages = vec![];
    for (synced, account) in accounts {
        let unconfirmed_messages =
            account.list_messages(account.messages().len(), 0, Some(MessageType::Unconfirmed));
        let mut reattachments = vec![];
        let mut promotions = vec![];
        for message in unconfirmed_messages {
<<<<<<< HEAD
            let new_message = synced.retry(message.id()).await?;
            // if the payload is the same, it was reattached; otherwise it was promoted
            if new_message.payload() == message.payload() {
                reattachments.push(new_message);
            } else {
                promotions.push(new_message);
            }
=======
            reattach(&storage_path, &mut account, &message.id()).await?;
            reattached.push((message.clone(), *account.id()));
        }
    }
    Ok(reattached)
}

async fn reattach(
    storage_path: &PathBuf,
    account: &mut Account,
    message_id: &MessageId,
) -> crate::Result<()> {
    let mut messages: Vec<Message> = account.messages().to_vec();
    let message = messages
        .iter_mut()
        .find(|message| message.id() == message_id)
        .ok_or(crate::WalletError::MessageNotFound)?;

    if message.confirmed {
        Err(crate::WalletError::MessageAlreadyConfirmed)
    } else if message.is_above_max_depth() {
        Err(crate::WalletError::MessageAboveMaxDepth)
    } else {
        let client = crate::client::get_client(account.client_options());
        let is_confirmed = *client
            .is_confirmed(&[*message_id])?
            .get(message.id())
            .ok_or_else(|| {
                crate::WalletError::UnexpectedResponse(
                    "invalid `is_confirmed` response".to_string(),
                )
            })?;
        if is_confirmed {
            // message is already confirmed; do nothing
            message.set_confirmed(true);
        } else {
            // reattach the message
            // TODO reintroduce when added back to iota.rs
            /*let reattachment_message = client.reattach(&message_id).await?;
            messages.push(Message::from_iota_message(
                *message_id,
                &reattachment_message,
            )?);*/
>>>>>>> 42bb5697
        }
        retried_messages.push(RetriedData {
            promoted: promotions,
            reattached: reattachments,
            account_id: *account.id(),
        });
    }
    Ok(retried_messages)
}

fn copy_dir<U: AsRef<Path>, V: AsRef<Path>>(from: U, to: V) -> Result<(), std::io::Error> {
    let mut stack = Vec::new();
    stack.push(PathBuf::from(from.as_ref()));

    let output_root = PathBuf::from(to.as_ref());
    let input_root = PathBuf::from(from.as_ref()).components().count();

    while let Some(working_path) = stack.pop() {
        let src: PathBuf = working_path.components().skip(input_root).collect();

        let dest = if src.components().count() == 0 {
            output_root.clone()
        } else {
            output_root.join(&src)
        };
        if fs::metadata(&dest).is_err() {
            fs::create_dir_all(&dest)?;
        }

        for entry in fs::read_dir(working_path)? {
            let entry = entry?;
            let path = entry.path();
            if path.is_dir() {
                stack.push(path);
            } else if let Some(filename) = path.file_name() {
                let dest_path = dest.join(filename);
                fs::copy(&path, &dest_path)?;
            }
        }
    }

    Ok(())
}

#[cfg(test)]
mod tests {
    use crate::address::{AddressBuilder, IotaAddress};
    use crate::client::ClientOptionsBuilder;
    use crate::message::Message;
    use iota::message::prelude::{Ed25519Address, Indexation, MessageBuilder, MessageId, Payload};
    use rusty_fork::rusty_fork_test;

    rusty_fork_test! {
        #[test]
        fn store_accounts() {
            let manager = crate::test_utils::get_account_manager();

            let client_options = ClientOptionsBuilder::node("https://nodes.devnet.iota.org:443")
                .expect("invalid node URL")
                .build();

            let account = manager
                .create_account(client_options)
                .alias("alias")
                .initialise()
                .expect("failed to add account");

            manager
                .remove_account(account.id().into())
                .expect("failed to remove account");
        }
    }

    rusty_fork_test! {
        #[test]
        fn remove_account_with_message_history() {
            let manager = crate::test_utils::get_account_manager();

            let client_options = ClientOptionsBuilder::node("https://nodes.devnet.iota.org:443")
                .expect("invalid node URL")
                .build();

            let account = manager
                .create_account(client_options)
                .messages(vec![Message::from_iota_message(MessageId::new([0; 32]), &[], &MessageBuilder::new()
                    .with_parent1(MessageId::new([0; 32]))
                    .with_parent2(MessageId::new([0; 32]))
                    .with_payload(Payload::Indexation(Box::new(Indexation::new(
                        "index".to_string(),
                        &[0; 16],
                    ).unwrap())))
                    // TODO temp removed .with_network_id(0)
                    .finish()
                    .unwrap()).unwrap()])
                .initialise().unwrap();

            let remove_response = manager.remove_account(account.id().into());
            assert!(remove_response.is_err());
        }
    }

    rusty_fork_test! {
        #[test]
        fn remove_account_with_balance() {
            let manager = crate::test_utils::get_account_manager();

            let client_options = ClientOptionsBuilder::node("https://nodes.devnet.iota.org:443")
                .expect("invalid node URL")
                .build();

            let account = manager
                .create_account(client_options)
                .addresses(vec![AddressBuilder::new()
                    .balance(5)
                    .key_index(0)
                    .address(IotaAddress::Ed25519(Ed25519Address::new([0; 32])))
                    .outputs(vec![])
                    .build()
                    .unwrap()])
                .initialise()
                .unwrap();

            let remove_response = manager.remove_account(account.id().into());
            assert!(remove_response.is_err());
        }
    }

    rusty_fork_test! {
        #[test]
        fn create_account_with_latest_without_history() {
            let manager = crate::test_utils::get_account_manager();

            let client_options = ClientOptionsBuilder::node("https://nodes.devnet.iota.org:443")
                .expect("invalid node URL")
                .build();

            let account = manager
                .create_account(client_options.clone())
                .alias("alias")
                .initialise()
                .expect("failed to add account");

            let create_response = manager.create_account(client_options).initialise();
            assert!(create_response.is_err());
        }
    }
}<|MERGE_RESOLUTION|>--- conflicted
+++ resolved
@@ -409,7 +409,6 @@
             }
         });
     }
-<<<<<<< HEAD
     let retried = retry_unconfirmed_transactions(
         synced_accounts
             .iter()
@@ -422,14 +421,9 @@
             emit_transaction_event(
                 TransactionEventType::Reattachment,
                 &retried_data.account_id,
-                message.id(),
+                &message,
             );
         });
-=======
-    let reattached = reattach_unconfirmed_transactions(&storage_path).await?;
-    reattached.iter().for_each(|(message, account_id)| {
-        emit_transaction_event(TransactionEventType::Reattachment, account_id, &message);
->>>>>>> 42bb5697
     });
     Ok(())
 }
@@ -509,7 +503,6 @@
         let mut reattachments = vec![];
         let mut promotions = vec![];
         for message in unconfirmed_messages {
-<<<<<<< HEAD
             let new_message = synced.retry(message.id()).await?;
             // if the payload is the same, it was reattached; otherwise it was promoted
             if new_message.payload() == message.payload() {
@@ -517,51 +510,6 @@
             } else {
                 promotions.push(new_message);
             }
-=======
-            reattach(&storage_path, &mut account, &message.id()).await?;
-            reattached.push((message.clone(), *account.id()));
-        }
-    }
-    Ok(reattached)
-}
-
-async fn reattach(
-    storage_path: &PathBuf,
-    account: &mut Account,
-    message_id: &MessageId,
-) -> crate::Result<()> {
-    let mut messages: Vec<Message> = account.messages().to_vec();
-    let message = messages
-        .iter_mut()
-        .find(|message| message.id() == message_id)
-        .ok_or(crate::WalletError::MessageNotFound)?;
-
-    if message.confirmed {
-        Err(crate::WalletError::MessageAlreadyConfirmed)
-    } else if message.is_above_max_depth() {
-        Err(crate::WalletError::MessageAboveMaxDepth)
-    } else {
-        let client = crate::client::get_client(account.client_options());
-        let is_confirmed = *client
-            .is_confirmed(&[*message_id])?
-            .get(message.id())
-            .ok_or_else(|| {
-                crate::WalletError::UnexpectedResponse(
-                    "invalid `is_confirmed` response".to_string(),
-                )
-            })?;
-        if is_confirmed {
-            // message is already confirmed; do nothing
-            message.set_confirmed(true);
-        } else {
-            // reattach the message
-            // TODO reintroduce when added back to iota.rs
-            /*let reattachment_message = client.reattach(&message_id).await?;
-            messages.push(Message::from_iota_message(
-                *message_id,
-                &reattachment_message,
-            )?);*/
->>>>>>> 42bb5697
         }
         retried_messages.push(RetriedData {
             promoted: promotions,
