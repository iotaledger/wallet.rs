// Copyright 2020 IOTA Stiftung
// SPDX-License-Identifier: Apache-2.0

use crate::{
    account::{
        AccountHandle, AccountIdentifier, AccountInitialiser, AccountSynchronizeStep, AccountSynchronizer,
        SyncedAccount, SyncedAccountData,
    },
    account_manager::migration::MigrationAddress,
    address::{AddressOutput, AddressWrapper},
    client::ClientOptions,
    event::{
        emit_balance_change, emit_confirmation_state_change, emit_reattachment_event, emit_transaction_event,
        BalanceEvent, TransactionConfirmationChangeEvent, TransactionEvent, TransactionEventType,
        TransactionReattachmentEvent,
    },
    message::{Message, MessagePayload, MessageType, TransactionEssence, Transfer},
    signing::{GenerateAddressMetadata, SignerType},
    storage::{StorageAdapter, Timestamp},
};

use std::{
    collections::{hash_map::DefaultHasher, HashMap},
    convert::TryInto,
    fs,
    hash::{Hash, Hasher},
    num::NonZeroU64,
    ops::{Deref, Range},
    panic::AssertUnwindSafe,
    path::{Path, PathBuf},
    sync::{
        atomic::{AtomicBool, Ordering},
        Arc, Mutex as StdMutex,
    },
    thread,
    time::Duration,
};

use chrono::prelude::*;
use futures::FutureExt;
use getset::Getters;
use iota_client::{
    bee_message::prelude::{Address, MessageId, OutputId},
    bee_rest_api::types::dtos::LedgerInclusionStateDto,
};
use serde::Serialize;
use tokio::{
    sync::{
        broadcast::{channel as broadcast_channel, Receiver as BroadcastReceiver, Sender as BroadcastSender},
        Mutex, RwLock,
    },
    time::sleep,
};
use zeroize::Zeroize;

pub(crate) mod migration;
use iota_migration::client::migration::{
    add_tryte_checksum, decode_migration_address, encode_migration_address, get_trytes_from_bundle, mine_bundle,
};
pub use migration::*;

/// The default storage folder.
pub const DEFAULT_STORAGE_FOLDER: &str = "./storage";

const DEFAULT_OUTPUT_CONSOLIDATION_THRESHOLD: usize = 100;

/// The default stronghold storage file name.
#[cfg(feature = "stronghold")]
#[cfg_attr(docsrs, doc(cfg(feature = "stronghold")))]
pub const STRONGHOLD_FILENAME: &str = "wallet.stronghold";

/// The default RocksDB storage path.
pub const ROCKSDB_FILENAME: &str = "db";

type AccountsMap = HashMap<String, AccountHandle>;

#[doc(hidden)]
#[derive(Debug, Clone)]
pub struct AccountStore(Arc<RwLock<AccountsMap>>);

impl AccountStore {
    pub(crate) fn new(inner: Arc<RwLock<AccountsMap>>) -> Self {
        Self(inner)
    }
}

impl Deref for AccountStore {
    type Target = RwLock<AccountsMap>;
    fn deref(&self) -> &Self::Target {
        self.0.deref()
    }
}

/// The storage used by the manager.
enum ManagerStorage {
    /// Stronghold storage.
    Stronghold,
    /// RocksDB storage.
    Rocksdb,
}

fn storage_password_to_encryption_key(password: &str) -> [u8; 32] {
    let mut dk = [0; 64];
    // safe to unwrap (rounds > 0)
    crypto::keys::pbkdf::PBKDF2_HMAC_SHA512(password.as_bytes(), b"wallet.rs::storage", 100, &mut dk).unwrap();
    let key: [u8; 32] = dk[0..32][..].try_into().unwrap();
    key
}

/// Account manager builder.
pub struct AccountManagerBuilder {
    storage_folder: PathBuf,
    storage_file_name: Option<String>,
    storage: ManagerStorage,
    polling_interval: Duration,
    skip_polling: bool,
    storage_encryption_key: Option<[u8; 32]>,
    account_options: AccountOptions,
}

impl Default for AccountManagerBuilder {
    fn default() -> Self {
        Self {
            storage_folder: PathBuf::from(DEFAULT_STORAGE_FOLDER),
            storage_file_name: None,
            storage: ManagerStorage::Rocksdb,
            polling_interval: Duration::from_millis(30_000),
            skip_polling: false,
            storage_encryption_key: None,
            account_options: AccountOptions {
                output_consolidation_threshold: DEFAULT_OUTPUT_CONSOLIDATION_THRESHOLD,
                automatic_output_consolidation: true,
                sync_spent_outputs: false,
                persist_events: false,
                allow_create_multiple_empty_accounts: false,
            },
        }
    }
}

impl AccountManagerBuilder {
    /// Initialises a new instance of the account manager builder with the default storage adapter.
    pub fn new() -> Self {
        Default::default()
    }

    /// Sets the storage config to be used.
    pub fn with_storage(mut self, storage_folder: impl AsRef<Path>, password: Option<&str>) -> crate::Result<Self> {
        self.storage_folder = storage_folder.as_ref().to_path_buf();
        self.storage_encryption_key = password.map(|p| storage_password_to_encryption_key(p));
        Ok(self)
    }

    /// Sets the polling interval.
    pub fn with_polling_interval(mut self, polling_interval: Duration) -> Self {
        self.polling_interval = polling_interval;
        self
    }

    /// Skip polling
    pub fn with_skip_polling(mut self) -> Self {
        self.skip_polling = true;
        self
    }

    pub(crate) fn with_storage_file_name<F: Into<String>>(mut self, file_name: F) -> Self {
        self.storage_file_name.replace(file_name.into());
        self
    }

    /// Use stronghold as storage system.
    pub(crate) fn with_stronghold_storage(mut self) -> Self {
        self.storage = ManagerStorage::Stronghold;
        self
    }

    /// Sets the number of outputs an address must have to trigger the automatic consolidation process.
    pub fn with_output_consolidation_threshold(mut self, threshold: usize) -> Self {
        self.account_options.output_consolidation_threshold = threshold;
        self
    }

    /// Disables the automatic output consolidation process.
    pub fn with_automatic_output_consolidation_disabled(mut self) -> Self {
        self.account_options.automatic_output_consolidation = true;
        self
    }

    /// Enables fetching spent output history on sync.
    pub fn with_sync_spent_outputs(mut self) -> Self {
        self.account_options.sync_spent_outputs = true;
        self
    }

    /// Enables event persistence.
    pub fn with_event_persistence(mut self) -> Self {
        self.account_options.persist_events = true;
        self
    }

    /// Enables creating multiple accounts without history.
    /// The wallet disables it by default to simplify account discovery.
    pub fn with_multiple_empty_accounts(mut self) -> Self {
        self.account_options.allow_create_multiple_empty_accounts = true;
        self
    }

    /// Builds the manager.
    pub async fn finish(self) -> crate::Result<AccountManager> {
        let (storage, storage_file_path, is_stronghold): (
            Option<Box<dyn StorageAdapter + Send + Sync>>,
            PathBuf,
            bool,
        ) = match self.storage {
            ManagerStorage::Stronghold => {
                let path = self
                    .storage_folder
                    .join(self.storage_file_name.as_deref().unwrap_or(STRONGHOLD_FILENAME));
                fs::create_dir_all(&self.storage_folder)?;
                let storage = crate::storage::stronghold::StrongholdStorageAdapter::new(&path)?;
                (
                    Some(Box::new(storage) as Box<dyn StorageAdapter + Send + Sync>),
                    path,
                    true,
                )
            }
            ManagerStorage::Rocksdb => {
                let path = self
                    .storage_folder
                    .join(self.storage_file_name.as_deref().unwrap_or(ROCKSDB_FILENAME));
                fs::create_dir_all(&self.storage_folder)?;
                // rocksdb storage already exists; no need to create a new instance
                let storage = if crate::storage::get(&path).await.is_ok() {
                    None
                } else {
                    let storage = crate::storage::rocksdb::RocksdbStorageAdapter::new(&path)?;
                    Some(Box::new(storage) as Box<dyn StorageAdapter + Send + Sync>)
                };
                (storage, path, false)
            }
        };

        if let Some(storage) = storage {
            crate::storage::set(&storage_file_path, self.storage_encryption_key, storage).await;
        }

        let sync_accounts_lock = Arc::new(Mutex::new(()));

        // with the stronghold storage, the accounts are loaded when the password is set
        let (accounts, loaded_accounts) = if is_stronghold {
            (AccountStore::new(Default::default()), false)
        } else {
            let accounts = AccountStore::new(Default::default());
            let res = AccountManager::load_accounts(
                &accounts,
                &storage_file_path,
                self.account_options,
                sync_accounts_lock.clone(),
            )
            .await;
            (accounts, res.is_ok())
        };
        let instance = AccountManager {
            storage_folder: self.storage_folder,
            loaded_accounts: AtomicBool::new(loaded_accounts),
            storage_path: storage_file_path,
            accounts,
            stop_polling_sender: StdMutex::new(None),
            polling_handle: StdMutex::new(None),
            generated_mnemonic: StdMutex::new(None),
            account_options: self.account_options,
            sync_accounts_lock,
            cached_migration_data: Default::default(),
            cached_migration_bundles: Default::default(),
        };

        if !self.skip_polling {
            instance
                .start_background_sync(
                    self.polling_interval,
                    self.account_options.automatic_output_consolidation,
                )
                .await?;
        }

        Ok(instance)
    }
}

#[derive(Debug, Default, Clone, Copy)]
pub(crate) struct AccountOptions {
    pub(crate) output_consolidation_threshold: usize,
    pub(crate) automatic_output_consolidation: bool,
    pub(crate) sync_spent_outputs: bool,
    pub(crate) persist_events: bool,
    pub(crate) allow_create_multiple_empty_accounts: bool,
}

#[derive(Clone)]
pub(crate) struct CachedMigrationData {
    nodes: Vec<String>,
    permanode: Option<String>,
    security_level: u8,
    inputs: HashMap<Range<u64>, Vec<InputData>>,
}

/// Created migration bundle data.
#[derive(Debug, Clone, Getters, Serialize)]
#[getset(get = "pub")]
pub struct MigrationBundle {
    /// The bundle crackability if it was mined.
    crackability: f64,
    /// The bundle hash.
    #[serde(rename = "bundleHash")]
    bundle_hash: String,
}

/// Response from `send_migration_bundle`.
#[derive(Debug, Getters, Serialize)]
#[getset(get = "pub")]
pub struct MigratedBundle {
    /// Hash of the tail transaction.
    #[serde(rename = "tailTransactionHash")]
    tail_transaction_hash: String,
    /// The deposit address.
    #[serde(with = "crate::serde::iota_address_serde")]
    address: AddressWrapper,
    /// The bundle input value.
    value: u64,
}

/// Response from `mine_bundle`.
#[derive(Debug, Getters, Serialize)]
#[getset(get = "pub")]
pub struct MinedBundle {
    /// Crackability
    crackability: f64,
    /// The mined bundle.
    bundle: Vec<String>,
}

type CachedMigrationBundle = (Vec<BundledTransaction>, AddressWrapper, u64);

/// The account manager.
///
/// Used to manage multiple accounts.
#[derive(Getters)]
pub struct AccountManager {
    storage_folder: PathBuf,
    loaded_accounts: AtomicBool,
    /// the path to the storage.
    #[getset(get = "pub")]
    storage_path: PathBuf,
    /// Returns a handle to the accounts store.
    #[getset(get = "pub")]
    accounts: AccountStore,
    stop_polling_sender: StdMutex<Option<BroadcastSender<()>>>,
    polling_handle: StdMutex<Option<thread::JoinHandle<()>>>,
    generated_mnemonic: StdMutex<Option<String>>,
    account_options: AccountOptions,
    sync_accounts_lock: Arc<Mutex<()>>,
    cached_migration_data: Mutex<HashMap<u64, CachedMigrationData>>,
    cached_migration_bundles: Mutex<HashMap<String, CachedMigrationBundle>>,
}

impl Clone for AccountManager {
    /// Note that when cloning an AccountManager, the original reference's Drop will stop the background sync.
    /// When the cloned reference is dropped, the background sync system won't be stopped.
    ///
    /// Additionally, the generated mnemonic and migration data isn't cloned for security reasons.
    fn clone(&self) -> Self {
        Self {
            storage_folder: self.storage_folder.clone(),
            loaded_accounts: AtomicBool::new(self.loaded_accounts.load(Ordering::SeqCst)),
            storage_path: self.storage_path.clone(),
            accounts: self.accounts.clone(),
            stop_polling_sender: StdMutex::new(
                self.stop_polling_sender
                    .lock()
                    .expect("Mutex failed on AccountManager clone.")
                    .clone(),
            ),
            polling_handle: StdMutex::new(None),
            generated_mnemonic: StdMutex::new(None),
            account_options: self.account_options,
            sync_accounts_lock: self.sync_accounts_lock.clone(),
            cached_migration_data: Default::default(),
            cached_migration_bundles: Default::default(),
        }
    }
}

impl Drop for AccountManager {
    fn drop(&mut self) {
        self.stop_background_sync().unwrap();
    }
}

#[cfg(feature = "stronghold")]
fn stronghold_password<P: Into<String>>(password: P) -> Vec<u8> {
    let mut password = password.into();
    let mut dk = [0; 64];
    // safe to unwrap because rounds > 0
    crypto::keys::pbkdf::PBKDF2_HMAC_SHA512(password.as_bytes(), b"wallet.rs", 100, &mut dk).unwrap();
    password.zeroize();
    let password: [u8; 32] = dk[0..32][..].try_into().unwrap();
    password.to_vec()
}

impl AccountManager {
    /// Initialises the account manager builder.
    pub fn builder() -> AccountManagerBuilder {
        AccountManagerBuilder::new()
    }

    /// Gets the legacy migration data for the seed.
    pub async fn get_migration_data(&self, finder: MigrationDataFinder<'_>) -> crate::Result<MigrationData> {
        if finder.initial_address_index == 0 {
            self.cached_migration_data.lock().await.remove(&finder.seed_hash);
        }
        let metadata = finder
            .finish(
                self.cached_migration_data
                    .lock()
                    .await
                    .get(&finder.seed_hash)
                    .map(|c| c.inputs.clone())
                    .unwrap_or_default(),
            )
            .await?;
        self.cached_migration_data
            .lock()
            .await
            .entry(finder.seed_hash)
            .or_insert(CachedMigrationData {
                nodes: finder.nodes.iter().map(|node| node.to_string()).collect(),
                permanode: finder.permanode.map(|node| node.to_string()),
                security_level: finder.security_level,
                inputs: Default::default(),
            })
            .inputs
            .extend(metadata.inputs.clone().into_iter());

        Ok(MigrationData {
            balance: metadata.balance,
            last_checked_address_index: metadata.last_checked_address_index,
            spent_addresses: metadata.spent_addresses,
            inputs: metadata.inputs.into_iter().map(|(_, v)| v).flatten().collect(),
        })
    }

    /// Gets ledger legacy migration data for provided addresses.
    pub async fn get_ledger_migration_data(
        &self,
        addresses: Vec<iota_migration::client::extended::AddressInput>,
        nodes: Vec<&str>,
        permanode: Option<String>,
    ) -> crate::Result<MigrationData> {
        let mut legacy_client_builder = iota_migration::ClientBuilder::new().quorum(true);
        if let Some(permanode) = permanode {
            legacy_client_builder = legacy_client_builder.permanode(&permanode)?;
        }
        for node in nodes {
            legacy_client_builder = legacy_client_builder.node(node)?;
        }
        let mut legacy_client = legacy_client_builder.build()?;

        let last_checked_address_index = match addresses.last() {
            Some(address) => address.index,
            None => 0,
        };

        let migration_inputs = legacy_client
            .get_ledger_account_data_for_migration()
            .with_addresses(addresses)
            .finish()
            .await?;

        Ok(MigrationData {
            balance: migration_inputs.0,
            last_checked_address_index,
            inputs: migration_inputs.1,
            spent_addresses: migration_inputs.2,
        })
    }

    /// Convert the first address from the first account to a migration tryte address
    pub async fn get_migration_address<I: Into<AccountIdentifier>>(
        &self,
        ledger_prompt: bool,
        account_id: I,
    ) -> crate::Result<MigrationAddress> {
        let account_handle = self.get_account(account_id).await?;
        let account = account_handle.read().await;
        // Safe to unwrap since an account always needs to have an address
        let first_address = account
            .addresses()
            .iter()
            .find(|e| *e.key_index() == 0 && !e.internal())
            .expect("Account has no address")
            .clone();
        if ledger_prompt {
            let ledger_first_address = crate::address::get_address_with_index(
                &account,
                0,
                account.bech32_hrp(),
                GenerateAddressMetadata {
                    syncing: false,
                    network: account.network(),
                },
            )
            .await?;
            if first_address != ledger_first_address {
                #[cfg(any(feature = "ledger-nano", feature = "ledger-nano-simulator"))]
                return Err(crate::Error::WrongLedgerSeedError);
            }
        }
        let bech32_address = first_address.address().to_bech32();
        let deposit_address = match BeeAddress::try_from_bech32(&bech32_address) {
            Ok(BeeAddress::Ed25519(a)) => a,
            _ => return Err(crate::Error::InvalidAddress),
        };
        let deposit_address_trytes = encode_migration_address(deposit_address)?;
        Ok(MigrationAddress {
            bech32: bech32_address,
            trytes: add_tryte_checksum(deposit_address_trytes)?,
        })
    }

    /// Mine bundle
    pub async fn mine_bundle(
        &self,
        prepared_bundle: Vec<String>,
        spent_bundle_hashes: Vec<String>,
        security_level: u8,
        timeout: u64,
        offset: i64,
    ) -> crate::Result<MinedBundle> {
        // Convert Tryte Strings back to Transactions
        let mut prepared_bundle: Vec<BundledTransaction> = prepared_bundle
            .into_iter()
            .map(|tx| {
                BundledTransaction::from_trits(TryteBuf::try_from_str(&tx).unwrap().as_trits())
                    .expect("Can't build transaction from String")
            })
            .collect();
        // Reverse for correct attachment order
        prepared_bundle.reverse();

        let mining_result = mine_bundle(prepared_bundle, security_level, spent_bundle_hashes, timeout, offset).await?;
        let crackability = mining_result.0.crackability;
        let bundle = get_trytes_from_bundle(mining_result.1)?;

        Ok(MinedBundle { crackability, bundle })
    }

    /// Creates the bundle for migration associated with the given input indexes,
    /// Performs bundle mining if the address is spent and `mine` is true,
    /// And signs the bundle. Returns the bundle hash.
    /// It logs the operations to `$storage_path.join(log_file_name)`.
    pub async fn create_migration_bundle(
        &self,
        seed: &str,
        input_address_indexes: &[u64],
        mine: bool,
        timeout: Duration,
        offset: i64,
        log_file_name: &str,
    ) -> crate::Result<MigrationBundle> {
        let mut hasher = DefaultHasher::new();
        seed.hash(&mut hasher);
        let seed_hash = hasher.finish();

        let seed = TernarySeed::from_trits(TryteBuf::try_from_str(seed).unwrap().as_trits().encode::<T1B1Buf>())
            .map_err(|_| crate::Error::InvalidSeed)?;
        let data = self
            .cached_migration_data
            .lock()
            .await
            .get(&seed_hash)
            .ok_or(crate::Error::MigrationDataNotFound)?
            .clone();

        let mut address_inputs: Vec<&InputData> = Default::default();
        let mut value = 0;
        for index in input_address_indexes {
            for inputs in data.inputs.values() {
                if let Some(input) = inputs.iter().find(|i| &i.index == index) {
                    value += input.balance;
                    address_inputs.push(input);
                    break;
                }
            }
        }

        let account_handle = self.get_account(0).await?;
        let bundle_data = migration::create_bundle(
            account_handle.clone(),
            &data,
            seed,
            address_inputs,
            mine,
            timeout,
            offset,
            self.storage_folder.join(log_file_name),
        )
        .await?;
        let crackability = bundle_data.crackability;
        let bundle_hash = bundle_data
            .bundle
            .first()
            .unwrap()
            .bundle()
            .to_inner()
            .encode::<T3B1Buf>()
            .iter_trytes()
            .map(char::from)
            .collect::<String>();
        let address = account_handle.latest_address().await.address().clone();
        self.cached_migration_bundles
            .lock()
            .await
            .insert(bundle_hash.clone(), (bundle_data.bundle, address, value));

        Ok(MigrationBundle {
            crackability,
            bundle_hash,
        })
    }

    /// Sends the migration bundle to the given node.
    pub async fn send_migration_bundle(&self, nodes: &[&str], hash: &str, mwm: u8) -> crate::Result<MigratedBundle> {
        let (bundle, address, value) = self
            .cached_migration_bundles
            .lock()
            .await
            .get(hash)
            .ok_or(crate::Error::MigrationBundleNotFound)?
            .clone();
        let tail_transaction_hash = migration::send_bundle(nodes, bundle.to_vec(), mwm).await?;
        self.cached_migration_bundles.lock().await.remove(hash);

        Ok(MigratedBundle {
            tail_transaction_hash: tail_transaction_hash
                .to_inner()
                .encode::<T3B1Buf>()
                .iter_trytes()
                .map(char::from)
                .collect::<String>(),
            address,
            value,
        })
    }

    /// Sends the migration bundle to the given node.
    pub async fn send_ledger_migration_bundle(
        &self,
        nodes: &[&str],
        bundle: Vec<String>,
        mwm: u8,
    ) -> crate::Result<MigratedBundle> {
        let trytes = bundle
            .into_iter()
            .map(|tx| {
                BundledTransaction::from_trits(
                    TryteBuf::try_from_str(&tx)
                        .map_err(|_| crate::error::Error::TernaryError)?
                        .as_trits(),
                )
                .map_err(|_| crate::error::Error::TernaryError)
            })
            .collect::<crate::Result<Vec<BundledTransaction>>>()?;
        if trytes.is_empty() {
            return Err(crate::Error::MigrationDataNotFound);
        }
        let output_tx = trytes
            .iter()
            .filter(|tx| tx.index().to_inner() == &0)
            .cloned()
            .collect::<Vec<BundledTransaction>>()[0]
            .clone();
        let tail_transaction_hash = migration::send_bundle(nodes, trytes, mwm).await?;

        let bech32_hrp = match self.get_account(0).await {
            Ok(account_handle) => account_handle.read().await.bech32_hrp(),
            Err(_) => "iota".to_string(),
        };

        Ok(MigratedBundle {
            tail_transaction_hash: tail_transaction_hash
                .to_inner()
                .encode::<T3B1Buf>()
                .iter_trytes()
                .map(char::from)
                .collect::<String>(),
            value: *output_tx.value().to_inner() as u64,
            address: AddressWrapper::new(
                Address::Ed25519(decode_migration_address(output_tx.address().clone())?),
                bech32_hrp,
            ),
        })
    }

    async fn load_accounts(
        accounts: &AccountStore,
        storage_file_path: &Path,
        account_options: AccountOptions,
        sync_accounts_lock: Arc<Mutex<()>>,
    ) -> crate::Result<()> {
        let loaded_accounts = crate::storage::get(storage_file_path)
            .await?
            .lock()
            .await
            .get_accounts()
            .await?;
        for account in loaded_accounts {
            accounts.write().await.insert(
                account.id().clone(),
                AccountHandle::new(account, accounts.clone(), account_options, sync_accounts_lock.clone()),
            );
        }

        Ok(())
    }

    /// Deletes the storage.
    pub async fn delete(self) -> Result<(), (crate::Error, Self)> {
        self.delete_internal().await.map_err(|e| (e, self))
    }

    pub(crate) async fn delete_internal(&self) -> crate::Result<()> {
        // safe to unwrap: we know the storage exists
        let storage_id = crate::storage::remove(&self.storage_path).await.unwrap();

        if self.storage_path.exists() {
            if self.storage_path.is_file() {
                std::fs::remove_file(&self.storage_path)?;
            } else {
                std::fs::remove_dir_all(&self.storage_path)?;
            }
        }

        #[cfg(feature = "stronghold")]
        {
            crate::stronghold::unload_snapshot(&self.storage_path, false).await?;
            std::fs::remove_file(self.stronghold_snapshot_path_internal(&storage_id).await?)?;
        }

        Ok(())
    }

    #[cfg(feature = "stronghold")]
    pub(crate) async fn stronghold_snapshot_path(&self) -> crate::Result<PathBuf> {
        let storage_id = crate::storage::get(&self.storage_path).await?.lock().await.id();
        self.stronghold_snapshot_path_internal(storage_id).await
    }

    #[cfg(feature = "stronghold")]
    pub(crate) async fn stronghold_snapshot_path_internal(&self, storage_id: &str) -> crate::Result<PathBuf> {
        let stronghold_snapshot_path = if storage_id == crate::storage::stronghold::STORAGE_ID {
            self.storage_path.clone()
        } else {
            self.storage_folder.join(STRONGHOLD_FILENAME)
        };
        Ok(stronghold_snapshot_path)
    }

    // error out if the storage is encrypted
    fn check_storage_encryption(&self) -> crate::Result<()> {
        if self.loaded_accounts.load(Ordering::SeqCst) {
            Ok(())
        } else {
            Err(crate::Error::StorageIsEncrypted)
        }
    }

    /// Starts monitoring the accounts with the node's mqtt topics.
    async fn start_monitoring(accounts: AccountStore) {
        for account in accounts.read().await.values() {
            crate::monitor::monitor_account_addresses_balance(account.clone()).await;
        }
    }

    /// Initialises the background polling and MQTT monitoring.
<<<<<<< HEAD
    pub async fn start_background_sync(&self, polling_interval: Duration, automatic_output_consolidation: bool) {
        Self::start_monitoring(self.accounts.clone()).await;
        let (stop_polling_sender, stop_polling_receiver) = broadcast_channel(1);
        self.start_polling(polling_interval, stop_polling_receiver, automatic_output_consolidation);
        self.stop_polling_sender.lock().unwrap().replace(stop_polling_sender);
    }

    /// Stops the background polling and MQTT monitoring.
    pub fn stop_background_sync(&self) {
        if let Some(polling_handle) = self.polling_handle.lock().unwrap().take() {
            self.stop_polling_sender
                .lock()
                .unwrap()
=======
    pub async fn start_background_sync(
        &self,
        polling_interval: Duration,
        automatic_output_consolidation: bool,
    ) -> crate::Result<()> {
        Self::start_monitoring(self.accounts.clone()).await;
        let (stop_polling_sender, stop_polling_receiver) = broadcast_channel(1);
        self.start_polling(polling_interval, stop_polling_receiver, automatic_output_consolidation)?;
        self.stop_polling_sender
            .lock()
            .map_err(|_| crate::Error::PoisonError)?
            .replace(stop_polling_sender);
        Ok(())
    }

    /// Stops the background polling and MQTT monitoring.
    pub fn stop_background_sync(&self) -> crate::Result<()> {
        if let Some(polling_handle) = self.polling_handle.lock().unwrap().take() {
            self.stop_polling_sender
                .lock()
                .map_err(|_| crate::Error::PoisonError)?
>>>>>>> 46357806
                .take()
                .unwrap()
                .send(())
                .expect("failed to stop polling process");
            polling_handle.join().expect("failed to join polling thread");
            let accounts = self.accounts.clone();
            thread::spawn(move || {
                crate::block_on(async move {
                    for account_handle in accounts.read().await.values() {
                        let _ = crate::monitor::unsubscribe(account_handle.clone()).await;
                    }
                });
            })
            .join()
            .map_err(|_| crate::Error::StdThreadJoinError)?;
        }
        Ok(())
    }

    /// Sets the password for the stored accounts.
    pub async fn set_storage_password<P: AsRef<str>>(&self, password: P) -> crate::Result<()> {
        let key = storage_password_to_encryption_key(password.as_ref());
        crate::storage::set_encryption_key(&self.storage_path, key).await?;

        if self.accounts.read().await.is_empty() {
            Self::load_accounts(
                &self.accounts,
                &self.storage_path,
                self.account_options,
                self.sync_accounts_lock.clone(),
            )
            .await?;
            self.loaded_accounts.store(true, Ordering::SeqCst);
            crate::spawn(Self::start_monitoring(self.accounts.clone()));
        } else {
            // save the accounts and messages again to reencrypt with the new key
            for account_handle in self.accounts.read().await.values() {
                let mut account = account_handle.write().await;
                account.save().await?;
                let messages = account.list_messages(0, 0, None).await?;
                account.save_messages(messages).await?;
            }
        }

        Ok(())
    }

    /// Sets the stronghold password.
    pub async fn set_stronghold_password<P: Into<String>>(&self, password: P) -> crate::Result<()> {
        let stronghold_path = if crate::storage::get(&self.storage_path).await.unwrap().lock().await.id()
            == crate::storage::stronghold::STORAGE_ID
        {
            self.storage_path.clone()
        } else {
            self.storage_folder.join(STRONGHOLD_FILENAME)
        };
        crate::stronghold::load_snapshot(&stronghold_path, stronghold_password(password)).await?;

        if self.accounts.read().await.is_empty() {
            Self::load_accounts(
                &self.accounts,
                &self.storage_path,
                self.account_options,
                self.sync_accounts_lock.clone(),
            )
            .await?;
            self.loaded_accounts.store(true, Ordering::SeqCst);
            crate::spawn(Self::start_monitoring(self.accounts.clone()));
        }

        Ok(())
    }

    /// Changes the stronghold password.
    #[cfg(feature = "stronghold")]
    #[cfg_attr(docsrs, doc(cfg(feature = "stronghold")))]
    pub async fn change_stronghold_password<C: Into<String>, N: Into<String>>(
        &self,
        current_password: C,
        new_password: N,
    ) -> crate::Result<()> {
        crate::stronghold::change_password(
            &self.stronghold_snapshot_path().await?,
            stronghold_password(current_password),
            stronghold_password(new_password),
        )
        .await
        .map_err(|e| e.into())
    }

    /// Determines whether all accounts has the latest address unused.
    pub async fn is_latest_address_unused(&self) -> crate::Result<bool> {
        self.check_storage_encryption()?;
        for account_handle in self.accounts.read().await.values() {
            if !account_handle.is_latest_address_unused().await? {
                return Ok(false);
            }
        }
        Ok(true)
    }

    /// Sets the client options for all accounts.
    pub async fn set_client_options(&self, options: ClientOptions) -> crate::Result<()> {
        for account in self.accounts.read().await.values() {
            account.set_client_options(options.clone()).await?;
        }
        Ok(())
    }

    /// Starts the polling mechanism.
    fn start_polling(
        &self,
        polling_interval: Duration,
        mut stop: BroadcastReceiver<()>,
        automatic_output_consolidation: bool,
    ) -> crate::Result<()> {
        let storage_file_path = self.storage_path.clone();
        let accounts = self.accounts.clone();
        let account_options = self.account_options;
        let sync_accounts_lock = self.sync_accounts_lock.clone();

        let handle = thread::spawn(move || {
            let runtime = tokio::runtime::Builder::new_multi_thread()
                .enable_all()
                .build()
                .unwrap();
            runtime.block_on(async {
                let mut synced = false;
                let mut discovered_accounts = false;
                loop {
                    tokio::select! {
                        _ = async {

                            let storage_file_path_ = storage_file_path.clone();
                            let account_options = account_options;

                            if !accounts.read().await.is_empty() {
                                match AssertUnwindSafe(
                                    poll(
                                        sync_accounts_lock.clone(),
                                        accounts.clone(),
                                        storage_file_path_,
                                        account_options,
                                        automatic_output_consolidation)
                                    )
                                    .catch_unwind()
                                    .await {
                                        Ok(response) => {
                                            if let Ok(response) = response {
                                                if response.ran_account_discovery {
                                                    discovered_accounts = true;
                                                }
                                                synced = response.synced_accounts_len > 0;
                                            }
                                            // wait polling_interval so it doesn't start syncing immediately again
                                            sleep(polling_interval).await;
                                        }
                                        Err(error) => {
                                            // if the error isn't a crate::Error type
                                            if error.downcast_ref::<crate::Error>().is_none() {
                                                let msg = if let Some(message) = error.downcast_ref::<String>() {
                                                    format!("Internal error: {}", message)
                                                } else if let Some(message) = error.downcast_ref::<&str>() {
                                                    format!("Internal error: {}", message)
                                                } else {
                                                    "Internal error".to_string()
                                                };
                                                log::error!("[POLLING] error: {}", msg);
                                                let _error = crate::Error::Panic(msg);
                                                // when the error is dropped, the on_error event will be triggered
                                                // wait polling_interval so it doesn't start syncing immediately again
                                                sleep(polling_interval).await;
                                            }
                                        }
                                    }
                            }
                        } => {}
                        _ = stop.recv() => {
                            break;
                        }
                    }
                }
            });
        });
<<<<<<< HEAD
        self.polling_handle.lock().unwrap().replace(handle);
=======
        self.polling_handle
            .lock()
            .map_err(|_| crate::Error::PoisonError)?
            .replace(handle);
        Ok(())
>>>>>>> 46357806
    }

    /// Stores a mnemonic for the given signer type.
    /// If the mnemonic is not provided, we'll generate one.
    pub async fn store_mnemonic(&self, signer_type: SignerType, mnemonic: Option<String>) -> crate::Result<()> {
        let mnemonic = match mnemonic {
            Some(m) => {
                self.verify_mnemonic(&m)?;
                m
            }
            None => self.generate_mnemonic()?,
        };

        let signer = crate::signing::get_signer(&signer_type).await;
        let mut signer = signer.lock().await;
        signer.store_mnemonic(&self.storage_path, mnemonic).await?;

        if let Some(mut mnemonic) = self
            .generated_mnemonic
            .lock()
            .map_err(|_| crate::Error::PoisonError)?
            .take()
        {
            mnemonic.zeroize();
        }

        Ok(())
    }

    /// Generates a new mnemonic.
    pub fn generate_mnemonic(&self) -> crate::Result<String> {
        let mut entropy = [0u8; 32];
        crypto::utils::rand::fill(&mut entropy).map_err(|e| crate::Error::MnemonicEncode(format!("{:?}", e)))?;
        let mnemonic = crypto::keys::bip39::wordlist::encode(&entropy, &crypto::keys::bip39::wordlist::ENGLISH)
            .map_err(|e| crate::Error::MnemonicEncode(format!("{:?}", e)))?;
        self.generated_mnemonic
            .lock()
            .map_err(|_| crate::Error::PoisonError)?
            .replace(mnemonic.clone());
        Ok(mnemonic)
    }

    /// Checks is the mnemonic is valid. If a mnemonic was generated with `generate_mnemonic()`, the mnemonic here
    /// should match the generated.
    pub fn verify_mnemonic<S: AsRef<str>>(&self, mnemonic: S) -> crate::Result<()> {
        // first we check if the mnemonic is valid to give meaningful errors
        crypto::keys::bip39::wordlist::verify(mnemonic.as_ref(), &crypto::keys::bip39::wordlist::ENGLISH)
            // TODO: crypto::bip39::wordlist::Error should impl Display
            .map_err(|e| crate::Error::InvalidMnemonic(format!("{:?}", e)))?;

        // then we check if the provided mnemonic matches the mnemonic generated with `generate_mnemonic`
        if let Some(generated_mnemonic) = self
            .generated_mnemonic
            .lock()
            .map_err(|_| crate::Error::PoisonError)?
            .as_ref()
        {
            if generated_mnemonic != mnemonic.as_ref() {
                return Err(crate::Error::InvalidMnemonic(
                    "doesn't match the generated mnemonic".to_string(),
                ));
            }
        }
        Ok(())
    }

    /// Adds a new account.
    pub fn create_account(&self, client_options: ClientOptions) -> crate::Result<AccountInitialiser> {
        self.check_storage_encryption()?;
        Ok(AccountInitialiser::new(
            client_options,
            self.accounts.clone(),
            self.storage_path.clone(),
            self.account_options,
            self.sync_accounts_lock.clone(),
        ))
    }

    /// Deletes an account.
    pub async fn remove_account<I: Into<AccountIdentifier>>(&self, account_id: I) -> crate::Result<()> {
        self.check_storage_encryption()?;

        let account_id = {
            let account_handle = self.get_account(account_id).await?;
            let account = account_handle.read().await;

            if account.balance().await?.total > 0 {
                return Err(crate::Error::AccountNotEmpty);
            }

            account.id().to_string()
        };

        self.accounts.write().await.remove(&account_id);

        crate::storage::get(&self.storage_path)
            .await?
            .lock()
            .await
            .remove_account(&account_id)
            .await?;

        Ok(())
    }

    /// Syncs all accounts.
    pub fn sync_accounts(&self) -> crate::Result<AccountsSynchronizer> {
        self.check_storage_encryption()?;
        Ok(AccountsSynchronizer::new(
            self.sync_accounts_lock.clone(),
            self.accounts.clone(),
            self.storage_path.clone(),
            self.account_options,
        ))
    }

    /// Transfers an amount from an account to another.
    pub async fn internal_transfer<F: Into<AccountIdentifier>, T: Into<AccountIdentifier>>(
        &self,
        from_account_id: F,
        to_account_id: T,
        amount: NonZeroU64,
    ) -> crate::Result<Message> {
        self.check_storage_encryption()?;

        let to_account_handle = self.get_account(to_account_id).await?;
        let to_address = to_account_handle.read().await.latest_address().address().clone();

        let message = self
            .get_account(from_account_id)
            .await?
            .transfer(Transfer::builder(to_address, amount, None).finish())
            .await?;

        // store the message on the receive account
        let mut message_ = message.clone();
        if let Some(MessagePayload::Transaction(tx)) = message_.payload.as_mut() {
            let TransactionEssence::Regular(essence) = tx.essence_mut();
            essence.incoming = true;
        }
        to_account_handle.write().await.save_messages(vec![message_]).await?;

        Ok(message)
    }

    /// Backups the storage to the given destination
    pub async fn backup<P: AsRef<Path>>(&self, destination: P, stronghold_password: String) -> crate::Result<PathBuf> {
        let destination = destination.as_ref().to_path_buf();
        if !(destination.is_dir() || destination.parent().map(|parent| parent.is_dir()).unwrap_or_default()) {
            return Err(crate::Error::InvalidBackupDestination);
        }

        let storage_path = {
            // create a account manager to setup the stronghold storage for the backup
            let mut manager = Self::builder()
                .with_storage(&self.storage_folder, None)
                .unwrap() // safe to unwrap - password is None
                .with_skip_polling()
                .with_stronghold_storage()
                .finish()
                .await?;
            manager.accounts = self.accounts.clone(); // force manager to skip loading accounts
            manager.set_stronghold_password(stronghold_password).await?;
            let stronghold_storage_path = self.storage_folder.join(STRONGHOLD_FILENAME);
            let stronghold_storage = crate::storage::get(&stronghold_storage_path).await?;

            for (account_id, account_handle) in self.accounts.read().await.iter() {
                let mut account = account_handle.write().await;
                stronghold_storage
                    .lock()
                    .await
                    .save_account(account_id, &account)
                    .await?;
                let messages = account.list_messages(0, 0, None).await?;
                // switch account storage_path to stronghold to save the messages
                account.set_storage_path(stronghold_storage_path.clone());
                account.save_messages(messages).await?;
                // revert to original storage_path
                account.set_storage_path(self.storage_path.clone());
            }
            self.storage_folder.join(STRONGHOLD_FILENAME)
        };

        let destination = if let Some(filename) = storage_path.file_name() {
            let destination = if destination.is_dir() {
                destination.join(backup_filename(filename.to_str().unwrap()))
            } else {
                destination
            };
            let res = fs::copy(storage_path, &destination);

            let mut stronghold_storage = crate::storage::stronghold::StrongholdStorageAdapter::new(
                &self.storage_folder.join(STRONGHOLD_FILENAME),
            )
            // stronghold adapter `new` never fails
            .unwrap();
            for account_handle in self.accounts.read().await.values() {
                stronghold_storage.remove(account_handle.read().await.id()).await?;
            }

            res?;
            destination
        } else {
            return Err(crate::Error::StorageDoesntExist);
        };
        Ok(destination)
    }

    /// Import backed up accounts.
    pub async fn import_accounts<S: AsRef<Path>>(&self, source: S, stronghold_password: String) -> crate::Result<()> {
        let source = source.as_ref();
        if source.is_dir() || !source.exists() {
            return Err(crate::Error::InvalidBackupFile);
        }
        if !self.accounts.read().await.is_empty() {
            return Err(crate::Error::StorageExists);
        }

        let storage_file_path = self.storage_folder.join(ROCKSDB_FILENAME);

        fs::create_dir_all(&self.storage_folder)?;

        let stronghold_manager = Self::builder()
            .with_storage(source.parent().unwrap(), None)
            .unwrap() // safe to unwrap - password is None
            .with_storage_file_name(
                source
                    .file_name()
                    .unwrap()
                    .to_str()
                    .ok_or(crate::Error::InvalidBackupFile)?,
            ) // safe to unwrap since we checked the path
            .with_skip_polling()
            .with_stronghold_storage()
            .finish()
            .await?;
        stronghold_manager
            .set_stronghold_password(stronghold_password.clone())
            .await?;
        let mut import_data = Vec::new();
        for (id, account) in stronghold_manager.accounts.read().await.iter() {
            self.accounts.write().await.insert(id.clone(), account.clone());
            import_data.push((account.clone(), account.list_messages(0, 0, None).await?));
        }
        self.set_stronghold_password(stronghold_password.clone()).await?;
        for (account_handle, messages) in import_data {
            let mut account = account_handle.write().await;
            account.set_storage_path(self.storage_path.clone());
            account.save().await?;
            account.save_messages(messages).await?;
            account.cached_messages = Default::default();
        }
        // wait for stronghold to finish its tasks
        let _ = crate::stronghold::actor_runtime().lock().await;
        fs::copy(source, self.storage_folder.join(STRONGHOLD_FILENAME))?;

        #[cfg(feature = "stronghold")]
        {
            // force stronghold to read the snapshot again, ignoring any previous cached value
            crate::stronghold::unload_snapshot(&self.storage_path, false).await?;
            if let Err(e) = self.set_stronghold_password(stronghold_password).await {
                fs::remove_file(&storage_file_path)?;
                return Err(e);
            }
        }

        Ok(())
    }

    /// Gets the account associated with the given identifier.
    pub async fn get_account<I: Into<AccountIdentifier>>(&self, account_id: I) -> crate::Result<AccountHandle> {
        self.check_storage_encryption()?;
        let account_id = account_id.into();
        let accounts = self.accounts.read().await;

        let account = match account_id {
            AccountIdentifier::Id(id) => accounts.get(&id),
            AccountIdentifier::Index(index) => {
                let mut associated_account = None;
                for account_handle in accounts.values() {
                    let account = account_handle.read().await;
                    if account.index() == &index {
                        // if we already found an account with this index,
                        // we error out since this is an incorrect usage of the API
                        // you can't use the index to get an account if you're using multiple signer types
                        // since there's multiple index sequences in that case
                        if associated_account.is_some() {
                            return Err(crate::Error::CannotUseIndexIdentifier);
                        }
                        associated_account.replace(account_handle);
                    }
                }
                associated_account
            }
            AccountIdentifier::Alias(alias) => {
                let mut associated_account = None;
                for account_handle in accounts.values() {
                    let account = account_handle.read().await;
                    if account.alias() == &alias {
                        associated_account.replace(account_handle);
                        break;
                    }
                }
                associated_account
            }
            AccountIdentifier::Address(address) => {
                let mut associated_account = None;
                for account_handle in accounts.values() {
                    let account = account_handle.read().await;
                    if account.addresses().iter().any(|a| a.address() == &address) {
                        associated_account.replace(account_handle);
                        break;
                    }
                }
                associated_account
            }
        };

        account.cloned().ok_or(crate::Error::RecordNotFound)
    }

    /// Gets all accounts from storage.
    pub async fn get_accounts(&self) -> crate::Result<Vec<AccountHandle>> {
        self.check_storage_encryption()?;
        let mut accounts = Vec::new();
        for account in self.accounts.read().await.values() {
            let index = account.index().await;
            accounts.push((index, account.clone()));
        }
        accounts.sort_by(|a, b| a.0.cmp(&b.0));
        Ok(accounts.into_iter().map(|(_, account)| account).collect())
    }

    /// Reattaches an unconfirmed transaction.
    pub async fn reattach<I: Into<AccountIdentifier>>(
        &self,
        account_id: I,
        message_id: &MessageId,
    ) -> crate::Result<Message> {
        self.get_account(account_id).await?.reattach(message_id).await
    }

    /// Promotes an unconfirmed transaction.
    pub async fn promote<I: Into<AccountIdentifier>>(
        &self,
        account_id: I,
        message_id: &MessageId,
    ) -> crate::Result<Message> {
        self.get_account(account_id).await?.promote(message_id).await
    }

    /// Retries an unconfirmed transaction.
    pub async fn retry<I: Into<AccountIdentifier>>(
        &self,
        account_id: I,
        message_id: &MessageId,
    ) -> crate::Result<Message> {
        self.get_account(account_id).await?.retry(message_id).await
    }

    /// Get seed checksum
    pub fn get_seed_checksum(seed: String) -> crate::Result<String> {
        iota_migration::client::migration::get_seed_checksum(seed)
            .map_err(|e| crate::Error::LegacyClientError(Box::new(e)))
    }
}

macro_rules! event_getters_impl {
    ($event_ty:ty, $get_fn_name: ident, $get_count_fn_name: ident) => {
        impl AccountManager {
            /// Gets the paginated events with an optional timestamp filter.
            pub async fn $get_fn_name<T: Into<Option<Timestamp>>>(
                &self,
                count: usize,
                skip: usize,
                from_timestamp: T,
            ) -> crate::Result<Vec<$event_ty>> {
                crate::storage::get(&self.storage_path)
                    .await?
                    .lock()
                    .await
                    .$get_fn_name(count, skip, from_timestamp)
                    .await
            }

            /// Gets the count of events with an optional timestamp filter.
            pub async fn $get_count_fn_name<T: Into<Option<Timestamp>>>(
                &self,
                from_timestamp: T,
            ) -> crate::Result<usize> {
                let count = crate::storage::get(&self.storage_path)
                    .await?
                    .lock()
                    .await
                    .$get_count_fn_name(from_timestamp)
                    .await?;
                Ok(count)
            }
        }
    };
}

event_getters_impl!(BalanceEvent, get_balance_change_events, get_balance_change_event_count);
event_getters_impl!(
    TransactionConfirmationChangeEvent,
    get_transaction_confirmation_events,
    get_transaction_confirmation_event_count
);
event_getters_impl!(
    TransactionEvent,
    get_new_transaction_events,
    get_new_transaction_event_count
);
event_getters_impl!(
    TransactionReattachmentEvent,
    get_reattachment_events,
    get_reattachment_event_count
);
event_getters_impl!(TransactionEvent, get_broadcast_events, get_broadcast_event_count);

/// The accounts synchronizer.
pub struct AccountsSynchronizer {
    mutex: Arc<Mutex<()>>,
    accounts: AccountStore,
    storage_file_path: PathBuf,
    address_index: Option<usize>,
    gap_limit: Option<usize>,
    account_options: AccountOptions,
    discover_accounts: bool,
    account_discovery_threshold: usize,
    skip_change_addresses: bool,
    ran_account_discovery: bool,
    steps: Option<Vec<AccountSynchronizeStep>>,
}

impl AccountsSynchronizer {
    pub(crate) fn new(
        mutex: Arc<Mutex<()>>,
        accounts: AccountStore,
        storage_file_path: PathBuf,
        account_options: AccountOptions,
    ) -> Self {
        Self {
            mutex,
            accounts,
            storage_file_path,
            address_index: None,
            gap_limit: None,
            account_options,
            discover_accounts: true,
            account_discovery_threshold: 1,
            skip_change_addresses: false,
            ran_account_discovery: false,
            steps: None,
        }
    }

    /// Number of address indexes that are generated.
    pub fn gap_limit(mut self, limit: usize) -> Self {
        self.gap_limit.replace(limit);
        self
    }

    /// Initial address index to start syncing.
    pub fn address_index(mut self, address_index: usize) -> Self {
        self.address_index.replace(address_index);
        self
    }

    /// Skips the account discovery process.
    pub fn skip_account_discovery(mut self) -> Self {
        self.discover_accounts = false;
        self
    }

    /// Skip syncing existing change addresses.
    pub fn skip_change_addresses(mut self) -> Self {
        self.skip_change_addresses = true;
        self
    }

    /// Sets the minimum number of accounts to check on the discovery process.
    pub fn account_discovery_threshold(mut self, account_discovery_threshold: usize) -> Self {
        self.account_discovery_threshold = account_discovery_threshold;
        self
    }

    /// Sets the steps to run on the sync process.
    /// By default it runs all steps (sync_addresses and sync_messages),
    /// but the library can pick what to run here.
    pub(crate) fn steps(mut self, steps: Vec<AccountSynchronizeStep>) -> Self {
        self.steps.replace(steps);
        self
    }

    /// Syncs the accounts with the Tangle.
    pub async fn execute(&mut self) -> crate::Result<Vec<SyncedAccount>> {
        let accounts = self.accounts.clone();
        for account_handle in accounts.read().await.values() {
            account_handle.disable_mqtt();
        }
        let result = self.execute_internal().await;
        for account_handle in accounts.read().await.values() {
            account_handle.enable_mqtt();
        }
        result
    }

    async fn execute_internal(&mut self) -> crate::Result<Vec<SyncedAccount>> {
        let _lock = self.mutex.lock().await;

        let mut tasks = Vec::new();
        {
            let accounts = self.accounts.read().await;
            let address_index = self.address_index;
            let gap_limit = self.gap_limit;
            let skip_change_addresses = self.skip_change_addresses;
            for account_handle in accounts.values() {
                let account_handle = account_handle.clone();
                let steps = self.steps.clone();
                tasks.push(async move {
                    tokio::spawn(async move {
                        let mut sync = account_handle.sync().await;
                        if skip_change_addresses {
                            sync = sync.skip_change_addresses();
                        }
                        if let Some(index) = address_index {
                            sync = sync.address_index(index);
                        }
                        if let Some(limit) = gap_limit {
                            sync = sync.gap_limit(limit);
                        }
                        if let Some(steps) = steps {
                            sync = sync.steps(steps);
                        }
                        let synced_data = sync.get_new_history(false).await?;
                        crate::Result::Ok((account_handle, synced_data))
                    })
                    .await
                });
            }
        }

        let mut synced_data = Vec::new();
        for res in futures::future::try_join_all(tasks).await? {
            let (account_handle, data) = res?;
            let account_handle_ = account_handle.clone();
            let mut account = account_handle_.write().await;
            let addresses_before_sync: Vec<(String, u64, HashMap<OutputId, AddressOutput>)> = account
                .addresses()
                .iter()
                .map(|a| (a.address().to_bech32(), a.balance(), a.outputs().clone()))
                .collect();
            account.append_addresses(data.addresses.to_vec());
            synced_data.push((account_handle, addresses_before_sync, data));
        }

        let mut synced_accounts = Vec::new();
        let mut last_account = None;
        let mut last_account_index = 0;
        for (account_handle, _, _) in &synced_data {
            let account = account_handle.read().await;
            if *account.index() >= last_account_index {
                last_account_index = *account.index();
                last_account.replace((
                    account
                        .addresses()
                        .iter()
                        .all(|addr| addr.balance() == 0 && addr.outputs().is_empty()),
                    account.client_options().clone(),
                    account.signer_type().clone(),
                ));
            }
        }

        let discovered_accounts_res = match last_account {
            Some((is_empty, client_options, signer_type)) => {
                if !is_empty || self.account_discovery_threshold > 0 {
                    if self.discover_accounts {
                        log::debug!("[SYNC] running account discovery because the latest account is not empty");
                        discover_accounts(
                            self.accounts.clone(),
                            self.account_discovery_threshold,
                            self.gap_limit,
                            &self.storage_file_path,
                            &client_options,
                            Some(signer_type),
                            self.account_options,
                            self.mutex.clone(),
                        )
                        .await
                    } else {
                        Ok(vec![])
                    }
                } else {
                    log::debug!("[SYNC] skipping account discovery because the latest account is empty");
                    Ok(vec![])
                }
            }
            None => Ok(vec![]),
        };

        let mut discovered_account_ids = Vec::new();
        self.ran_account_discovery = discovered_accounts_res.is_ok();
        if let Ok(discovered_accounts) = discovered_accounts_res {
            if !discovered_accounts.is_empty() {
                let mut accounts = self.accounts.write().await;
                for (account_handle, synced_account_data) in discovered_accounts {
                    let account_handle_ = account_handle.clone();
                    let mut account = account_handle_.write().await;
                    account.set_skip_persistence(false);
                    account.set_addresses(synced_account_data.addresses.to_vec());
                    account.save().await?;
                    accounts.insert(account.id().clone(), account_handle.clone());
                    discovered_account_ids.push(account.id().clone());
                    synced_data.push((account_handle, Vec::new(), synced_account_data));
                }
            }
        }

        for (account_handle, addresses_before_sync, data) in synced_data {
            let (parsed_messages, messages_before_sync) = {
                let mut account = account_handle.write().await;
                let messages_before_sync: Vec<(MessageId, Option<bool>)> = account
                    .with_messages(|messages| messages.iter().map(|m| (m.key, m.confirmed)).collect())
                    .await;

                let parsed_messages = data.parse_messages(account_handle.accounts.clone(), &account).await?;
                account.save_messages(parsed_messages.to_vec()).await?;
                account.set_last_synced_at(Some(chrono::Local::now()));
                account.save().await?;
                (parsed_messages, messages_before_sync)
            };

            let mut new_messages = Vec::new();
            let mut confirmation_changed_messages = Vec::new();
            for message in parsed_messages {
                if !messages_before_sync.iter().any(|(id, _)| id == message.id()) {
                    new_messages.push(message.clone());
                }
                if messages_before_sync
                    .iter()
                    .any(|(id, confirmed)| id == message.id() && confirmed != message.confirmed())
                {
                    confirmation_changed_messages.push(message);
                }
            }

            let account = account_handle.read().await;

            if !discovered_account_ids.contains(account.id()) {
                let persist_events = account_handle.account_options.persist_events;
                let events = AccountSynchronizer::get_events(
                    account_handle.account_options,
                    &addresses_before_sync,
                    account.addresses(),
                    &new_messages,
                    &confirmation_changed_messages,
                )
                .await?;
                for message in events.new_transaction_events {
                    emit_transaction_event(TransactionEventType::NewTransaction, &account, message, persist_events)
                        .await?;
                }
                for confirmation_change_event in events.confirmation_change_events {
                    emit_confirmation_state_change(
                        &account,
                        confirmation_change_event.message,
                        confirmation_change_event.confirmed,
                        persist_events,
                    )
                    .await?;
                }
                for balance_change_event in events.balance_change_events {
                    emit_balance_change(
                        &account,
                        &balance_change_event.address,
                        balance_change_event.message_id,
                        balance_change_event.balance_change,
                        persist_events,
                    )
                    .await?;
                }
            }
            drop(account);

            let mut synced_account = SyncedAccount::from(account_handle.clone()).await;
            let mut updated_messages = new_messages;
            updated_messages.extend(confirmation_changed_messages);
            synced_account.messages = updated_messages;

            let account = account_handle.read().await;
            synced_account.addresses = account.addresses().clone();
            synced_accounts.push(synced_account);
        }

        Ok(synced_accounts)
    }
}

struct PollResponse {
    ran_account_discovery: bool,
    synced_accounts_len: usize,
}

async fn poll(
    sync_accounts_lock: Arc<Mutex<()>>,
    accounts: AccountStore,
    storage_file_path: PathBuf,
    account_options: AccountOptions,
    automatic_output_consolidation: bool,
) -> crate::Result<PollResponse> {
    let polling_start_time = std::time::Instant::now();
    let mut synchronizer =
        AccountsSynchronizer::new(sync_accounts_lock, accounts.clone(), storage_file_path, account_options);
    synchronizer = synchronizer.skip_account_discovery().skip_change_addresses();
    let synced_accounts = synchronizer.execute().await?;

    log::debug!("[POLLING] synced accounts");

    let retried = retry_unconfirmed_transactions(&synced_accounts).await?;
    consolidate_outputs_if_needed(automatic_output_consolidation, &synced_accounts).await?;

    for retried_data in retried {
        let mut account = retried_data.account_handle.write().await;
        let client = crate::client::get_client(account.client_options()).await?;

        for (reattached_message_id, message) in &retried_data.reattached {
            emit_reattachment_event(
                &account,
                *reattached_message_id,
                message,
                retried_data.account_handle.account_options.persist_events,
            )
            .await?;
            let mut reattached_message = account.get_message(reattached_message_id).await.unwrap();
            reattached_message.set_reattachment_message_id(Some(*message.id()));
            account.save_messages(vec![reattached_message]).await?;
        }

        let mut messages_to_save: Vec<Message> = retried_data
            .reattached
            .into_iter()
            .map(|(_, message)| message)
            .collect();
        messages_to_save.extend(retried_data.promoted);
        account.save_messages(messages_to_save).await?;

        for message_id in retried_data.no_need_promote_or_reattach {
            let mut message = account.get_message(&message_id).await.unwrap();
            if let Ok(metadata) = client.read().await.get_message().metadata(&message_id).await {
                if let Some(ledger_inclusion_state) = metadata.ledger_inclusion_state {
                    let confirmed = ledger_inclusion_state == LedgerInclusionStateDto::Included;
                    if message.confirmed() != &Some(confirmed) {
                        message.set_confirmed(Some(confirmed));
                        account.save_messages(vec![message.clone()]).await?;
                        emit_confirmation_state_change(
                            &account,
                            message,
                            confirmed,
                            retried_data.account_handle.account_options.persist_events,
                        )
                        .await?;
                    }
                }
            }
        }
        account.save().await?;
    }
    log::debug!("[POLLING] took: {:.2?}", polling_start_time.elapsed());
    Ok(PollResponse {
        ran_account_discovery: synchronizer.ran_account_discovery,
        synced_accounts_len: synced_accounts.len(),
    })
}

#[allow(clippy::too_many_arguments)]
async fn discover_accounts(
    accounts: AccountStore,
    threshold: usize,
    gap_limit: Option<usize>,
    storage_path: &Path,
    client_options: &ClientOptions,
    signer_type: Option<SignerType>,
    account_options: AccountOptions,
    sync_accounts_lock: Arc<Mutex<()>>,
) -> crate::Result<Vec<(AccountHandle, SyncedAccountData)>> {
    let mut synced_accounts = vec![];
    let last_account_index = accounts.read().await.len() - 1;
    let mut index = last_account_index + 1;
    loop {
        let mut account_initialiser = AccountInitialiser::new(
            client_options.clone(),
            accounts.clone(),
            storage_path.to_path_buf(),
            account_options,
            sync_accounts_lock.clone(),
        )
        .skip_persistence()
        .index(index);
        if let Some(signer_type) = &signer_type {
            account_initialiser = account_initialiser.signer_type(signer_type.clone());
        }
        let account_handle = account_initialiser.initialise().await?;
        log::debug!(
            "[SYNC] discovering account {}, signer type {:?}",
            account_handle.read().await.alias(),
            account_handle.read().await.signer_type()
        );
        let mut synchronizer = account_handle.sync().await;
        if let Some(gap_limit) = gap_limit {
            synchronizer = synchronizer.gap_limit(gap_limit);
        }
        match synchronizer.get_new_history(true).await {
            Ok(synced_account_data) => {
                let is_empty = synced_account_data
                    .addresses
                    .iter()
                    .all(|a| a.balance() == 0 && a.outputs().is_empty());
                log::debug!("[SYNC] discovered account is empty? {}", is_empty);
                if is_empty {
                    if index - last_account_index >= threshold {
                        break;
                    }
                } else {
                    synced_accounts.push((account_handle, synced_account_data));
                }
                index += 1;
            }
            Err(e) => {
                log::error!("[SYNC] failed to sync to discover account: {:?}", e);
                // break if the account failed to sync
                // this ensures that the previously discovered accounts get stored.
                break;
            }
        }
    }
    Ok(synced_accounts)
}

struct RetriedData {
    promoted: Vec<Message>,
    reattached: Vec<(MessageId, Message)>,
    no_need_promote_or_reattach: Vec<MessageId>,
    account_handle: AccountHandle,
}

#[allow(unused_mut)]
async fn consolidate_outputs_if_needed(
    mut automatic_consolidation: bool,
    synced_accounts: &[SyncedAccount],
) -> crate::Result<()> {
    for synced in synced_accounts {
        #[cfg(any(feature = "ledger-nano", feature = "ledger-nano-simulator"))]
        {
            let account = synced.account_handle.read().await;
            let signer_type = account.signer_type();
            let mut ledger_or_simulator = false;
            #[cfg(feature = "ledger-nano")]
            if signer_type == &SignerType::LedgerNano {
                ledger_or_simulator = true;
            }
            #[cfg(feature = "ledger-nano-simulator")]
            if signer_type == &SignerType::LedgerNanoSimulator {
                ledger_or_simulator = true;
            }
            if ledger_or_simulator {
                let addresses = synced.account_handle.output_consolidation_addresses().await?;
                for address in addresses {
                    crate::event::emit_address_consolidation_needed(&account, address).await;
                }
                // on ledger we do not consolidate outputs automatically
                automatic_consolidation = false;
            }
        }
        if automatic_consolidation {
            synced.consolidate_outputs(false).await?;
        }
    }
    Ok(())
}

async fn retry_unconfirmed_transactions(synced_accounts: &[SyncedAccount]) -> crate::Result<Vec<RetriedData>> {
    let mut retried_messages = vec![];
    for synced in synced_accounts {
        let unconfirmed_messages: Vec<(MessageId, Option<MessagePayload>)> = synced
            .account_handle()
            .read()
            .await
            .list_messages(0, 0, Some(MessageType::Unconfirmed))
            .await?
            .iter()
            .map(|message| (*message.id(), message.payload().clone()))
            .collect();
        let mut reattachments = Vec::new();
        let mut promotions = Vec::new();
        let mut no_need_promote_or_reattach = Vec::new();
        for (message_id, message_payload) in unconfirmed_messages {
            log::debug!("[POLLING] retrying {:?}", message_id);
            match synced.retry(&message_id).await {
                Ok(new_message) => {
                    // if the payload is the same, it was reattached; otherwise it was promoted
                    if new_message.payload() == &message_payload {
                        log::debug!("[POLLING] rettached and new message is {:?}", new_message);
                        reattachments.push((message_id, new_message));
                    } else {
                        log::debug!("[POLLING] promoted and new message is {:?}", new_message);
                        promotions.push(new_message);
                    }
                }
                Err(crate::Error::ClientError(ref e)) => {
                    if let iota_client::Error::NoNeedPromoteOrReattach(_) = e.as_ref() {
                        no_need_promote_or_reattach.push(message_id);
                    }
                }
                _ => {}
            }
        }
        retried_messages.push(RetriedData {
            promoted: promotions,
            reattached: reattachments,
            no_need_promote_or_reattach,
            account_handle: synced.account_handle().clone(),
        });
    }
    Ok(retried_messages)
}

fn backup_filename(original: &str) -> String {
    let date = Local::now();
    format!(
        "{}-iota-wallet-backup{}",
        date.format("%FT%H-%M-%S").to_string(),
        if original.is_empty() {
            "".to_string()
        } else {
            format!("-{}", original)
        }
    )
}

#[cfg(test)]
mod tests {
    use crate::{
        address::{AddressBuilder, AddressOutput, AddressWrapper, IotaAddress, OutputKind},
        client::ClientOptionsBuilder,
        event::*,
        message::Message,
    };
    use iota_client::bee_message::prelude::{
        Ed25519Address, IndexationPayload, MessageBuilder, MessageId, Parents, Payload, TransactionId,
    };
    use std::{collections::HashMap, path::PathBuf};

    #[tokio::test]
    async fn store_accounts() {
        crate::test_utils::with_account_manager(crate::test_utils::TestType::Storage, |manager, _| async move {
            let account_handle = crate::test_utils::AccountCreator::new(&manager).create().await;

            manager
                .remove_account(account_handle.read().await.id())
                .await
                .expect("failed to remove account");
        })
        .await;
    }

    #[tokio::test]
    async fn delete_storage() {
        crate::test_utils::with_account_manager(crate::test_utils::TestType::Storage, |manager, _| async move {
            crate::test_utils::AccountCreator::new(&manager).create().await;
            manager
                .delete()
                .await
                .map_err(|(e, _)| e)
                .expect("failed to delete storage");
        })
        .await;
    }

    #[tokio::test]
    async fn duplicated_alias() {
        let manager = crate::test_utils::get_account_manager().await;

        let client_options = ClientOptionsBuilder::new()
            .with_node("https://api.lb-0.testnet.chrysalis2.com")
            .expect("invalid node URL")
            .build()
            .unwrap();
        let alias = "alias";

        manager
            .create_account(client_options.clone())
            .unwrap()
            .alias(alias)
            .initialise()
            .await
            .expect("failed to add account");

        let second_create_response = manager
            .create_account(client_options)
            .unwrap()
            .alias(alias)
            .initialise()
            .await;
        assert!(second_create_response.is_err());
        match second_create_response.unwrap_err() {
            crate::Error::AccountAliasAlreadyExists => {}
            _ => panic!("unexpected create account response; expected AccountAliasAlreadyExists"),
        }
    }

    #[tokio::test]
    #[ignore]
    async fn get_account() {
        let manager = crate::test_utils::get_account_manager().await;

        let client_options = ClientOptionsBuilder::new()
            .with_node("https://api.lb-0.testnet.chrysalis2.com")
            .expect("invalid node URL")
            .build()
            .unwrap();

        let account_handle1 = manager
            .create_account(client_options.clone())
            .unwrap()
            .alias("alias")
            .initialise()
            .await
            .expect("failed to add account");
        account_handle1.generate_address().await.unwrap();
        {
            // update address balance so we can create the next account
            let mut account = account_handle1.write().await;
            let mut outputs = HashMap::default();
            let output = AddressOutput {
                transaction_id: TransactionId::new([0; 32]),
                message_id: MessageId::new([0; 32]),
                index: 0,
                amount: 5,
                is_spent: false,
                address: crate::test_utils::generate_random_iota_address(),
                kind: OutputKind::SignatureLockedSingle,
            };
            outputs.insert(output.id().unwrap(), output);
            for address in account.addresses_mut() {
                address.set_outputs(outputs.clone());
            }
        }

        let account_handle2 = manager
            .create_account(client_options)
            .unwrap()
            .alias("alias2")
            .initialise()
            .await
            .expect("failed to add account");
        account_handle2.generate_address().await.unwrap();

        let account1 = &*account_handle1.read().await;
        let account2 = &*account_handle2.read().await;

        assert_eq!(
            account1,
            &*manager.get_account(*account1.index()).await.unwrap().read().await
        );
        assert_eq!(
            account1,
            &*manager.get_account(account1.alias()).await.unwrap().read().await
        );
        assert_eq!(
            account1,
            &*manager.get_account(account1.id()).await.unwrap().read().await
        );
        assert_eq!(
            account1,
            &*manager
                .get_account(account1.addresses().first().unwrap().address().to_bech32())
                .await
                .unwrap()
                .read()
                .await
        );

        assert_eq!(
            account2,
            &*manager.get_account(*account2.index()).await.unwrap().read().await
        );
        assert_eq!(
            account2,
            &*manager.get_account(account2.alias()).await.unwrap().read().await
        );
        assert_eq!(
            account2,
            &*manager.get_account(account2.id()).await.unwrap().read().await
        );
        assert_eq!(
            account2,
            &*manager
                .get_account(account2.addresses().first().unwrap().address().to_bech32())
                .await
                .unwrap()
                .read()
                .await
        );
    }

    #[tokio::test]
    async fn remove_account_with_message_history() {
        crate::test_utils::with_account_manager(crate::test_utils::TestType::Storage, |manager, _| async move {
            let client_options = ClientOptionsBuilder::new()
                .with_node("https://api.lb-0.testnet.chrysalis2.com")
                .expect("invalid node URL")
                .build()
                .unwrap();

            let account_handle = manager
                .create_account(client_options)
                .unwrap()
                .messages(vec![Message::from_iota_message(
                    MessageId::new([0; 32]),
                    MessageBuilder::new()
                        .with_nonce_provider(crate::test_utils::NoopNonceProvider {}, 4000f64)
                        .with_parents(Parents::new(vec![MessageId::new([0; 32])]).unwrap())
                        .with_payload(Payload::Indexation(Box::new(
                            IndexationPayload::new(b"index", &[0; 16]).unwrap(),
                        )))
                        .with_network_id(0)
                        .finish()
                        .unwrap(),
                    super::AccountStore::new(Default::default()),
                    "",
                    &[crate::test_utils::generate_random_address()],
                    &ClientOptionsBuilder::new().build().unwrap(),
                )
                .with_confirmed(Some(true))
                .finish()
                .await
                .unwrap()])
                .initialise()
                .await
                .unwrap();

            let remove_response = manager.remove_account(account_handle.read().await.id()).await;
            assert!(remove_response.is_ok());
        })
        .await;
    }

    #[tokio::test]
    async fn remove_account_with_balance() {
        crate::test_utils::with_account_manager(crate::test_utils::TestType::Storage, |manager, _| async move {
            let client_options = ClientOptionsBuilder::new()
                .with_node("https://api.lb-0.testnet.chrysalis2.com")
                .expect("invalid node URL")
                .build()
                .unwrap();

            let account_handle = manager
                .create_account(client_options)
                .unwrap()
                .addresses(vec![AddressBuilder::new()
                    .key_index(0)
                    .address(AddressWrapper::new(
                        IotaAddress::Ed25519(Ed25519Address::new([0; 32])),
                        "atoi".to_string(),
                    ))
                    .outputs(vec![AddressOutput {
                        transaction_id: TransactionId::new([0; 32]),
                        message_id: MessageId::new([0; 32]),
                        index: 0,
                        amount: 5,
                        is_spent: false,
                        address: crate::test_utils::generate_random_iota_address(),
                        kind: OutputKind::SignatureLockedSingle,
                    }])
                    .build()
                    .unwrap()])
                .initialise()
                .await
                .unwrap();
            let account = account_handle.read().await;

            let remove_response = manager.remove_account(account.id()).await;
            assert!(remove_response.is_err());
        })
        .await;
    }

    #[tokio::test]
    async fn create_account_with_latest_without_history() {
        crate::test_utils::with_account_manager(crate::test_utils::TestType::Storage, |manager, _| async move {
            let client_options = ClientOptionsBuilder::new()
                .with_node("https://api.lb-0.testnet.chrysalis2.com")
                .expect("invalid node URL")
                .build()
                .unwrap();

            manager
                .create_account(client_options.clone())
                .unwrap()
                .alias("alias")
                .initialise()
                .await
                .expect("failed to add account");

            let create_response = manager.create_account(client_options).unwrap().initialise().await;
            assert!(create_response.is_err());
        })
        .await;
    }

    #[tokio::test]
    async fn create_account_skip_persistence() {
        crate::test_utils::with_account_manager(crate::test_utils::TestType::Storage, |manager, _| async move {
            let client_options = ClientOptionsBuilder::new()
                .with_node("https://api.lb-0.testnet.chrysalis2.com")
                .expect("invalid node URL")
                .with_network("testnet")
                .build()
                .unwrap();

            let account_handle = manager
                .create_account(client_options.clone())
                .unwrap()
                .skip_persistence()
                .initialise()
                .await
                .expect("failed to add account");

            let account_get_res = manager.get_account(account_handle.read().await.id()).await;
            assert!(account_get_res.is_err(), "{}", true);
            match account_get_res.unwrap_err() {
                crate::Error::RecordNotFound => {}
                _ => panic!("unexpected get_account response; expected RecordNotFound"),
            }
        })
        .await;
    }

    #[tokio::test]
    async fn backup_and_restore_happy_path() {
        let backup_path = "./backup/happy-path";
        let _ = std::fs::remove_dir_all(backup_path);
        std::fs::create_dir_all(backup_path).unwrap();

        crate::test_utils::with_account_manager(crate::test_utils::TestType::Storage, |manager, _| async move {
            let account_handle = crate::test_utils::AccountCreator::new(&manager).create().await;

            // backup the stored accounts to ./backup/happy-path/${backup_name}
            let backup_path = manager.backup(backup_path, "password".to_string()).await.unwrap();
            let backup_file_path = if backup_path.is_dir() {
                std::fs::read_dir(backup_path)
                    .unwrap()
                    .next()
                    .unwrap()
                    .unwrap()
                    .path()
                    .to_path_buf()
            } else {
                backup_path
            };
            assert_eq!(backup_file_path.extension().unwrap_or_default(), "stronghold");

            let is_encrypted = crate::storage::get(manager.storage_path())
                .await
                .unwrap()
                .lock()
                .await
                .is_encrypted();

            // get another manager instance so we can import the accounts to a different storage
            #[allow(unused_mut)]
            let mut manager = crate::test_utils::get_account_manager().await;

            #[cfg(feature = "stronghold")]
            {
                // wait for stronghold to finish pending operations and delete the storage file
                crate::stronghold::unload_snapshot(&manager.stronghold_snapshot_path().await.unwrap(), false)
                    .await
                    .unwrap();
                let _ = crate::stronghold::actor_runtime().lock().await;

                if crate::storage::get(manager.storage_path())
                    .await
                    .unwrap()
                    .lock()
                    .await
                    .id()
                    == crate::storage::stronghold::STORAGE_ID
                {
                    let _ = std::fs::remove_file(manager.storage_path());
                }
            }

            if is_encrypted {
                manager.set_storage_password("password").await.unwrap();
            }

            // import the accounts from the backup and assert that it's the same
            manager
                .import_accounts(&backup_file_path, "password".to_string())
                .await
                .unwrap();
            assert!(manager.stronghold_snapshot_path().await.unwrap().exists(), "{}", true);

            let imported_account = manager.get_account(account_handle.read().await.id()).await.unwrap();
            // set the account storage path field so the assert works
            account_handle
                .write()
                .await
                .set_storage_path(manager.storage_path().clone());
            assert_eq!(&*account_handle.read().await, &*imported_account.read().await);
        })
        .await;
    }

    #[tokio::test]
    async fn backup_and_restore_storage_already_exists() {
        crate::test_utils::with_account_manager(crate::test_utils::TestType::Storage, |manager, _| async move {
            let backup_path = PathBuf::from("./backup/account-exists");
            let _ = std::fs::remove_dir_all(&backup_path);
            std::fs::create_dir_all(&backup_path).unwrap();
            // first we'll create an example account
            let address = crate::test_utils::generate_random_iota_address();
            let address = AddressBuilder::new()
                .address(address.clone())
                .key_index(0)
                .outputs(vec![])
                .build()
                .unwrap();
            crate::test_utils::AccountCreator::new(&manager)
                .addresses(vec![address])
                .create()
                .await;

            let backup_file_path = backup_path.join("wallet.stronghold");
            let backup_path = manager.backup(&backup_file_path, "password".to_string()).await.unwrap();
            assert_eq!(backup_path, backup_file_path);

            let response = manager.import_accounts(&backup_file_path, "password".to_string()).await;

            assert!(response.is_err());
            assert!(matches!(response.unwrap_err(), crate::Error::StorageExists));
        })
        .await;
    }

    #[tokio::test]
    async fn storage_password_reencrypt() {
        crate::test_utils::with_account_manager(crate::test_utils::TestType::Storage, |manager, _| async move {
            crate::test_utils::AccountCreator::new(&manager).create().await;
            manager.set_storage_password("new-password").await.unwrap();
            let account_store = super::AccountStore::new(Default::default());
            super::AccountManager::load_accounts(
                &account_store,
                manager.storage_path(),
                manager.account_options,
                Default::default(),
            )
            .await
            .unwrap();
            assert_eq!(account_store.read().await.len(), 1);
        })
        .await;
    }

    #[tokio::test]
    async fn get_balance_change_events() {
        crate::test_utils::with_account_manager(crate::test_utils::TestType::Storage, |manager, _| async move {
            let account_handle = crate::test_utils::AccountCreator::new(&manager).create().await;
            let account = account_handle.read().await;
            let change_events = vec![
                BalanceChange::spent(0),
                BalanceChange::spent(1),
                BalanceChange::spent(2),
                BalanceChange::spent(3),
            ];
            for change in &change_events {
                emit_balance_change(&account, account.latest_address().address(), None, *change, true)
                    .await
                    .unwrap();
            }
            assert!(
                manager.get_balance_change_event_count(None).await.unwrap() == change_events.len(),
                "{}",
                true
            );
            for (take, skip) in &[(2, 0), (2, 2)] {
                let found = manager
                    .get_balance_change_events(*take, *skip, None)
                    .await
                    .unwrap()
                    .into_iter()
                    .map(|e| e.balance_change)
                    .collect::<Vec<BalanceChange>>();
                let expected = change_events
                    .clone()
                    .into_iter()
                    .skip(*skip)
                    .take(*take)
                    .collect::<Vec<BalanceChange>>();
                assert!(found == expected, "{}", true);
            }
        })
        .await;
    }

    #[tokio::test]
    async fn get_transaction_confirmation_events() {
        crate::test_utils::with_account_manager(crate::test_utils::TestType::Storage, |manager, _| async move {
            let account_handle = crate::test_utils::AccountCreator::new(&manager).create().await;
            let account = account_handle.read().await;
            let m1 = crate::test_utils::GenerateMessageBuilder::default().build().await;
            let m2 = crate::test_utils::GenerateMessageBuilder::default().build().await;
            let m3 = crate::test_utils::GenerateMessageBuilder::default().build().await;
            let confirmation_change_events = vec![
                (m1, true),
                (
                    crate::test_utils::GenerateMessageBuilder::default().build().await,
                    false,
                ),
                (m2, false),
                (m3, true),
            ];
            for (message, change) in &confirmation_change_events {
                emit_confirmation_state_change(&account, message.clone(), *change, true)
                    .await
                    .unwrap();
            }
            assert!(
                manager.get_transaction_confirmation_event_count(None).await.unwrap()
                    == confirmation_change_events.len(),
                "{}",
                true
            );
            for (take, skip) in &[(2, 0), (2, 2)] {
                let found = manager
                    .get_transaction_confirmation_events(*take, *skip, None)
                    .await
                    .unwrap()
                    .into_iter()
                    .map(|e| (e.message, e.confirmed))
                    .collect::<Vec<(Message, bool)>>();
                let expected = confirmation_change_events
                    .clone()
                    .into_iter()
                    .skip(*skip)
                    .take(*take)
                    .collect::<Vec<(Message, bool)>>();
                assert!(found == expected, "{}", true);
            }
        })
        .await;
    }

    #[tokio::test]
    async fn get_reattachment_events() {
        crate::test_utils::with_account_manager(crate::test_utils::TestType::Storage, |manager, _| async move {
            let account_handle = crate::test_utils::AccountCreator::new(&manager).create().await;
            let account = account_handle.read().await;
            let m1 = crate::test_utils::GenerateMessageBuilder::default().build().await;
            let m2 = crate::test_utils::GenerateMessageBuilder::default().build().await;
            let m3 = crate::test_utils::GenerateMessageBuilder::default().build().await;
            let reattachment_events = vec![
                m1,
                crate::test_utils::GenerateMessageBuilder::default().build().await,
                m2,
                m3,
            ];
            for message in &reattachment_events {
                emit_reattachment_event(&account, *message.id(), message, true)
                    .await
                    .unwrap();
            }
            assert!(
                manager.get_reattachment_event_count(None).await.unwrap() == reattachment_events.len(),
                "{}",
                true
            );
            for (take, skip) in &[(2, 0), (2, 2)] {
                let found = manager
                    .get_reattachment_events(*take, *skip, None)
                    .await
                    .unwrap()
                    .into_iter()
                    .map(|e| e.message)
                    .collect::<Vec<Message>>();
                let expected = reattachment_events
                    .clone()
                    .into_iter()
                    .skip(*skip)
                    .take(*take)
                    .collect::<Vec<Message>>();
                assert!(found == expected, "{}", true);
            }
        })
        .await;
    }

    macro_rules! transaction_event_test {
        ($event_type: expr, $count_get_fn: ident, $get_fn: ident) => {
            #[tokio::test]
            async fn $get_fn() {
                crate::test_utils::with_account_manager(
                    crate::test_utils::TestType::Storage,
                    |manager, _| async move {
                        let account_handle = crate::test_utils::AccountCreator::new(&manager).create().await;
                        let account = account_handle.read().await;
                        let m1 = crate::test_utils::GenerateMessageBuilder::default().build().await;
                        let m2 = crate::test_utils::GenerateMessageBuilder::default().build().await;
                        let m3 = crate::test_utils::GenerateMessageBuilder::default().build().await;
                        let m4 = crate::test_utils::GenerateMessageBuilder::default().build().await;
                        let events = vec![m1, m2, m3, m4];
                        for message in &events {
                            emit_transaction_event($event_type, &account, message.clone(), true)
                                .await
                                .unwrap();
                        }
                        assert!(
                            manager.$count_get_fn(None).await.unwrap() == events.len(),
                            "{}",
                            true
                        );
                        for (take, skip) in &[(2, 0), (2, 2)] {
                            let found = manager
                                .$get_fn(*take, *skip, None)
                                .await
                                .unwrap()
                                .into_iter()
                                .map(|e| e.message)
                                .collect::<Vec<Message>>();
                            let expected = events
                                .clone()
                                .into_iter()
                                .skip(*skip)
                                .take(*take)
                                .collect::<Vec<Message>>();
                            assert!(found == expected, "{}", true);
                        }
                    },
                )
                .await;
            }
        };
    }

    transaction_event_test!(
        TransactionEventType::NewTransaction,
        get_new_transaction_event_count,
        get_new_transaction_events
    );
    transaction_event_test!(
        TransactionEventType::Broadcast,
        get_broadcast_event_count,
        get_broadcast_events
    );
}<|MERGE_RESOLUTION|>--- conflicted
+++ resolved
@@ -782,21 +782,6 @@
     }
 
     /// Initialises the background polling and MQTT monitoring.
-<<<<<<< HEAD
-    pub async fn start_background_sync(&self, polling_interval: Duration, automatic_output_consolidation: bool) {
-        Self::start_monitoring(self.accounts.clone()).await;
-        let (stop_polling_sender, stop_polling_receiver) = broadcast_channel(1);
-        self.start_polling(polling_interval, stop_polling_receiver, automatic_output_consolidation);
-        self.stop_polling_sender.lock().unwrap().replace(stop_polling_sender);
-    }
-
-    /// Stops the background polling and MQTT monitoring.
-    pub fn stop_background_sync(&self) {
-        if let Some(polling_handle) = self.polling_handle.lock().unwrap().take() {
-            self.stop_polling_sender
-                .lock()
-                .unwrap()
-=======
     pub async fn start_background_sync(
         &self,
         polling_interval: Duration,
@@ -818,7 +803,6 @@
             self.stop_polling_sender
                 .lock()
                 .map_err(|_| crate::Error::PoisonError)?
->>>>>>> 46357806
                 .take()
                 .unwrap()
                 .send(())
@@ -1003,15 +987,11 @@
                 }
             });
         });
-<<<<<<< HEAD
-        self.polling_handle.lock().unwrap().replace(handle);
-=======
         self.polling_handle
             .lock()
             .map_err(|_| crate::Error::PoisonError)?
             .replace(handle);
         Ok(())
->>>>>>> 46357806
     }
 
     /// Stores a mnemonic for the given signer type.
