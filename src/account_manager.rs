use crate::account::{Account, AccountIdentifier, AccountInitialiser, SyncedAccount};
use crate::client::ClientOptions;
use crate::event::{
    emit_balance_change, emit_confirmation_state_change, emit_transaction_event,
    TransactionEventType,
};
use crate::message::{Message, MessageType, Transfer};
use crate::storage::StorageAdapter;

use std::convert::TryInto;
use std::fs;
use std::panic::AssertUnwindSafe;
use std::path::{Path, PathBuf};
use std::thread;
use std::time::Duration;

use futures::FutureExt;
use getset::{Getters, Setters};
use iota::message::prelude::MessageId;
use stronghold::Stronghold;

const DEFAULT_STORAGE_PATH: &str = "./example-database";

/// The account manager.
///
/// Used to manage multiple accounts.
#[derive(Getters, Setters)]
pub struct AccountManager {
    /// the path to the storage.
    #[getset(get = "pub")]
    storage_path: PathBuf,
    /// the polling interval.
    #[getset(get = "pub", set = "pub")]
    polling_interval: Duration,
    started_monitoring: bool,
}

fn mutate_account_transaction<F: FnOnce(&Account, &mut Vec<Message>)>(
    storage_path: &PathBuf,
    account_id: AccountIdentifier,
    handler: F,
) -> crate::Result<()> {
    let mut account = crate::storage::get_account(&storage_path, account_id)?;
    let mut transactions: Vec<Message> = account.messages().to_vec();
    handler(&account, &mut transactions);
    account.set_messages(transactions);
    crate::storage::with_adapter(&storage_path, |storage| {
        storage.set(account_id, serde_json::to_string(&account)?)
    })?;
    Ok(())
}

impl AccountManager {
    /// Initialises a new instance of the account manager with the default storage adapter.
    pub fn new() -> crate::Result<Self> {
        Self::with_storage_path(DEFAULT_STORAGE_PATH)
    }

    /// Initialises a new instance of the account manager with the default storage adapter using the specified storage path.
    pub fn with_storage_path(storage_path: impl AsRef<Path>) -> crate::Result<Self> {
        Self::with_storage_adapter(
            &storage_path,
            crate::storage::get_adapter_from_path(&storage_path)?,
        )
    }

    /// Initialises a new instance of the account manager with the specified adapter.
    pub fn with_storage_adapter<S: StorageAdapter + Sync + Send + 'static>(
        storage_path: impl AsRef<Path>,
        adapter: S,
    ) -> crate::Result<Self> {
        crate::storage::set_adapter(&storage_path, adapter);
        let instance = Self {
            storage_path: storage_path.as_ref().to_path_buf(),
            polling_interval: Duration::from_millis(30_000),
            started_monitoring: false,
        };
        Ok(instance)
    }

    /// Starts monitoring the accounts with the node's mqtt topics.
    fn start_monitoring(&self) -> crate::Result<()> {
        let accounts =
            crate::storage::with_adapter(&self.storage_path, |storage| storage.get_all())?;
        let accounts = crate::storage::parse_accounts(&accounts)?;
        for account in accounts {
            crate::monitor::monitor_account_addresses_balance(&account)?;
            crate::monitor::monitor_unconfirmed_messages(&account)?;
        }
        Ok(())
    }

    /// Sets the stronghold password.
    pub fn set_stronghold_password<P: AsRef<str>>(&mut self, password: P) -> crate::Result<()> {
        let stronghold_path = self
            .storage_path
            .join(crate::storage::stronghold_snapshot_filename());
        let stronghold = Stronghold::new(
            &stronghold_path,
            !stronghold_path.exists(),
            password.as_ref().to_string(),
            None,
        )?;
        crate::init_stronghold(&self.storage_path, stronghold);
        if !self.started_monitoring {
            let monitoring_disabled = self.start_monitoring().is_err();
            self.start_polling(monitoring_disabled);
            self.started_monitoring = true;
        }
        Ok(())
    }

    /// Starts the polling mechanism.
    fn start_polling(&self, is_monitoring_disabled: bool) -> thread::JoinHandle<()> {
        let storage_path = self.storage_path.clone();
        let interval = self.polling_interval;
        thread::spawn(move || {
            loop {
                let storage_path_ = storage_path.clone();
                crate::block_on(async move {
                    if let Err(panic) =
                        AssertUnwindSafe(poll(storage_path_, is_monitoring_disabled))
                            .catch_unwind()
                            .await
                    {
                        let msg = if let Some(message) = panic.downcast_ref::<String>() {
                            format!("Internal error: {}", message)
                        } else if let Some(message) = panic.downcast_ref::<&str>() {
                            format!("Internal error: {}", message)
                        } else {
                            "Internal error".to_string()
                        };
                        let _error = crate::WalletError::UnknownError(msg);
                        // when the error is dropped, the on_error event will be triggered
                    }
                });
                thread::sleep(interval);
            }
        })
    }

    /// Adds a new account.
    pub fn create_account(&self, client_options: ClientOptions) -> AccountInitialiser<'_> {
        AccountInitialiser::new(client_options, &self.storage_path)
    }

    /// Deletes an account.
    pub fn remove_account(&self, account_id: AccountIdentifier) -> crate::Result<()> {
        let account_str =
            crate::storage::with_adapter(&self.storage_path, |storage| storage.get(account_id))?;
        let account: Account = serde_json::from_str(&account_str)?;
        if !(account.messages().is_empty() && account.total_balance() == 0) {
            return Err(crate::WalletError::MessageNotEmpty);
        }
        crate::with_stronghold_from_path(&self.storage_path, |stronghold| {
            stronghold.account_remove(account.id())
        })?;
        crate::storage::with_adapter(&self.storage_path, |storage| storage.remove(account_id))?;
        Ok(())
    }

    /// Syncs all accounts.
    pub async fn sync_accounts(&self) -> crate::Result<Vec<SyncedAccount>> {
        sync_accounts(&self.storage_path, None).await
    }

    /// Updates the account alias.
    pub fn set_alias(
        &self,
        account_id: AccountIdentifier,
        alias: impl AsRef<str>,
    ) -> crate::Result<()> {
        let mut account = self.get_account(account_id)?;
        account.set_alias(alias);
        crate::storage::with_adapter(&self.storage_path, |storage| {
            storage.set(account_id, serde_json::to_string(&account)?)
        })?;
        Ok(())
    }

    /// Transfers an amount from an account to another.
    pub async fn internal_transfer(
        &self,
        from_account_id: AccountIdentifier,
        to_account_id: AccountIdentifier,
        amount: u64,
    ) -> crate::Result<Message> {
        let mut from_account = self.get_account(from_account_id)?;
        let to_account = self.get_account(to_account_id)?;
        let to_address = to_account
            .latest_address()
            .ok_or_else(|| anyhow::anyhow!("destination account address list empty"))?
            .clone();
        let from_synchronized = from_account.sync().execute().await?;
        from_synchronized
            .transfer(Transfer::new(to_address.address().clone(), amount))
            .await
    }

    /// Backups the accounts to the given destination
    pub fn backup<P: AsRef<Path>>(&self, destination: P) -> crate::Result<PathBuf> {
        let storage_path = &self.storage_path;
        if storage_path.exists() {
            let metadata = fs::metadata(&storage_path)?;
            let backup_path = destination.as_ref().to_path_buf();
            if metadata.is_dir() {
                copy_dir(storage_path, &backup_path)?;
            } else {
                fs::create_dir_all(&destination)?;
                fs::copy(storage_path, &backup_path)?;
            }
            Ok(backup_path)
        } else {
            Err(crate::WalletError::StorageDoesntExist)
        }
    }

    /// Import backed up accounts.
    pub fn import_accounts<P: AsRef<Path>>(&self, source: P) -> crate::Result<()> {
        let backup_stronghold_path = source
            .as_ref()
            .join(crate::storage::stronghold_snapshot_filename());
        let backup_stronghold = stronghold::Stronghold::new(
            &backup_stronghold_path,
            false,
            "password".to_string(),
            None,
        )?;
        crate::init_stronghold(&source.as_ref().to_path_buf(), backup_stronghold);

        let backup_storage = crate::storage::get_adapter_from_path(&source)?;
        let accounts = backup_storage.get_all()?;
        let accounts = crate::storage::parse_accounts(&accounts)?;

        let stored_accounts =
            crate::storage::with_adapter(&self.storage_path, |storage| storage.get_all())?;
        let stored_accounts = crate::storage::parse_accounts(&stored_accounts)?;

        let already_imported_account = stored_accounts.iter().find(|stored_account| {
            stored_account.addresses().iter().any(|stored_address| {
                accounts.iter().any(|account| {
                    account
                        .addresses()
                        .iter()
                        .any(|address| address.address() == stored_address.address())
                })
            })
        });
        if let Some(imported_account) = already_imported_account {
            return Err(crate::WalletError::AccountAlreadyImported {
                alias: imported_account.alias().to_string(),
            });
        }

        let backup_stronghold = stronghold::Stronghold::new(
            &backup_stronghold_path,
            false,
            "password".to_string(),
            None,
        )?;
        for account in accounts.iter() {
            let stronghold_account = backup_stronghold.account_get_by_id(account.id())?;
            let created_at_timestamp: u128 = account.created_at().timestamp().try_into().unwrap(); // safe to unwrap since it's > 0
            let stronghold_account =
                crate::with_stronghold_from_path(&self.storage_path, |stronghold| {
                    stronghold.account_import(
                        Some(created_at_timestamp),
                        Some(created_at_timestamp),
                        stronghold_account.mnemonic().to_string(),
                        Some("password"),
                    )
                });

            crate::storage::with_adapter(&self.storage_path, |storage| {
                storage.set(
                    account.id().clone().into(),
                    serde_json::to_string(&account)?,
                )
            })?;
        }
        crate::remove_stronghold(backup_stronghold_path);
        Ok(())
    }

    /// Gets the account associated with the given identifier.
    pub fn get_account(&self, account_id: AccountIdentifier) -> crate::Result<Account> {
        let mut account = crate::storage::get_account(&self.storage_path, account_id)?;
        account.set_storage_path(self.storage_path.clone());
        Ok(account)
    }

    /// Gets all accounts from storage.
    pub fn get_accounts(&self) -> crate::Result<Vec<Account>> {
        crate::storage::with_adapter(&self.storage_path, |storage| {
            crate::storage::parse_accounts(&storage.get_all()?)
        })
    }

    /// Reattaches an unconfirmed transaction.
    pub async fn reattach(
        &self,
        account_id: AccountIdentifier,
        message_id: &MessageId,
    ) -> crate::Result<()> {
        let mut account = self.get_account(account_id)?;
        reattach(&self.storage_path, &mut account, message_id).await
    }
}

async fn poll(storage_path: PathBuf, is_monitoring_disabled: bool) -> crate::Result<()> {
    if is_monitoring_disabled {
        let accounts_before_sync =
            crate::storage::with_adapter(&storage_path, |storage| storage.get_all())?;
        let accounts_before_sync = crate::storage::parse_accounts(&accounts_before_sync)?;
        sync_accounts(&storage_path, Some(0)).await?;
        let accounts_after_sync =
            crate::storage::with_adapter(&storage_path, |storage| storage.get_all())?;
        let accounts_after_sync = crate::storage::parse_accounts(&accounts_after_sync)?;

        // compare accounts to check for balance changes and new messages
        for account_before_sync in &accounts_before_sync {
            let account_after_sync = accounts_after_sync
                .iter()
                .find(|account| account.id() == account_before_sync.id())
                .unwrap();

            // balance event
            for address_before_sync in account_before_sync.addresses() {
                let address_after_sync = account_after_sync
                    .addresses()
                    .iter()
                    .find(|addr| addr == &address_before_sync)
                    .unwrap();
                if address_after_sync.balance() != address_before_sync.balance() {
                    emit_balance_change(
                        account_after_sync.id(),
                        address_after_sync,
                        *address_after_sync.balance(),
                    );
                }
            }

            // new messages event
            account_after_sync
                .messages()
                .iter()
                .filter(|message| !account_before_sync.messages().contains(message))
                .for_each(|message| {
                    emit_transaction_event(
                        TransactionEventType::NewTransaction,
                        account_after_sync.id(),
                        message.id(),
                    )
                });

            // confirmation state change event
            account_after_sync.messages().iter().for_each(|message| {
                let changed = match account_before_sync
                    .messages()
                    .iter()
                    .find(|m| m.id() == message.id())
                {
                    Some(old_message) => message.confirmed() != old_message.confirmed(),
                    None => false,
                };
                if changed {
                    emit_confirmation_state_change(account_after_sync.id(), message.id(), true);
                }
            });
        }
    }
    let reattached = reattach_unconfirmed_transactions(&storage_path).await?;
    reattached.iter().for_each(|(message, account_id)| {
        emit_transaction_event(TransactionEventType::Reattachment, account_id, message.id());
    });
    Ok(())
}

async fn discover_accounts(
    storage_path: &PathBuf,
    client_options: &ClientOptions,
) -> crate::Result<Vec<SyncedAccount>> {
    let mut synced_accounts = vec![];
    loop {
        let mut account = AccountInitialiser::new(client_options.clone(), &storage_path)
            .skip_persistance()
            .initialise()?;
        let synced_account = account.sync().skip_persistance().execute().await?;
        let is_empty = *synced_account.is_empty();
        if is_empty {
            break;
        } else {
            synced_accounts.push(synced_account);
            crate::storage::with_adapter(&storage_path, |storage| {
                storage.set(account.id().into(), serde_json::to_string(&account)?)
            })?;
        }
    }
    Ok(synced_accounts)
}

async fn sync_accounts<'a>(
    storage_path: &PathBuf,
    address_index: Option<usize>,
) -> crate::Result<Vec<SyncedAccount>> {
    let accounts = crate::storage::with_adapter(&storage_path, |storage| storage.get_all())?;
    let mut synced_accounts = vec![];
    let mut last_account = None;
    for account_str in accounts {
        let mut account: Account = serde_json::from_str(&account_str)?;
        account.set_storage_path(storage_path.clone());
        let mut sync = account.sync();
        if let Some(index) = address_index {
            sync = sync.address_index(index);
        }
        let synced_account = sync.execute().await?;
        last_account = Some(account);
        synced_accounts.push(synced_account);
    }

    let discovered_accounts = match last_account {
        Some(account) => {
            if account.messages().is_empty()
                || account.addresses().iter().all(|addr| *addr.balance() == 0)
            {
                discover_accounts(&storage_path, account.client_options()).await?
            } else {
                vec![]
            }
        }
        None => discover_accounts(&storage_path, &ClientOptions::default()).await?,
    };
    synced_accounts.extend(discovered_accounts.into_iter());

    Ok(synced_accounts)
}

async fn reattach_unconfirmed_transactions(
    storage_path: &PathBuf,
) -> crate::Result<Vec<(Message, [u8; 32])>> {
    let accounts = crate::storage::with_adapter(&storage_path, |storage| storage.get_all())?;
    let mut reattached = vec![];
    for account_str in accounts {
        let account: Account = serde_json::from_str(&account_str)?;
        let unconfirmed_messages =
            account.list_messages(account.messages().len(), 0, Some(MessageType::Unconfirmed));
        let mut account: Account = serde_json::from_str(&account_str)?;
        for message in unconfirmed_messages {
            reattach(&storage_path, &mut account, &message.id()).await?;
            reattached.push((message.clone(), *account.id()));
        }
    }
    Ok(reattached)
}

async fn reattach(
    storage_path: &PathBuf,
    account: &mut Account,
    message_id: &MessageId,
) -> crate::Result<()> {
    let mut messages: Vec<Message> = account.messages().to_vec();
    let message = messages
        .iter_mut()
        .find(|message| message.id() == message_id)
        .ok_or_else(|| crate::WalletError::MessageNotFound)?;

    if message.confirmed {
        Err(crate::WalletError::MessageAlreadyConfirmed)
    } else if message.is_above_max_depth() {
        Err(crate::WalletError::MessageAboveMaxDepth)
    } else {
        let client = crate::client::get_client(account.client_options());
        let client = client.read().unwrap();
        let metadata = client.get_message().metadata(&message_id).await?;
        let is_confirmed =
            !(metadata.should_promote.unwrap_or(true) || metadata.should_reattach.unwrap_or(true));
        if is_confirmed {
            // message is already confirmed; do nothing
            message.set_confirmed(true);
        } else {
            // reattach the message
            // TODO reintroduce when added back to iota.rs
            /*let reattachment_message = client.reattach(&message_id).await?;
            messages.push(Message::from_iota_message(
                *message_id,
                &reattachment_message,
            )?);*/
        }
        // update the messages in storage
        account.set_messages(messages);
        crate::storage::with_adapter(&storage_path, |storage| {
            storage.set(account.id().into(), serde_json::to_string(&account)?)
        })?;
        Ok(())
    }
}

fn copy_dir<U: AsRef<Path>, V: AsRef<Path>>(from: U, to: V) -> Result<(), std::io::Error> {
    let mut stack = Vec::new();
    stack.push(PathBuf::from(from.as_ref()));

    let output_root = PathBuf::from(to.as_ref());
    let input_root = PathBuf::from(from.as_ref()).components().count();

    while let Some(working_path) = stack.pop() {
        let src: PathBuf = working_path.components().skip(input_root).collect();

        let dest = if src.components().count() == 0 {
            output_root.clone()
        } else {
            output_root.join(&src)
        };
        if fs::metadata(&dest).is_err() {
            fs::create_dir_all(&dest)?;
        }

        for entry in fs::read_dir(working_path)? {
            let entry = entry?;
            let path = entry.path();
            if path.is_dir() {
                stack.push(path);
            } else if let Some(filename) = path.file_name() {
                let dest_path = dest.join(filename);
                fs::copy(&path, &dest_path)?;
            }
        }
    }

    Ok(())
}

#[cfg(test)]
mod tests {
    use crate::address::{AddressBuilder, IotaAddress};
    use crate::client::ClientOptionsBuilder;
    use crate::message::Message;
    use iota::message::prelude::{Ed25519Address, Indexation, MessageBuilder, MessageId, Payload};
    use rusty_fork::rusty_fork_test;

    rusty_fork_test! {
        #[test]
        fn store_accounts() {
            let manager = crate::test_utils::get_account_manager();

            let client_options = ClientOptionsBuilder::node("https://nodes.devnet.iota.org:443")
                .expect("invalid node URL")
                .build();

            let account = manager
                .create_account(client_options)
                .alias("alias")
                .initialise()
                .expect("failed to add account");

            manager
                .remove_account(account.id().into())
                .expect("failed to remove account");
        }
    }

    rusty_fork_test! {
        #[test]
        fn remove_account_with_message_history() {
            let manager = crate::test_utils::get_account_manager();

            let client_options = ClientOptionsBuilder::node("https://nodes.devnet.iota.org:443")
                .expect("invalid node URL")
                .build();

            let account = manager
                .create_account(client_options)
                .messages(vec![Message::from_iota_message(MessageId::new([0; 32]), &[], &MessageBuilder::new()
                    .with_parent1(MessageId::new([0; 32]))
                    .with_parent2(MessageId::new([0; 32]))
                    .with_payload(Payload::Indexation(Box::new(Indexation::new(
<<<<<<< HEAD
                        "".to_string(),
                        &[0; 16],
                    ).unwrap())))
=======
                        "index".to_string(),
                        &[0; 16],
                    ).unwrap())))
                    // TODO temp removed .with_network_id(0)
>>>>>>> 3f70e279
                    .finish()
                    .unwrap()).unwrap()])
                .initialise().unwrap();

            let remove_response = manager.remove_account(account.id().into());
            assert!(remove_response.is_err());
        }
    }

    rusty_fork_test! {
        #[test]
        fn remove_account_with_balance() {
            let manager = crate::test_utils::get_account_manager();

            let client_options = ClientOptionsBuilder::node("https://nodes.devnet.iota.org:443")
                .expect("invalid node URL")
                .build();

            let account = manager
                .create_account(client_options)
                .addresses(vec![AddressBuilder::new()
                    .balance(5)
                    .key_index(0)
                    .address(IotaAddress::Ed25519(Ed25519Address::new([0; 32])))
                    .outputs(vec![])
                    .build()
                    .unwrap()])
                .initialise()
                .unwrap();

            let remove_response = manager.remove_account(account.id().into());
            assert!(remove_response.is_err());
        }
    }

    rusty_fork_test! {
        #[test]
        fn create_account_with_latest_without_history() {
            let manager = crate::test_utils::get_account_manager();

            let client_options = ClientOptionsBuilder::node("https://nodes.devnet.iota.org:443")
                .expect("invalid node URL")
                .build();

            let account = manager
                .create_account(client_options.clone())
                .alias("alias")
                .initialise()
                .expect("failed to add account");

            let create_response = manager.create_account(client_options).initialise();
            assert!(create_response.is_err());
        }
    }
}<|MERGE_RESOLUTION|>--- conflicted
+++ resolved
@@ -573,16 +573,10 @@
                     .with_parent1(MessageId::new([0; 32]))
                     .with_parent2(MessageId::new([0; 32]))
                     .with_payload(Payload::Indexation(Box::new(Indexation::new(
-<<<<<<< HEAD
-                        "".to_string(),
-                        &[0; 16],
-                    ).unwrap())))
-=======
                         "index".to_string(),
                         &[0; 16],
                     ).unwrap())))
                     // TODO temp removed .with_network_id(0)
->>>>>>> 3f70e279
                     .finish()
                     .unwrap()).unwrap()])
                 .initialise().unwrap();
