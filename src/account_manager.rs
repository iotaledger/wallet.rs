--- conflicted
+++ resolved
@@ -27,11 +27,6 @@
 
 use chrono::prelude::*;
 use futures::FutureExt;
-<<<<<<< HEAD
-use getset::{Getters, Setters};
-use iota::message::prelude::MessageId;
-use stronghold::Stronghold;
-=======
 use getset::Getters;
 use iota::{MessageId, Payload};
 use serde::Deserialize;
@@ -42,7 +37,6 @@
     },
     time::{delay_for, Duration as AsyncDuration},
 };
->>>>>>> eeedad30
 
 /// The default storage folder.
 pub const DEFAULT_STORAGE_FOLDER: &str = "./storage";
@@ -53,20 +47,6 @@
 #[cfg(feature = "sqlite-storage")]
 pub const SQLITE_FILENAME: &str = "wallet.db";
 
-<<<<<<< HEAD
-/// The account manager.
-///
-/// Used to manage multiple accounts.
-#[derive(Getters, Setters)]
-pub struct AccountManager {
-    /// the path to the storage.
-    #[getset(get = "pub")]
-    storage_path: PathBuf,
-    /// the polling interval.
-    #[getset(get = "pub", set = "pub")]
-    polling_interval: Duration,
-    started_monitoring: bool,
-=======
 pub(crate) type AccountStore = Arc<RwLock<HashMap<AccountIdentifier, AccountHandle>>>;
 
 /// The storages used by default.
@@ -106,7 +86,6 @@
     skip_polling: bool,
     default_storage: Option<DefaultStorage>,
     storage_encryption_key: Option<[u8; 32]>,
->>>>>>> eeedad30
 }
 
 impl Default for AccountManagerBuilder {
@@ -157,75 +136,6 @@
         adapter: S,
     ) -> Self {
         crate::storage::set_adapter(&storage_path, adapter);
-<<<<<<< HEAD
-        let instance = Self {
-            storage_path: storage_path.as_ref().to_path_buf(),
-            polling_interval: Duration::from_millis(30_000),
-            started_monitoring: false,
-        };
-        Ok(instance)
-    }
-
-    /// Starts monitoring the accounts with the node's mqtt topics.
-    fn start_monitoring(&self) -> crate::Result<()> {
-        let accounts =
-            crate::storage::with_adapter(&self.storage_path, |storage| storage.get_all())?;
-        let accounts = crate::storage::parse_accounts(&accounts, &self.storage_path)?;
-        for account in accounts {
-            crate::monitor::monitor_account_addresses_balance(&account)?;
-            for message in account.list_messages(0, 0, Some(MessageType::Unconfirmed)) {
-                crate::monitor::monitor_confirmation_state_change(&account, message.id())?;
-            }
-        }
-        Ok(())
-    }
-
-    /// Sets the stronghold password.
-    pub fn set_stronghold_password<P: AsRef<str>>(&mut self, password: P) -> crate::Result<()> {
-        let stronghold_path = self
-            .storage_path
-            .join(crate::storage::stronghold_snapshot_filename());
-        let stronghold = Stronghold::new(
-            &stronghold_path,
-            !stronghold_path.exists(),
-            password.as_ref().to_string(),
-            None,
-        )?;
-        crate::init_stronghold(&self.storage_path, stronghold);
-        if !self.started_monitoring {
-            let monitoring_disabled = self.start_monitoring().is_err();
-            self.start_polling(monitoring_disabled);
-            self.started_monitoring = true;
-        }
-        Ok(())
-    }
-
-    /// Starts the polling mechanism.
-    fn start_polling(&self, is_monitoring_disabled: bool) -> thread::JoinHandle<()> {
-        let storage_path = self.storage_path.clone();
-        let interval = self.polling_interval;
-        thread::spawn(move || {
-            loop {
-                let storage_path_ = storage_path.clone();
-                crate::block_on(async move {
-                    if let Err(panic) =
-                        AssertUnwindSafe(poll(storage_path_, is_monitoring_disabled))
-                            .catch_unwind()
-                            .await
-                    {
-                        let msg = if let Some(message) = panic.downcast_ref::<String>() {
-                            format!("Internal error: {}", message)
-                        } else if let Some(message) = panic.downcast_ref::<&str>() {
-                            format!("Internal error: {}", message)
-                        } else {
-                            "Internal error".to_string()
-                        };
-                        let _error = crate::WalletError::UnknownError(msg);
-                        // when the error is dropped, the on_error event will be triggered
-                    }
-                });
-                thread::sleep(interval);
-=======
         self.storage_path = storage_path.as_ref().to_path_buf();
         self.initialised_storage = true;
         self
@@ -525,7 +435,6 @@
             let _ = dotenv::dotenv();
             if let Ok(m) = std::env::var("IOTA_WALLET_MNEMONIC") {
                 mnemonic = Some(m);
->>>>>>> eeedad30
             }
         }
 
@@ -724,42 +633,6 @@
     }
 
     /// Import backed up accounts.
-<<<<<<< HEAD
-    pub fn import_accounts<P: AsRef<Path>>(&self, source: P) -> crate::Result<()> {
-        let backup_stronghold_path = source
-            .as_ref()
-            .join(crate::storage::stronghold_snapshot_filename());
-        let backup_stronghold = stronghold::Stronghold::new(
-            &backup_stronghold_path,
-            false,
-            "password".to_string(),
-            None,
-        )?;
-        crate::init_stronghold(&source.as_ref().to_path_buf(), backup_stronghold);
-
-        let backup_storage = crate::storage::get_adapter_from_path(&source)?;
-        let accounts = backup_storage.get_all()?;
-        let accounts = crate::storage::parse_accounts(&accounts, &self.storage_path)?;
-
-        let stored_accounts =
-            crate::storage::with_adapter(&self.storage_path, |storage| storage.get_all())?;
-        let stored_accounts = crate::storage::parse_accounts(&stored_accounts, &self.storage_path)?;
-
-        let already_imported_account = stored_accounts.iter().find(|stored_account| {
-            stored_account.addresses().iter().any(|stored_address| {
-                accounts.iter().any(|account| {
-                    account
-                        .addresses()
-                        .iter()
-                        .any(|address| address.address() == stored_address.address())
-                })
-            })
-        });
-        if let Some(imported_account) = already_imported_account {
-            return Err(crate::WalletError::AccountAlreadyImported {
-                alias: imported_account.alias().to_string(),
-            });
-=======
     #[cfg(any(feature = "stronghold-storage", feature = "sqlite-storage"))]
     pub async fn import_accounts<S: AsRef<Path>>(
         &mut self,
@@ -769,7 +642,6 @@
         let source = source.as_ref();
         if source.is_dir() || !source.exists() {
             return Err(crate::Error::InvalidBackupFile);
->>>>>>> eeedad30
         }
 
         #[allow(unused_variables)]
@@ -864,16 +736,9 @@
     }
 
     /// Gets all accounts from storage.
-<<<<<<< HEAD
-    pub fn get_accounts(&self) -> crate::Result<Vec<Account>> {
-        crate::storage::with_adapter(&self.storage_path, |storage| {
-            crate::storage::parse_accounts(&storage.get_all()?, &self.storage_path)
-        })
-=======
     pub async fn get_accounts(&self) -> Vec<AccountHandle> {
         let accounts = self.accounts.read().await;
         accounts.values().cloned().collect()
->>>>>>> eeedad30
     }
 
     /// Reattaches an unconfirmed transaction.
@@ -882,43 +747,6 @@
         account.sync().await.execute().await?.reattach(message_id).await
     }
 
-<<<<<<< HEAD
-async fn poll(storage_path: PathBuf, is_monitoring_disabled: bool) -> crate::Result<()> {
-    if is_monitoring_disabled {
-        let accounts_before_sync =
-            crate::storage::with_adapter(&storage_path, |storage| storage.get_all())?;
-        let accounts_before_sync =
-            crate::storage::parse_accounts(&accounts_before_sync, &storage_path)?;
-        sync_accounts(&storage_path, Some(0)).await?;
-        let accounts_after_sync =
-            crate::storage::with_adapter(&storage_path, |storage| storage.get_all())?;
-        let accounts_after_sync =
-            crate::storage::parse_accounts(&accounts_after_sync, &storage_path)?;
-
-        // compare accounts to check for balance changes and new messages
-        for account_before_sync in &accounts_before_sync {
-            let account_after_sync = accounts_after_sync
-                .iter()
-                .find(|account| account.id() == account_before_sync.id())
-                .unwrap();
-
-            // balance event
-            for address_before_sync in account_before_sync.addresses() {
-                let address_after_sync = account_after_sync
-                    .addresses()
-                    .iter()
-                    .find(|addr| addr == &address_before_sync)
-                    .unwrap();
-                if address_after_sync.balance() != address_before_sync.balance() {
-                    emit_balance_change(
-                        account_after_sync.id(),
-                        address_after_sync,
-                        *address_after_sync.balance(),
-                    );
-                }
-            }
-
-=======
     /// Promotes an unconfirmed transaction.
     pub async fn promote(&self, account_id: &AccountIdentifier, message_id: &MessageId) -> crate::Result<Message> {
         let account = self.get_account(account_id).await?;
@@ -970,29 +798,12 @@
                 }
             }
 
->>>>>>> eeedad30
             // new messages event
             account_after_sync
                 .messages()
                 .iter()
                 .filter(|message| !account_before_sync.messages().contains(message))
                 .for_each(|message| {
-<<<<<<< HEAD
-                    emit_transaction_event(
-                        TransactionEventType::NewTransaction,
-                        account_after_sync.id(),
-                        message.id(),
-                    )
-                });
-
-            // confirmation state change event
-            account_after_sync.messages().iter().for_each(|message| {
-                let changed = match account_before_sync
-                    .messages()
-                    .iter()
-                    .find(|m| m.id() == message.id())
-                {
-=======
                     log::info!("[POLLING] new message: {:?}", message.id());
                     emit_transaction_event(TransactionEventType::NewTransaction, account_after_sync.id(), &message)
                 });
@@ -1000,21 +811,10 @@
             // confirmation state change event
             for message in account_after_sync.messages() {
                 let changed = match account_before_sync.messages().iter().find(|m| m.id() == message.id()) {
->>>>>>> eeedad30
                     Some(old_message) => message.confirmed() != old_message.confirmed(),
                     None => false,
                 };
                 if changed {
-<<<<<<< HEAD
-                    emit_confirmation_state_change(account_after_sync.id(), message.id(), true);
-                }
-            });
-        }
-    }
-    let reattached = reattach_unconfirmed_transactions(&storage_path).await?;
-    reattached.iter().for_each(|(message, account_id)| {
-        emit_transaction_event(TransactionEventType::Reattachment, account_id, message.id());
-=======
                     log::info!("[POLLING] message confirmed: {:?}", message.id());
                     emit_confirmation_state_change(account_after_sync.id(), &message, true);
                 }
@@ -1062,7 +862,6 @@
         retried_data.reattached.iter().for_each(|message| {
             emit_transaction_event(TransactionEventType::Reattachment, &retried_data.account_id, &message);
         });
->>>>>>> eeedad30
     });
     Ok(())
 }
@@ -1160,47 +959,6 @@
     account_id: AccountIdentifier,
 }
 
-<<<<<<< HEAD
-async fn reattach(
-    storage_path: &PathBuf,
-    account: &mut Account,
-    message_id: &MessageId,
-) -> crate::Result<()> {
-    let mut messages: Vec<Message> = account.messages().to_vec();
-    let message = messages
-        .iter_mut()
-        .find(|message| message.id() == message_id)
-        .ok_or_else(|| crate::WalletError::MessageNotFound)?;
-
-    if message.confirmed {
-        Err(crate::WalletError::MessageAlreadyConfirmed)
-    } else if message.is_above_max_depth() {
-        Err(crate::WalletError::MessageAboveMaxDepth)
-    } else {
-        let client = crate::client::get_client(account.client_options());
-        let client = client.read().unwrap();
-        let metadata = client.get_message().metadata(&message_id).await?;
-        let is_confirmed =
-            !(metadata.should_promote.unwrap_or(true) || metadata.should_reattach.unwrap_or(true));
-        if is_confirmed {
-            // message is already confirmed; do nothing
-            message.set_confirmed(true);
-        } else {
-            // reattach the message
-            // TODO reintroduce when added back to iota.rs
-            /*let reattachment_message = client.reattach(&message_id).await?;
-            messages.push(Message::from_iota_message(
-                *message_id,
-                &reattachment_message,
-            )?);*/
-        }
-        // update the messages in storage
-        account.set_messages(messages);
-        crate::storage::with_adapter(&storage_path, |storage| {
-            storage.set(account.id().into(), serde_json::to_string(&account)?)
-        })?;
-        Ok(())
-=======
 async fn retry_unconfirmed_transactions(synced_accounts: Vec<SyncedAccount>) -> crate::Result<Vec<RetriedData>> {
     let mut retried_messages = vec![];
     for synced in synced_accounts {
@@ -1226,7 +984,6 @@
             reattached: reattachments,
             account_id: account.id().clone(),
         });
->>>>>>> eeedad30
     }
     Ok(retried_messages)
 }
@@ -1280,36 +1037,40 @@
 
 #[cfg(test)]
 mod tests {
-<<<<<<< HEAD
-    use crate::address::{AddressBuilder, IotaAddress};
-    use crate::client::ClientOptionsBuilder;
-    use crate::message::Message;
-    use iota::message::prelude::{Ed25519Address, Indexation, MessageBuilder, MessageId, Payload};
-
-    #[test]
-    fn store_accounts() {
-        let manager = crate::test_utils::get_account_manager();
-        let account = crate::test_utils::create_account(&manager, vec![], vec![]);
+    use crate::{
+        address::{AddressBuilder, IotaAddress},
+        client::ClientOptionsBuilder,
+        message::Message,
+    };
+    use iota::{Ed25519Address, Indexation, MessageBuilder, MessageId, Payload};
+
+    #[tokio::test]
+    async fn store_accounts() {
+        let mut manager = crate::test_utils::get_account_manager().await;
+        let account_handle = crate::test_utils::create_account(&manager, vec![], vec![]).await;
+        manager.stop_background_sync();
 
         manager
-            .remove_account(account.id().into())
+            .remove_account(account_handle.read().await.id())
+            .await
             .expect("failed to remove account");
     }
 
-    #[test]
-    fn remove_account_with_message_history() {
-        let manager = crate::test_utils::get_account_manager();
+    #[tokio::test]
+    async fn remove_account_with_message_history() {
+        let manager = crate::test_utils::get_account_manager().await;
 
         let client_options = ClientOptionsBuilder::node("https://nodes.devnet.iota.org:443")
             .expect("invalid node URL")
             .build();
 
-        let account = manager
+        let account_handle = manager
             .create_account(client_options)
             .messages(vec![Message::from_iota_message(
                 MessageId::new([0; 32]),
                 &[],
                 &MessageBuilder::new()
+                    .with_nonce_provider(crate::test_utils::NoopNonceProvider {}, 4000f64)
                     .with_parent1(MessageId::new([0; 32]))
                     .with_parent2(MessageId::new([0; 32]))
                     .with_payload(Payload::Indexation(Box::new(
@@ -1318,174 +1079,25 @@
                     .with_network_id(0)
                     .finish()
                     .unwrap(),
+                Some(true),
             )
             .unwrap()])
             .initialise()
+            .await
             .unwrap();
 
-        let remove_response = manager.remove_account(account.id().into());
+        let remove_response = manager.remove_account(account_handle.read().await.id()).await;
         assert!(remove_response.is_err());
     }
 
-    #[test]
-    fn remove_account_with_balance() {
-        let manager = crate::test_utils::get_account_manager();
-=======
-    use crate::{
-        address::{AddressBuilder, IotaAddress},
-        client::ClientOptionsBuilder,
-        message::Message,
-    };
-    use iota::{Ed25519Address, Indexation, MessageBuilder, MessageId, Payload};
-
     #[tokio::test]
-    async fn store_accounts() {
+    async fn remove_account_with_balance() {
         let manager = crate::test_utils::get_account_manager().await;
 
         let client_options = ClientOptionsBuilder::node("https://nodes.devnet.iota.org:443")
             .expect("invalid node URL")
             .build();
 
-        let account_handle = manager
-            .create_account(client_options)
-            .alias("alias")
-            .initialise()
-            .await
-            .expect("failed to add account");
-        account_handle.write().await.save(&None).await.unwrap();
-
-        manager
-            .remove_account(account_handle.read().await.id())
-            .await
-            .expect("failed to remove account");
-    }
-
-    #[tokio::test]
-    async fn remove_account_with_message_history() {
-        let manager = crate::test_utils::get_account_manager().await;
->>>>>>> eeedad30
-
-        let client_options = ClientOptionsBuilder::node("https://nodes.devnet.iota.org:443")
-            .expect("invalid node URL")
-            .build();
-
-<<<<<<< HEAD
-        let account = manager
-            .create_account(client_options)
-            .addresses(vec![AddressBuilder::new()
-                .balance(5)
-                .key_index(0)
-                .address(IotaAddress::Ed25519(Ed25519Address::new([0; 32])))
-                .outputs(vec![])
-                .build()
-                .unwrap()])
-            .initialise()
-            .unwrap();
-
-        let remove_response = manager.remove_account(account.id().into());
-        assert!(remove_response.is_err());
-    }
-
-    #[test]
-    fn create_account_with_latest_without_history() {
-        let manager = crate::test_utils::get_account_manager();
-=======
-        let messages = vec![Message::from_iota_message(
-            MessageId::new([0; 32]),
-            &[],
-            &MessageBuilder::<crate::test_utils::NoopNonceProvider>::new()
-                .with_parent1(MessageId::new([0; 32]))
-                .with_parent2(MessageId::new([0; 32]))
-                .with_payload(Payload::Indexation(Box::new(
-                    Indexation::new("index".to_string(), &[0; 16]).unwrap(),
-                )))
-                .with_network_id(0)
-                .with_nonce_provider(crate::test_utils::NoopNonceProvider {}, 0f64)
-                .finish()
-                .unwrap(),
-            None,
-        )
-        .unwrap()];
-
-        let account_handle = manager
-            .create_account(client_options)
-            .messages(messages)
-            .initialise()
-            .await
-            .unwrap();
-
-        let account = account_handle.read().await;
-        let remove_response = manager.remove_account(account.id()).await;
-        assert!(remove_response.is_err());
-    }
-
-    #[tokio::test]
-    async fn remove_account_with_balance() {
-        let manager = crate::test_utils::get_account_manager().await;
->>>>>>> eeedad30
-
-        let client_options = ClientOptionsBuilder::node("https://nodes.devnet.iota.org:443")
-            .expect("invalid node URL")
-            .build();
-
-<<<<<<< HEAD
-        let account = manager
-            .create_account(client_options.clone())
-            .alias("alias")
-            .initialise()
-            .expect("failed to add account");
-
-        let create_response = manager.create_account(client_options).initialise();
-        assert!(create_response.is_err());
-    }
-
-    #[test]
-    fn backup_and_restore_happy_path() {
-        let backup_path = "./backup/happy-path";
-        let _ = std::fs::remove_dir_all(backup_path);
-        let manager = crate::test_utils::get_account_manager();
-
-        let account = crate::test_utils::create_account(&manager, vec![], vec![]);
-
-        // backup the stored accounts to ./backup/happy-path/${backup_name}
-        let backup_path = manager.backup(backup_path).unwrap();
-
-        // delete the account on the current storage
-        manager.remove_account(account.id().into()).unwrap();
-
-        // import the accounts from the backup and assert that it's the same
-        manager.import_accounts(backup_path).unwrap();
-        let imported_account = manager.get_account(account.id().into()).unwrap();
-        assert_eq!(account, imported_account);
-    }
-
-    #[test]
-    fn backup_and_restore_account_already_exists() {
-        let backup_path = "./backup/account-exists";
-        let _ = std::fs::remove_dir_all(backup_path);
-        let manager = crate::test_utils::get_account_manager();
-
-        // first we'll create an example account
-        let address = crate::test_utils::generate_random_iota_address();
-        let address = AddressBuilder::new()
-            .address(address.clone())
-            .key_index(0)
-            .balance(0)
-            .outputs(vec![])
-            .build()
-            .unwrap();
-        let account = crate::test_utils::create_account(&manager, vec![address], vec![]);
-
-        let backup_path = manager.backup(backup_path).unwrap();
-
-        let response = manager.import_accounts(backup_path);
-        assert!(response.is_err());
-        let err = response.unwrap_err();
-        assert_eq!(
-            err.to_string(),
-            format!("account `{}` already imported", account.alias())
-        );
-=======
         let account_handle = manager
             .create_account(client_options)
             .addresses(vec![AddressBuilder::new()
@@ -1498,9 +1110,8 @@
             .initialise()
             .await
             .unwrap();
-        let account = account_handle.read().await;
-
-        let remove_response = manager.remove_account(account.id()).await;
+
+        let remove_response = manager.remove_account(account_handle.read().await.id()).await;
         assert!(remove_response.is_err());
     }
 
@@ -1528,20 +1139,9 @@
         let backup_path = "./backup/happy-path";
         let _ = std::fs::remove_dir_all(backup_path);
         std::fs::create_dir_all(backup_path).unwrap();
-
         let manager = crate::test_utils::get_account_manager().await;
 
-        let client_options = ClientOptionsBuilder::node("https://nodes.devnet.iota.org:443")
-            .expect("invalid node URL")
-            .build();
-
-        let account_handle = manager
-            .create_account(client_options)
-            .alias("alias")
-            .signer_type(crate::test_utils::signer_type())
-            .initialise()
-            .await
-            .expect("failed to add account");
+        let account_handle = crate::test_utils::create_account(&manager, vec![], vec![]).await;
 
         // backup the stored accounts to ./backup/happy-path/${backup_name}
         let backup_path = manager.backup(backup_path).await.unwrap();
@@ -1584,6 +1184,44 @@
             .await
             .set_storage_path(manager.storage_path().clone());
         assert_eq!(&*account_handle.read().await, &*imported_account.read().await);
->>>>>>> eeedad30
+    }
+
+    #[tokio::test]
+    async fn backup_and_restore_storage_already_exists() {
+        let backup_path = "./backup/account-exists";
+        let _ = std::fs::remove_dir_all(backup_path);
+        std::fs::create_dir_all(backup_path).unwrap();
+        let mut manager = crate::test_utils::get_account_manager().await;
+
+        // first we'll create an example account
+        let address = crate::test_utils::generate_random_iota_address();
+        let address = AddressBuilder::new()
+            .address(address.clone())
+            .key_index(0)
+            .balance(0)
+            .outputs(vec![])
+            .build()
+            .unwrap();
+        crate::test_utils::create_account(&manager, vec![address], vec![]).await;
+
+        let backup_path = manager.backup(backup_path).await.unwrap();
+        let backup_file_path = if backup_path.is_dir() {
+            std::fs::read_dir(backup_path).unwrap().next().unwrap().unwrap().path()
+        } else {
+            backup_path
+        };
+
+        #[cfg(any(feature = "stronghold", feature = "stronghold-storage"))]
+        let response = manager.import_accounts(backup_file_path, "password").await;
+
+        #[cfg(not(any(feature = "stronghold", feature = "stronghold-storage")))]
+        let response = manager.import_accounts(backup_file_path).await;
+
+        assert!(response.is_err());
+        let err = response.unwrap_err();
+        assert_eq!(
+            err.to_string(),
+            format!("failed to restore backup: storage file already exists")
+        );
     }
 }