// Copyright 2020 IOTA Stiftung
// SPDX-License-Identifier: Apache-2.0

use crate::{
    account::{repost_message, AccountHandle, AccountIdentifier, AccountInitialiser, RepostAction, SyncedAccount},
    client::ClientOptions,
    event::{emit_balance_change, emit_confirmation_state_change, emit_transaction_event, TransactionEventType},
    message::{Message, MessageType, Transfer},
    signing::SignerType,
    storage::StorageAdapter,
};

use std::{
    borrow::Cow,
    collections::HashMap,
    convert::TryInto,
    fs,
    num::NonZeroU64,
    panic::AssertUnwindSafe,
    path::{Path, PathBuf},
    sync::Arc,
    thread,
    time::Duration,
};

use chrono::prelude::*;
use futures::FutureExt;
use getset::Getters;
use iota::{MessageId, Payload};
use tokio::{
    sync::{
        broadcast::{channel as broadcast_channel, Receiver as BroadcastReceiver, Sender as BroadcastSender},
        RwLock,
    },
    time::{delay_for, Duration as AsyncDuration},
};

/// The default storage path.
pub const DEFAULT_STORAGE_PATH: &str = "./example-database";

pub(crate) type AccountStore = Arc<RwLock<HashMap<AccountIdentifier, AccountHandle>>>;

/// Account manager builder.
pub struct AccountManagerBuilder {
    storage_path: PathBuf,
    initialised_storage: bool,
    polling_interval: Duration,
}

impl Default for AccountManagerBuilder {
    fn default() -> Self {
        Self {
            storage_path: DEFAULT_STORAGE_PATH.into(),
            initialised_storage: false,
            polling_interval: Duration::from_millis(30_000),
        }
    }
}

impl AccountManagerBuilder {
    /// Initialises a new instance of the account manager builder with the default storage adapter.
    pub fn new() -> Self {
        Default::default()
    }

    /// Use the specified storage path when initialising the default storage adapter.
    #[cfg(any(feature = "stronghold", feature = "sqlite"))]
    pub fn with_storage_path(mut self, storage_path: impl AsRef<Path>) -> Self {
        self.storage_path = storage_path.as_ref().to_path_buf();
        self
    }

    /// Sets a custom storage adapter to be used.
    pub fn with_storage<S: StorageAdapter + Sync + Send + 'static>(
        mut self,
        storage_path: impl AsRef<Path>,
        adapter: S,
    ) -> Self {
        crate::storage::set_adapter(&storage_path, adapter);
        self.storage_path = storage_path.as_ref().to_path_buf();
        self.initialised_storage = true;
        self
    }

    /// Sets the polling interval.
    pub fn with_polling_interval(mut self, polling_interval: Duration) -> Self {
        self.polling_interval = polling_interval;
        self
    }

    /// Builds the manager.
    pub async fn finish(self) -> crate::Result<AccountManager> {
        if !self.initialised_storage {
            #[cfg(any(feature = "stronghold", feature = "sqlite"))]
            {
                #[cfg(not(feature = "stronghold"))]
                let adapter = crate::storage::sqlite::SqliteStorageAdapter::new(&self.storage_path, "accounts")?;
                #[cfg(feature = "stronghold")]
                let adapter = crate::storage::stronghold::StrongholdStorageAdapter::new(&self.storage_path)?;
                crate::storage::set_adapter(&self.storage_path, adapter);
            }
            #[cfg(not(any(feature = "stronghold", feature = "sqlite")))]
            {
                // TODO appropriate error kind
                return Err(crate::Error::UnknownError("".to_string()));
            }
        }

        let accounts = AccountManager::load_accounts(&self.storage_path)
            .await
            .unwrap_or_else(|_| Default::default());

        let mut instance = AccountManager {
            storage_path: self.storage_path,
            accounts,
            stop_polling_sender: None,
        };

        instance.start_background_sync(self.polling_interval).await;

        Ok(instance)
    }
}

/// The account manager.
///
/// Used to manage multiple accounts.
#[derive(Getters)]
pub struct AccountManager {
    /// the path to the storage.
    #[getset(get = "pub")]
    storage_path: PathBuf,
    accounts: AccountStore,
    stop_polling_sender: Option<BroadcastSender<()>>,
}

impl Drop for AccountManager {
    fn drop(&mut self) {
        let accounts = self.accounts.clone();
        let stop_polling_sender = self.stop_polling_sender.clone();
        thread::spawn(move || {
            let _ = crate::block_on(async {
                for account_handle in accounts.read().await.values() {
                    let _ = crate::monitor::unsubscribe(account_handle.clone());
                }

                if let Some(sender) = stop_polling_sender {
                    sender.send(()).expect("failed to stop polling process");
                }
            });
        })
        .join()
        .expect("failed to stop monitoring and polling systems");
    }
}

impl AccountManager {
    /// Initialises the account manager builder.
    pub fn builder() -> AccountManagerBuilder {
        AccountManagerBuilder::new()
    }

    async fn load_accounts(storage_path: &PathBuf) -> crate::Result<AccountStore> {
        let accounts = crate::storage::get(&storage_path)?.lock().await.get_all().await?;
        let accounts = crate::storage::parse_accounts(&storage_path, &accounts)?
            .into_iter()
            .map(|account| (account.id().clone(), account.into()))
            .collect();
        Ok(Arc::new(RwLock::new(accounts)))
    }

    /// Starts monitoring the accounts with the node's mqtt topics.
    async fn start_monitoring(&self) -> crate::Result<()> {
        for account in self.accounts.read().await.values() {
            crate::monitor::monitor_account_addresses_balance(account.clone()).await?;
            crate::monitor::monitor_unconfirmed_messages(account.clone()).await?;
        }
        Ok(())
    }

    /// Initialises the background polling and MQTT monitoring.
    async fn start_background_sync(&mut self, polling_interval: Duration) {
        let monitoring_disabled = self.start_monitoring().await.is_err();
        let (stop_polling_sender, stop_polling_receiver) = broadcast_channel(1);
        self.start_polling(polling_interval, monitoring_disabled, stop_polling_receiver);
        self.stop_polling_sender = Some(stop_polling_sender);
    }

    /// Sets the stronghold password.
    #[cfg(feature = "stronghold")]
    pub async fn set_stronghold_password<P: AsRef<str>>(&mut self, password: P) -> crate::Result<()> {
        let mut dk = [0; 64];
        crypto::kdfs::pbkdf::PBKDF2_HMAC_SHA512(password.as_ref().as_bytes(), b"wallet.rs", 100, &mut dk)?;
        crate::stronghold::load_snapshot(&self.storage_path, &dk[..].try_into().unwrap()).await?;

        if self.accounts.read().await.is_empty() {
            self.accounts = Self::load_accounts(&self.storage_path).await?;
            let _ = self.start_monitoring().await;
        }

        Ok(())
    }

    /// Starts the polling mechanism.
    fn start_polling(&self, polling_interval: Duration, is_monitoring_disabled: bool, mut stop: BroadcastReceiver<()>) {
        let storage_path = self.storage_path.clone();
        let accounts = self.accounts.clone();

        let interval = AsyncDuration::from_millis(polling_interval.as_millis().try_into().unwrap());

        thread::spawn(move || {
            crate::enter(|| {
                tokio::spawn(async move {
                    loop {
                        tokio::select! {
                            _ = async {
                                let storage_path_ = storage_path.clone();
                                let accounts_ = accounts.clone();

                                if let Err(error) = AssertUnwindSafe(poll(accounts_.clone(), storage_path_, is_monitoring_disabled))
                                    .catch_unwind()
                                    .await {
                                        if let Some(error) = error.downcast_ref::<crate::Error>() {
                                            // when the error is dropped, the on_error event will be triggered
                                        } else {
                                            let msg = if let Some(message) = error.downcast_ref::<Cow<'_, str>>() {
                                                format!("Internal error: {}", message)
                                            } else {
                                                "Internal error".to_string()
                                            };
                                            log::error!("[POLLING] error: {}", msg);
                                            let _error = crate::Error::Panic(msg);
                                            // when the error is dropped, the on_error event will be triggered
                                        }
                                }

                                let accounts_ = accounts_.read().await;
                                for account_handle in accounts_.values() {
                                    let mut account = account_handle.write().await;
                                    let _ = account.save();
                                }

                                delay_for(interval).await;
                            } => {}
                            _ = stop.recv() => {}
                        }
                    }
                });
            });
        }).join().expect("failed to start polling");
    }

    /// Adds a new account.
    pub fn create_account(&self, client_options: ClientOptions) -> AccountInitialiser {
        AccountInitialiser::new(client_options, self.accounts.clone(), self.storage_path.clone())
    }

    /// Deletes an account.
    pub async fn remove_account(&self, account_id: &AccountIdentifier) -> crate::Result<()> {
        let mut accounts = self.accounts.write().await;

        {
            let account_handle = accounts.get(&account_id).ok_or(crate::Error::AccountNotFound)?;
            let account = account_handle.read().await;

            if !(account.messages().is_empty() && account.total_balance() == 0) {
                return Err(crate::Error::MessageNotEmpty);
            }
        }

        accounts.remove(account_id);

        if let Err(e) = crate::storage::get(&self.storage_path)?
            .lock()
            .await
            .remove(&account_id)
            .await
        {
            match e {
                // if we got an "AccountNotFound" error, that means we didn't save the cached account yet
                crate::Error::AccountNotFound => {}
                _ => return Err(e),
            }
        }

        Ok(())
    }

    /// Syncs all accounts.
    pub async fn sync_accounts(&self) -> crate::Result<Vec<SyncedAccount>> {
        sync_accounts(self.accounts.clone(), &self.storage_path, None).await
    }

    /// Transfers an amount from an account to another.
    pub async fn internal_transfer(
        &self,
        from_account_id: &AccountIdentifier,
        to_account_id: &AccountIdentifier,
        amount: NonZeroU64,
    ) -> crate::Result<Message> {
        let to_address = self
            .get_account(to_account_id)
            .await?
            .read()
            .await
            .latest_address()
            .ok_or(crate::Error::TransferDestinationEmpty)?
            .clone();

        let from_synchronized = self.get_account(from_account_id).await?.sync().await.execute().await?;
        from_synchronized
            .transfer(Transfer::builder(to_address.address().clone(), amount).finish())
            .await
    }

    /// Backups the accounts to the given destination
    pub fn backup<P: AsRef<Path>>(&self, destination: P) -> crate::Result<PathBuf> {
        let storage_path = &self.storage_path;
        if storage_path.exists() {
            let metadata = fs::metadata(&storage_path)?;
            let backup_path = destination.as_ref().to_path_buf();
            if metadata.is_dir() {
                backup_dir(storage_path, &backup_path)?;
            } else if let Some(filename) = storage_path.file_name() {
                fs::create_dir_all(&destination)?;
                fs::copy(
                    storage_path,
                    &backup_path.join(backup_filename(filename.to_str().unwrap())),
                )?;
            } else {
                return Err(crate::Error::StorageDoesntExist);
            }
            Ok(backup_path)
        } else {
            Err(crate::Error::StorageDoesntExist)
        }
    }

    /// Import backed up accounts.
<<<<<<< HEAD
    #[cfg(any(feature = "stronghold", feature = "sqlite"))]
    pub async fn import_accounts<P: AsRef<Path>>(&self, source: P) -> crate::Result<()> {
        let backup_account_manager = Self::builder().with_storage_path(source).finish().await?;
        restore_backup(&self, &backup_account_manager).await
    }
=======
    pub async fn import_accounts<S: AsRef<Path>, P: AsRef<str>>(&self, source: S, password: P) -> crate::Result<()> {
        let backup_stronghold_path = source.as_ref().join(crate::storage::stronghold_snapshot_filename());
        let backup_stronghold =
            stronghold::Stronghold::new(&backup_stronghold_path, false, password.as_ref().to_string(), None)?;
        crate::init_stronghold(&source.as_ref().to_path_buf(), backup_stronghold);

        let backup_storage = crate::storage::get_adapter_from_path(&source)?;
        let accounts = backup_storage.get_all().await?;
        let mut accounts = crate::storage::parse_accounts(&source.as_ref().to_path_buf(), &accounts)?;

        let stored_accounts = crate::storage::get(&self.storage_path)?.lock().await.get_all().await?;
        let stored_accounts = crate::storage::parse_accounts(&self.storage_path, &stored_accounts)?;

        let already_imported_account = stored_accounts.iter().find(|stored_account| {
            stored_account.addresses().iter().any(|stored_address| {
                accounts.iter().any(|account| {
                    account
                        .addresses()
                        .iter()
                        .any(|address| address.address() == stored_address.address())
                })
            })
        });
        if let Some(imported_account) = already_imported_account {
            return Err(crate::Error::AccountAlreadyImported {
                alias: imported_account.alias().to_string(),
            });
        }

        let backup_stronghold =
            stronghold::Stronghold::new(&backup_stronghold_path, false, "password".to_string(), None)?;
        for account in accounts.iter_mut() {
            let stronghold_account =
                backup_stronghold.account_get_by_id(&account_id_to_stronghold_record_id(account.id())?)?;
            let created_at_timestamp: u128 = account.created_at().timestamp().try_into().unwrap(); // safe to unwrap since it's > 0
            let stronghold_account = crate::with_stronghold_from_path(&self.storage_path, |stronghold| {
                stronghold
                    .account_import(
                        Some(created_at_timestamp),
                        Some(created_at_timestamp),
                        stronghold_account.mnemonic().to_string(),
                        Some("password"),
                    )
                    .map_err(Into::into)
            });
>>>>>>> 878e221b

    /// Import backed up accounts.
    #[cfg(not(any(feature = "stronghold", feature = "sqlite")))]
    pub async fn import_accounts(&self, backup_manager: &Self) -> crate::Result<()> {
        restore_backup(&self, &backup_manager).await
    }

    /// Gets the account associated with the given identifier.
    pub async fn get_account(&self, account_id: &AccountIdentifier) -> crate::Result<AccountHandle> {
        let accounts = self.accounts.read().await;
        accounts.get(account_id).cloned().ok_or(crate::Error::AccountNotFound)
    }

    /// Gets the account associated with the given alias (case insensitive).
    pub async fn get_account_by_alias<S: AsRef<str>>(&self, alias: S) -> Option<AccountHandle> {
        let alias = alias.as_ref().to_lowercase();
        for account_handle in self.accounts.read().await.values() {
            let account = account_handle.read().await;
            if account
                .alias()
                .to_lowercase()
                .chars()
                .zip(alias.chars())
                .all(|(x, y)| x == y)
            {
                return Some(account_handle.clone());
            }
        }
        None
    }

    /// Gets all accounts from storage.
    pub async fn get_accounts(&self) -> Vec<AccountHandle> {
        let accounts = self.accounts.read().await;
        accounts.values().cloned().collect()
    }

    /// Reattaches an unconfirmed transaction.
    pub async fn reattach(&self, account_id: &AccountIdentifier, message_id: &MessageId) -> crate::Result<Message> {
        let account = self.get_account(account_id).await?;
        account.sync().await.execute().await?.reattach(message_id).await
    }

    /// Promotes an unconfirmed transaction.
    pub async fn promote(&self, account_id: &AccountIdentifier, message_id: &MessageId) -> crate::Result<Message> {
        let account = self.get_account(account_id).await?;
        account.sync().await.execute().await?.promote(message_id).await
    }

    /// Retries an unconfirmed transaction.
    pub async fn retry(&self, account_id: &AccountIdentifier, message_id: &MessageId) -> crate::Result<Message> {
        let account = self.get_account(account_id).await?;
        account.sync().await.execute().await?.retry(message_id).await
    }
}

async fn poll(accounts: AccountStore, storage_path: PathBuf, syncing: bool) -> crate::Result<()> {
    let retried = if syncing {
        let mut accounts_before_sync = Vec::new();
        for account_handle in accounts.read().await.values() {
            accounts_before_sync.push(account_handle.read().await.clone());
        }
        let synced_accounts = sync_accounts(accounts.clone(), &storage_path, Some(0)).await?;
        let accounts_after_sync = accounts.read().await;

        log::debug!("[POLLING] synced accounts");

        // compare accounts to check for balance changes and new messages
        for account_before_sync in &accounts_before_sync {
            let account_after_sync = accounts_after_sync.get(account_before_sync.id()).unwrap();
            let account_after_sync = account_after_sync.read().await;

            // balance event
            for address_before_sync in account_before_sync.addresses() {
                let address_after_sync = account_after_sync
                    .addresses()
                    .iter()
                    .find(|addr| addr == &address_before_sync)
                    .unwrap();
                if address_after_sync.balance() != address_before_sync.balance() {
                    log::debug!(
                        "[POLLING] address {} balance changed from {} to {}",
                        address_after_sync.address().to_bech32(),
                        address_before_sync.balance(),
                        address_after_sync.balance()
                    );
                    emit_balance_change(
                        account_after_sync.id(),
                        address_after_sync,
                        *address_after_sync.balance(),
                    );
                }
            }

            // new messages event
            account_after_sync
                .messages()
                .iter()
                .filter(|message| !account_before_sync.messages().contains(message))
                .for_each(|message| {
                    log::info!("[POLLING] new message: {:?}", message.id());
                    emit_transaction_event(TransactionEventType::NewTransaction, account_after_sync.id(), &message)
                });

            // confirmation state change event
            for message in account_after_sync.messages() {
                let changed = match account_before_sync.messages().iter().find(|m| m.id() == message.id()) {
                    Some(old_message) => message.confirmed() != old_message.confirmed(),
                    None => false,
                };
                if changed {
                    log::info!("[POLLING] message confirmed: {:?}", message.id());
                    emit_confirmation_state_change(account_after_sync.id(), &message, true);
                }
            }
        }
        retry_unconfirmed_transactions(synced_accounts).await?
    } else {
        log::info!("[POLLING] skipping syncing process because MQTT is running");
        let mut retried_messages = vec![];
        for account_handle in accounts.read().await.values() {
            let (account_id, unconfirmed_messages): (AccountIdentifier, Vec<(MessageId, Payload)>) = {
                let account = account_handle.read().await;
                let account_id = account.id().clone();
                let unconfirmed_messages = account
                    .list_messages(account.messages().len(), 0, Some(MessageType::Unconfirmed))
                    .iter()
                    .map(|m| (*m.id(), m.payload().clone()))
                    .collect();
                (account_id, unconfirmed_messages)
            };

            let mut promotions = vec![];
            let mut reattachments = vec![];
            for (message_id, payload) in unconfirmed_messages {
                let new_message = repost_message(account_handle.clone(), &message_id, RepostAction::Retry).await?;
                if new_message.payload() == &payload {
                    reattachments.push(new_message);
                } else {
                    log::info!("[POLLING] promoted and new message is {:?}", new_message.id());
                    promotions.push(new_message);
                }
            }

            retried_messages.push(RetriedData {
                promoted: promotions,
                reattached: reattachments,
                account_id,
            });
        }

        retried_messages
    };

    retried.iter().for_each(|retried_data| {
        retried_data.reattached.iter().for_each(|message| {
            emit_transaction_event(TransactionEventType::Reattachment, &retried_data.account_id, &message);
        });
    });
    Ok(())
}

async fn restore_backup(manager: &AccountManager, backup_account_manager: &AccountManager) -> crate::Result<()> {
    let backup_account_handles = backup_account_manager.get_accounts().await;
    let stored_account_handles = manager.get_accounts().await;

    let mut already_imported_account = None;
    for stored_account_handle in stored_account_handles {
        let stored_account = stored_account_handle.read().await;

        let mut exists = false;
        for backup_account_handle in &backup_account_handles {
            let backup_account = backup_account_handle.read().await;
            let found_address = backup_account
                .addresses()
                .iter()
                .any(|address| stored_account.addresses().contains(address));
            if found_address {
                exists = true;
                break;
            }
        }

        if exists {
            already_imported_account = Some(stored_account.alias().to_string());
            break;
        }
    }

    if let Some(imported_account_alias) = already_imported_account {
        return Err(crate::Error::AccountAlreadyImported {
            alias: imported_account_alias,
        });
    }

    // TODO: import seed

    for backup_account_handle in backup_account_handles {
        let backup_account = backup_account_handle.read().await;
        crate::storage::get(manager.storage_path())?
            .lock()
            .await
            .set(backup_account.id(), serde_json::to_string(&*backup_account)?)
            .await?;
    }
    Ok(())
}

async fn discover_accounts(
    accounts: AccountStore,
    storage_path: &PathBuf,
    client_options: &ClientOptions,
    signer_type: Option<SignerType>,
) -> crate::Result<Vec<(AccountHandle, SyncedAccount)>> {
    let mut synced_accounts = vec![];
    loop {
        let mut account_initialiser =
            AccountInitialiser::new(client_options.clone(), accounts.clone(), storage_path.clone()).skip_persistance();
        if let Some(signer_type) = &signer_type {
            account_initialiser = account_initialiser.signer_type(signer_type.clone());
        }
        let account_handle = account_initialiser.initialise().await?;
        log::debug!(
            "[SYNC] discovering account {}, signer type {:?}",
            account_handle.read().await.alias(),
            account_handle.read().await.signer_type()
        );
        let synced_account = account_handle.sync().await.execute().await?;
        let is_empty = *synced_account.is_empty();
        log::debug!("[SYNC] account is empty? {}", is_empty);
        if is_empty {
            break;
        } else {
            synced_accounts.push((account_handle, synced_account));
        }
    }
    Ok(synced_accounts)
}

async fn sync_accounts<'a>(
    accounts: AccountStore,
    storage_path: &PathBuf,
    address_index: Option<usize>,
) -> crate::Result<Vec<SyncedAccount>> {
    let mut synced_accounts = vec![];
    let mut last_account = None;

    {
        let mut accounts = accounts.write().await;
        for account_handle in accounts.values_mut() {
            let mut sync = account_handle.sync().await;
            if let Some(index) = address_index {
                sync = sync.address_index(index);
            }
            let synced_account = sync.execute().await?;

            let account = account_handle.read().await;
            last_account = Some((
                account.messages().is_empty() || account.addresses().iter().all(|addr| *addr.balance() == 0),
                account.client_options().clone(),
                account.signer_type().clone(),
            ));
            synced_accounts.push(synced_account);
        }
    }

    let discovered_accounts_res = match last_account {
        Some((is_empty, client_options, signer_type)) => {
            if is_empty {
                log::debug!("[SYNC] running account discovery because the latest account is empty");
                discover_accounts(accounts.clone(), &storage_path, &client_options, Some(signer_type)).await
            } else {
                log::debug!("[SYNC] skipping account discovery because the latest account isn't empty");
                Ok(vec![])
            }
        }
        None => Ok(vec![]), /* None => discover_accounts(accounts.clone(), &storage_path, &ClientOptions::default(),
                             * None).await, */
    };

    if let Ok(discovered_accounts) = discovered_accounts_res {
        let mut accounts = accounts.write().await;
        for (account_handle, synced_account) in discovered_accounts {
            accounts.insert(account_handle.id().await, account_handle);
            synced_accounts.push(synced_account);
        }
    }

    Ok(synced_accounts)
}

struct RetriedData {
    promoted: Vec<Message>,
    reattached: Vec<Message>,
    account_id: AccountIdentifier,
}

async fn retry_unconfirmed_transactions(synced_accounts: Vec<SyncedAccount>) -> crate::Result<Vec<RetriedData>> {
    let mut retried_messages = vec![];
    for synced in synced_accounts {
        let account = synced.account_handle().read().await;

        let unconfirmed_messages = account.list_messages(account.messages().len(), 0, Some(MessageType::Unconfirmed));
        let mut reattachments = vec![];
        let mut promotions = vec![];
        for message in unconfirmed_messages {
            log::debug!("[POLLING] retrying {:?}", message);
            let new_message = synced.retry(message.id()).await?;
            // if the payload is the same, it was reattached; otherwise it was promoted
            if new_message.payload() == message.payload() {
                log::debug!("[POLLING] rettached and new message is {:?}", new_message);
                reattachments.push(new_message);
            } else {
                log::debug!("[POLLING] promoted and new message is {:?}", new_message);
                promotions.push(new_message);
            }
        }
        retried_messages.push(RetriedData {
            promoted: promotions,
            reattached: reattachments,
            account_id: account.id().clone(),
        });
    }
    Ok(retried_messages)
}

fn backup_dir<U: AsRef<Path>, V: AsRef<Path>>(from: U, to: V) -> Result<(), std::io::Error> {
    let mut stack = Vec::new();
    stack.push(PathBuf::from(from.as_ref()));

    let output_root = PathBuf::from(to.as_ref());
    let input_root = PathBuf::from(from.as_ref()).components().count();

    while let Some(working_path) = stack.pop() {
        let src: PathBuf = working_path.components().skip(input_root).collect();

        let dest = if src.components().count() == 0 {
            output_root.clone()
        } else {
            output_root.join(&src)
        };
        if fs::metadata(&dest).is_err() {
            fs::create_dir_all(&dest)?;
        }

        for entry in fs::read_dir(working_path)? {
            let entry = entry?;
            let path = entry.path();
            if path.is_dir() {
                stack.push(path);
            } else if let Some(filename) = path.file_name() {
                let dest_path = dest.join(backup_filename(filename.to_str().unwrap()));
                fs::copy(&path, &dest_path)?;
            }
        }
    }

    Ok(())
}

fn backup_filename(original: &str) -> String {
    let date = Utc::now();
    format!("{}-backup-{}", date.to_rfc3339(), original)
}

#[cfg(test)]
mod tests {
    use crate::{
        address::{AddressBuilder, IotaAddress},
        client::ClientOptionsBuilder,
        message::Message,
    };
    use iota::{Ed25519Address, Indexation, MessageBuilder, MessageId, Payload};

    #[tokio::test]
    async fn store_accounts() {
        let manager = crate::test_utils::get_account_manager().await;

        let client_options = ClientOptionsBuilder::node("https://nodes.devnet.iota.org:443")
            .expect("invalid node URL")
            .build();

        let account_handle = manager
            .create_account(client_options)
            .alias("alias")
            .initialise()
            .await
            .expect("failed to add account");
        let mut account = account_handle.write().await;

        account.save().await.unwrap();
        drop(account);
        let account = account_handle.read().await;

        manager
            .remove_account(account.id())
            .await
            .expect("failed to remove account");
    }

    #[tokio::test]
    async fn remove_account_with_message_history() {
        let manager = crate::test_utils::get_account_manager().await;

        let client_options = ClientOptionsBuilder::node("https://nodes.devnet.iota.org:443")
            .expect("invalid node URL")
            .build();

        let messages = vec![Message::from_iota_message(
            MessageId::new([0; 32]),
            &[],
            &MessageBuilder::<crate::test_utils::NoopNonceProvider>::new()
                .with_parent1(MessageId::new([0; 32]))
                .with_parent2(MessageId::new([0; 32]))
                .with_payload(Payload::Indexation(Box::new(
                    Indexation::new("index".to_string(), &[0; 16]).unwrap(),
                )))
                .with_network_id(0)
                .with_nonce_provider(crate::test_utils::NoopNonceProvider {}, 0f64)
                .finish()
                .unwrap(),
            None,
        )
        .unwrap()];

        let account_handle = manager
            .create_account(client_options)
            .messages(messages)
            .initialise()
            .await
            .unwrap();

        let account = account_handle.read().await;
        let remove_response = manager.remove_account(account.id()).await;
        assert!(remove_response.is_err());
    }

    #[tokio::test]
    async fn remove_account_with_balance() {
        let manager = crate::test_utils::get_account_manager().await;

        let client_options = ClientOptionsBuilder::node("https://nodes.devnet.iota.org:443")
            .expect("invalid node URL")
            .build();

        let account_handle = manager
            .create_account(client_options)
            .addresses(vec![AddressBuilder::new()
                .balance(5)
                .key_index(0)
                .address(IotaAddress::Ed25519(Ed25519Address::new([0; 32])))
                .outputs(vec![])
                .build()
                .unwrap()])
            .initialise()
            .await
            .unwrap();
        let account = account_handle.read().await;

        let remove_response = manager.remove_account(account.id()).await;
        assert!(remove_response.is_err());
    }

    #[tokio::test]
    async fn create_account_with_latest_without_history() {
        let manager = crate::test_utils::get_account_manager().await;

        let client_options = ClientOptionsBuilder::node("https://nodes.devnet.iota.org:443")
            .expect("invalid node URL")
            .build();

        let account = manager
            .create_account(client_options.clone())
            .alias("alias")
            .initialise()
            .await
            .expect("failed to add account");

        let create_response = manager.create_account(client_options).initialise().await;
        assert!(create_response.is_err());
    }
}<|MERGE_RESOLUTION|>--- conflicted
+++ resolved
@@ -337,59 +337,19 @@
     }
 
     /// Import backed up accounts.
-<<<<<<< HEAD
     #[cfg(any(feature = "stronghold", feature = "sqlite"))]
-    pub async fn import_accounts<P: AsRef<Path>>(&self, source: P) -> crate::Result<()> {
-        let backup_account_manager = Self::builder().with_storage_path(source).finish().await?;
+    pub async fn import_accounts<S: AsRef<Path>, P: AsRef<str>>(
+        &self,
+        source: S,
+        stronghold_password: P,
+    ) -> crate::Result<()> {
+        let mut backup_account_manager = Self::builder().with_storage_path(source).finish().await?;
+        let password = stronghold_password.as_ref();
+        if !password.is_empty() {
+            backup_account_manager.set_stronghold_password(password).await?;
+        }
         restore_backup(&self, &backup_account_manager).await
     }
-=======
-    pub async fn import_accounts<S: AsRef<Path>, P: AsRef<str>>(&self, source: S, password: P) -> crate::Result<()> {
-        let backup_stronghold_path = source.as_ref().join(crate::storage::stronghold_snapshot_filename());
-        let backup_stronghold =
-            stronghold::Stronghold::new(&backup_stronghold_path, false, password.as_ref().to_string(), None)?;
-        crate::init_stronghold(&source.as_ref().to_path_buf(), backup_stronghold);
-
-        let backup_storage = crate::storage::get_adapter_from_path(&source)?;
-        let accounts = backup_storage.get_all().await?;
-        let mut accounts = crate::storage::parse_accounts(&source.as_ref().to_path_buf(), &accounts)?;
-
-        let stored_accounts = crate::storage::get(&self.storage_path)?.lock().await.get_all().await?;
-        let stored_accounts = crate::storage::parse_accounts(&self.storage_path, &stored_accounts)?;
-
-        let already_imported_account = stored_accounts.iter().find(|stored_account| {
-            stored_account.addresses().iter().any(|stored_address| {
-                accounts.iter().any(|account| {
-                    account
-                        .addresses()
-                        .iter()
-                        .any(|address| address.address() == stored_address.address())
-                })
-            })
-        });
-        if let Some(imported_account) = already_imported_account {
-            return Err(crate::Error::AccountAlreadyImported {
-                alias: imported_account.alias().to_string(),
-            });
-        }
-
-        let backup_stronghold =
-            stronghold::Stronghold::new(&backup_stronghold_path, false, "password".to_string(), None)?;
-        for account in accounts.iter_mut() {
-            let stronghold_account =
-                backup_stronghold.account_get_by_id(&account_id_to_stronghold_record_id(account.id())?)?;
-            let created_at_timestamp: u128 = account.created_at().timestamp().try_into().unwrap(); // safe to unwrap since it's > 0
-            let stronghold_account = crate::with_stronghold_from_path(&self.storage_path, |stronghold| {
-                stronghold
-                    .account_import(
-                        Some(created_at_timestamp),
-                        Some(created_at_timestamp),
-                        stronghold_account.mnemonic().to_string(),
-                        Some("password"),
-                    )
-                    .map_err(Into::into)
-            });
->>>>>>> 878e221b
 
     /// Import backed up accounts.
     #[cfg(not(any(feature = "stronghold", feature = "sqlite")))]
