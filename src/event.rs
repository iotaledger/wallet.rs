// Copyright 2020 IOTA Stiftung
// SPDX-License-Identifier: Apache-2.0

use crate::{address::Address, message::Message};

use getset::Getters;
use once_cell::sync::Lazy;
use serde::Serialize;
use std::{
    ops::Deref,
    sync::{Arc, Mutex},
};

/// The balance change event data.
#[derive(Getters, Serialize)]
#[getset(get = "pub")]
pub struct BalanceEvent<'a> {
    /// The associated account identifier.
    #[serde(rename = "accountId")]
    account_id: &'a str,
    /// The associated address.
    address: &'a Address,
    /// The new balance.
    balance: u64,
}

impl<'a> BalanceEvent<'a> {
    #[doc(hidden)]
    pub fn cloned_address(&self) -> Address {
        self.address.clone()
    }
}

/// A transaction-related event data.
#[derive(Getters, Serialize)]
#[getset(get = "pub")]
pub struct TransactionEvent<'a> {
    #[serde(rename = "accountId")]
    /// The associated account identifier.
    account_id: &'a str,
    /// The event message.
    message: &'a Message,
}

impl<'a> TransactionEvent<'a> {
    #[doc(hidden)]
    pub fn cloned_message(&self) -> Message {
        self.message.clone()
    }
}

/// A transaction-related event data.
#[derive(Getters, Serialize)]
#[getset(get = "pub")]
pub struct TransactionConfirmationChangeEvent<'a> {
    #[serde(rename = "accountId")]
    /// The associated account identifier.
    account_id: &'a str,
    /// The event message.
    message: &'a Message,
    /// The confirmed state of the transaction.
    confirmed: bool,
}

impl<'a> TransactionConfirmationChangeEvent<'a> {
    #[doc(hidden)]
    pub fn cloned_message(&self) -> Message {
        self.message.clone()
    }
}

struct BalanceEventHandler {
    /// The on event callback.
    on_event: Box<dyn Fn(&BalanceEvent<'_>) + Send>,
}

struct ErrorHandler {
    /// The on error callback.
    on_error: Box<dyn Fn(&crate::Error) + Send>,
}

#[derive(PartialEq)]
pub(crate) enum TransactionEventType {
    NewTransaction,
    Reattachment,
    Broadcast,
}

struct TransactionEventHandler {
    event_type: TransactionEventType,
    /// The on event callback.
    on_event: Box<dyn Fn(&TransactionEvent<'_>) + Send>,
}

struct TransactionConfirmationChangeEventHandler {
    /// The on event callback.
    on_event: Box<dyn Fn(&TransactionConfirmationChangeEvent<'_>) + Send>,
}

type BalanceListeners = Arc<Mutex<Vec<BalanceEventHandler>>>;
type TransactionListeners = Arc<Mutex<Vec<TransactionEventHandler>>>;
type TransactionConfirmationChangeListeners = Arc<Mutex<Vec<TransactionConfirmationChangeEventHandler>>>;
type ErrorListeners = Arc<Mutex<Vec<ErrorHandler>>>;

/// Gets the balance change listeners array.
fn balance_listeners() -> &'static BalanceListeners {
    static LISTENERS: Lazy<BalanceListeners> = Lazy::new(Default::default);
    &LISTENERS
}

/// Gets the transaction listeners array.
fn transaction_listeners() -> &'static TransactionListeners {
    static LISTENERS: Lazy<TransactionListeners> = Lazy::new(Default::default);
    &LISTENERS
}

/// Gets the transaction confirmation change listeners array.
fn transaction_confirmation_change_listeners() -> &'static TransactionConfirmationChangeListeners {
    static LISTENERS: Lazy<TransactionConfirmationChangeListeners> = Lazy::new(Default::default);
    &LISTENERS
}

/// Gets the balance change listeners array.
fn error_listeners() -> &'static ErrorListeners {
    static LISTENERS: Lazy<ErrorListeners> = Lazy::new(Default::default);
    &LISTENERS
}

/// Listen to balance changes.
pub fn on_balance_change<F: Fn(&BalanceEvent<'_>) + Send + 'static>(cb: F) {
    let mut l = balance_listeners()
        .lock()
        .expect("Failed to lock balance_listeners: on_balance_change()");
    l.push(BalanceEventHandler { on_event: Box::new(cb) })
}

/// Emits a balance change event.
pub(crate) fn emit_balance_change(account_id: &str, address: &Address, balance: u64) {
    let listeners = balance_listeners()
        .lock()
        .expect("Failed to lock balance_listeners: emit_balance_change()");
    let event = BalanceEvent {
        account_id,
        address: &address,
        balance,
    };
    for listener in listeners.deref() {
        (listener.on_event)(&event);
    }
}

/// Emits a transaction-related event.
pub(crate) fn emit_transaction_event(event_type: TransactionEventType, account_id: &str, message: &Message) {
    let listeners = transaction_listeners()
        .lock()
        .expect("Failed to lock balance_listeners: emit_balance_change()");
    let event = TransactionEvent {
        account_id,
        message: &message,
    };
    for listener in listeners.deref() {
        if listener.event_type == event_type {
            (listener.on_event)(&event);
        }
    }
}

/// Emits a transaction confirmation state change event.
pub(crate) fn emit_confirmation_state_change(account_id: &str, message: &Message, confirmed: bool) {
    let listeners = transaction_confirmation_change_listeners()
        .lock()
        .expect("Failed to lock transaction_confirmation_change_listeners: emit_confirmation_state_change()");
    let event = TransactionConfirmationChangeEvent {
        account_id,
        message: &message,
        confirmed,
    };
    for listener in listeners.deref() {
        (listener.on_event)(&event);
    }
}

/// Adds a transaction-related event listener.
fn add_transaction_listener<F: Fn(&TransactionEvent<'_>) + Send + 'static>(event_type: TransactionEventType, cb: F) {
    let mut l = transaction_listeners()
        .lock()
        .expect("Failed to lock transaction_listeners: add_transaction_listener()");
    l.push(TransactionEventHandler {
        event_type,
        on_event: Box::new(cb),
    })
}

/// Listen to new messages.
pub fn on_new_transaction<F: Fn(&TransactionEvent<'_>) + Send + 'static>(cb: F) {
    add_transaction_listener(TransactionEventType::NewTransaction, cb);
}

/// Listen to transaction confirmation state change.
pub fn on_confirmation_state_change<F: Fn(&TransactionConfirmationChangeEvent<'_>) + Send + 'static>(cb: F) {
    let mut l = transaction_confirmation_change_listeners()
        .lock()
        .expect("Failed to lock transaction_confirmation_change_listeners: on_confirmation_state_change()");
    l.push(TransactionConfirmationChangeEventHandler { on_event: Box::new(cb) })
}

/// Listen to transaction reattachment.
pub fn on_reattachment<F: Fn(&TransactionEvent<'_>) + Send + 'static>(cb: F) {
    add_transaction_listener(TransactionEventType::Reattachment, cb);
}

/// Listen to transaction broadcast.
pub fn on_broadcast<F: Fn(&TransactionEvent<'_>) + Send + 'static>(cb: F) {
    add_transaction_listener(TransactionEventType::Broadcast, cb);
}

pub(crate) fn emit_error(error: &crate::Error) {
    let listeners = error_listeners()
        .lock()
        .expect("Failed to lock error_listeners: emit_error()");
    for listener in listeners.deref() {
        (listener.on_error)(&error)
    }
}

/// Listen to errors.
pub fn on_error<F: Fn(&crate::Error) + Send + 'static>(cb: F) {
    let mut l = error_listeners()
        .lock()
        .expect("Failed to lock error_listeners: on_error()");
    l.push(ErrorHandler { on_error: Box::new(cb) })
}

#[cfg(test)]
mod tests {
<<<<<<< HEAD
    use super::*;
    use crate::{
        account::AccountIdentifier,
        address::{AddressBuilder, IotaAddress},
    };
=======
    use super::{emit_balance_change, on_balance_change, on_error};
    use crate::address::{AddressBuilder, AddressWrapper, IotaAddress};
>>>>>>> 1b46b233
    use iota::message::prelude::Ed25519Address;
    use rusty_fork::rusty_fork_test;

    fn _create_and_drop_error() {
        let _ = crate::Error::AccountNotFound;
    }

    // have to fork this test so other errors dropped doesn't affect it
    rusty_fork_test! {
        #[test]
        fn error_events() {
            on_error(|error| {
                assert!(matches!(error, crate::Error::AccountNotFound));
            });
            _create_and_drop_error();
        }
    }

    #[test]
    fn balance_events() {
        on_balance_change(|event| {
            assert!(event.account_id == hex::encode([1; 32]));
            assert!(event.balance == 0);
        });

        emit_balance_change(
            &hex::encode([1; 32]),
            &AddressBuilder::new()
                .address(AddressWrapper::new(
                    IotaAddress::Ed25519(Ed25519Address::new([0; 32])),
                    "iota".to_string(),
                ))
                .balance(0)
                .key_index(0)
                .outputs(vec![])
                .build()
                .expect("failed to build address"),
            0,
        );
    }

    #[test]
    fn on_new_transaction_event() {
        let account_id: AccountIdentifier = "new-tx".to_string().into();
        let message = crate::test_utils::GenerateMessageBuilder::default().build();
        let account_id_ = account_id.clone();
        let message_ = message.clone();

        on_new_transaction(move |event| {
            assert!(event.account_id == &account_id_);
            assert!(event.message == &message_);
        });

        emit_transaction_event(TransactionEventType::NewTransaction, &account_id, &message);
    }

    #[test]
    fn on_reattachment_event() {
        let account_id: AccountIdentifier = "reattachment".to_string().into();
        let message = crate::test_utils::GenerateMessageBuilder::default().build();
        let account_id_ = account_id.clone();
        let message_ = message.clone();

        on_reattachment(move |event| {
            assert!(event.account_id == &account_id_);
            assert!(event.message == &message_);
        });

        emit_transaction_event(TransactionEventType::Reattachment, &account_id, &message);
    }

    #[test]
    fn on_broadcast_event() {
        let account_id: AccountIdentifier = "broadcast".to_string().into();
        let message = crate::test_utils::GenerateMessageBuilder::default().build();
        let account_id_ = account_id.clone();
        let message_ = message.clone();

        on_broadcast(move |event| {
            assert!(event.account_id == &account_id_);
            assert!(event.message == &message_);
        });

        emit_transaction_event(TransactionEventType::Broadcast, &account_id, &message);
    }

    #[test]
    fn on_confirmation_state_change_event() {
        let account_id: AccountIdentifier = "confirm".to_string().into();
        let message = crate::test_utils::GenerateMessageBuilder::default().build();
        let account_id_ = account_id.clone();
        let message_ = message.clone();
        let confirmed = true;

        on_confirmation_state_change(move |event| {
            assert!(event.account_id == &account_id_);
            assert!(event.message == &message_);
            assert!(event.confirmed == confirmed);
        });

        emit_confirmation_state_change(&account_id, &message, confirmed);
    }
}<|MERGE_RESOLUTION|>--- conflicted
+++ resolved
@@ -233,16 +233,8 @@
 
 #[cfg(test)]
 mod tests {
-<<<<<<< HEAD
     use super::*;
-    use crate::{
-        account::AccountIdentifier,
-        address::{AddressBuilder, IotaAddress},
-    };
-=======
-    use super::{emit_balance_change, on_balance_change, on_error};
     use crate::address::{AddressBuilder, AddressWrapper, IotaAddress};
->>>>>>> 1b46b233
     use iota::message::prelude::Ed25519Address;
     use rusty_fork::rusty_fork_test;
 
@@ -286,63 +278,59 @@
 
     #[test]
     fn on_new_transaction_event() {
-        let account_id: AccountIdentifier = "new-tx".to_string().into();
+        let account_id = "new-tx";
         let message = crate::test_utils::GenerateMessageBuilder::default().build();
-        let account_id_ = account_id.clone();
         let message_ = message.clone();
 
         on_new_transaction(move |event| {
-            assert!(event.account_id == &account_id_);
+            assert!(event.account_id == account_id);
             assert!(event.message == &message_);
         });
 
-        emit_transaction_event(TransactionEventType::NewTransaction, &account_id, &message);
+        emit_transaction_event(TransactionEventType::NewTransaction, account_id, &message);
     }
 
     #[test]
     fn on_reattachment_event() {
-        let account_id: AccountIdentifier = "reattachment".to_string().into();
+        let account_id = "reattachment";
         let message = crate::test_utils::GenerateMessageBuilder::default().build();
-        let account_id_ = account_id.clone();
         let message_ = message.clone();
 
         on_reattachment(move |event| {
-            assert!(event.account_id == &account_id_);
+            assert!(event.account_id == account_id);
             assert!(event.message == &message_);
         });
 
-        emit_transaction_event(TransactionEventType::Reattachment, &account_id, &message);
+        emit_transaction_event(TransactionEventType::Reattachment, account_id, &message);
     }
 
     #[test]
     fn on_broadcast_event() {
-        let account_id: AccountIdentifier = "broadcast".to_string().into();
+        let account_id = "broadcast";
         let message = crate::test_utils::GenerateMessageBuilder::default().build();
-        let account_id_ = account_id.clone();
         let message_ = message.clone();
 
         on_broadcast(move |event| {
-            assert!(event.account_id == &account_id_);
+            assert!(event.account_id == account_id);
             assert!(event.message == &message_);
         });
 
-        emit_transaction_event(TransactionEventType::Broadcast, &account_id, &message);
+        emit_transaction_event(TransactionEventType::Broadcast, account_id, &message);
     }
 
     #[test]
     fn on_confirmation_state_change_event() {
-        let account_id: AccountIdentifier = "confirm".to_string().into();
+        let account_id = "confirm";
         let message = crate::test_utils::GenerateMessageBuilder::default().build();
-        let account_id_ = account_id.clone();
         let message_ = message.clone();
         let confirmed = true;
 
         on_confirmation_state_change(move |event| {
-            assert!(event.account_id == &account_id_);
+            assert!(event.account_id == account_id);
             assert!(event.message == &message_);
             assert!(event.confirmed == confirmed);
         });
 
-        emit_confirmation_state_change(&account_id, &message, confirmed);
+        emit_confirmation_state_change(account_id, &message, confirmed);
     }
 }