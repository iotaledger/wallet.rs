use super::StorageAdapter;
use crate::account::AccountIdentifier;

use std::path::{Path, PathBuf};

use stronghold::{RecordHint, RecordId, Stronghold};

static ACCOUNT_ID_INDEX_HINT: &str = "wallet.rs-account-ids";

type AccountIdIndex = Vec<(AccountIdentifier, RecordId)>;

/// Stronghold storage adapter.
pub struct StrongholdStorageAdapter {
    path: PathBuf,
}

impl StrongholdStorageAdapter {
    /// Initialises the storage adapter.
    pub fn new<P: AsRef<Path>>(path: P) -> crate::Result<Self> {
        Ok(Self {
            path: path
                .as_ref()
                .join(crate::storage::stronghold_snapshot_filename()),
        })
    }
}

fn get_account_index(stronghold: &Stronghold) -> crate::Result<(RecordId, AccountIdIndex)> {
    let storage_index = stronghold.record_list()?;
    let index_hint = RecordHint::new(ACCOUNT_ID_INDEX_HINT)?;
    let (record_id, index): (RecordId, AccountIdIndex) = storage_index
        .iter()
        .find(|(record_id, record_hint)| record_hint == &index_hint)
        .map(|(record_id, record_hint)| {
            let index_json = stronghold
                .record_read(record_id)
                .expect("failed to read account id index");
            let index: AccountIdIndex =
                serde_json::from_str(&index_json).expect("cannot decode account id index");
            (*record_id, index)
        })
        .unwrap_or_else(|| {
            let index = AccountIdIndex::default();
            let record_id = stronghold
                .record_create(
                    &serde_json::to_string(&index).expect("failed to encode account id index"),
                )
                .expect("failed to save account id index");
            (record_id, index)
        });
    Ok((record_id, index))
}

fn get_from_index(
    #[allow(clippy::ptr_arg)] index: &AccountIdIndex,
    account_id: &AccountIdentifier,
) -> crate::Result<RecordId> {
    let (_, stronghold_id) = match account_id {
        AccountIdentifier::Id(id) => index
            .iter()
            .find(|(acc_id, _)| acc_id == account_id)
            .ok_or_else(|| anyhow::anyhow!("account not found"))?,
        AccountIdentifier::Index(pos) => &index[*pos as usize],
    };
    Ok(*stronghold_id)
}

impl StorageAdapter for StrongholdStorageAdapter {
    fn get(&self, account_id: AccountIdentifier) -> crate::Result<String> {
        let account = crate::with_stronghold_from_path(&self.path, |stronghold| {
            let (_, index) = get_account_index(&stronghold)?;
            let stronghold_id = get_from_index(&index, &account_id)?;
            stronghold.record_read(&stronghold_id)
        })?;
        Ok(account)
    }

    fn get_all(&self) -> crate::Result<std::vec::Vec<String>> {
        let mut accounts = vec![];
        let (_, index) = crate::with_stronghold_from_path(&self.path, |stronghold| {
            get_account_index(&stronghold)
        })?;
        for (_, record_id) in index {
            let account = crate::with_stronghold_from_path(&self.path, |stronghold| {
                stronghold.record_read(&record_id)
            })?;
            accounts.push(account);
        }
        Ok(accounts)
    }

    fn set(&self, account_id: AccountIdentifier, account: String) -> crate::Result<()> {
        let res: crate::Result<()> = crate::with_stronghold_from_path(&self.path, |stronghold| {
            let (index_record_id, mut index) = get_account_index(&stronghold)?;
            let account_in_index = get_from_index(&index, &account_id);

            if let Ok(stronghold_id) = account_in_index {
                stronghold.record_remove(stronghold_id)?;
            }

            let stronghold_id = stronghold.record_create(account.as_str())?;

            if account_in_index.is_ok() {
                // account already existed; update the RecordId
                let pos = index
                    .iter()
                    .position(|(acc_id, _)| acc_id == &account_id)
                    .unwrap();
                index[pos] = (account_id, stronghold_id);
            } else {
                // new account; push to the index
                index.push((account_id, stronghold_id))
            }

            stronghold.record_remove(index_record_id)?;
            stronghold.record_create_with_hint(
                &serde_json::to_string(&index)?,
                RecordHint::new(ACCOUNT_ID_INDEX_HINT).unwrap(),
            )?;
            Ok(())
        });
        res?;

        Ok(())
    }

    fn remove(&self, account_id: AccountIdentifier) -> crate::Result<()> {
        let res: crate::Result<()> = crate::with_stronghold_from_path(&self.path, |stronghold| {
            let (index_record_id, index) = get_account_index(&stronghold)?;
            let stronghold_id = get_from_index(&index, &account_id)?;

            stronghold.record_remove(stronghold_id)?;

            let mut new_index = vec![];
            for (acc_id, record_id) in index {
                if acc_id != account_id {
                    new_index.push((acc_id, record_id));
                }
            }

            stronghold.record_remove(index_record_id)?;
<<<<<<< HEAD
            stronghold.record_create_with_hint(
                &serde_json::to_string(&new_index)?,
                RecordHint::new(ACCOUNT_ID_INDEX_HINT).unwrap(),
            )?;
=======
            stronghold
                .record_create_with_hint(
                    &serde_json::to_string(&new_index)?,
                    RecordHint::new(ACCOUNT_ID_INDEX_HINT).unwrap(),
                )
                .map_err(crate::WalletError::GenericError)?;
>>>>>>> bcf4adcd
            Ok(())
        });
        res?;

        Ok(())
    }
}<|MERGE_RESOLUTION|>--- conflicted
+++ resolved
@@ -139,19 +139,12 @@
             }
 
             stronghold.record_remove(index_record_id)?;
-<<<<<<< HEAD
-            stronghold.record_create_with_hint(
-                &serde_json::to_string(&new_index)?,
-                RecordHint::new(ACCOUNT_ID_INDEX_HINT).unwrap(),
-            )?;
-=======
             stronghold
                 .record_create_with_hint(
                     &serde_json::to_string(&new_index)?,
                     RecordHint::new(ACCOUNT_ID_INDEX_HINT).unwrap(),
                 )
                 .map_err(crate::WalletError::GenericError)?;
->>>>>>> bcf4adcd
             Ok(())
         });
         res?;
