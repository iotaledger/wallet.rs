--- conflicted
+++ resolved
@@ -20,151 +20,32 @@
     }
 }
 
-<<<<<<< HEAD
+#[async_trait::async_trait]
 impl StorageAdapter for StrongholdStorageAdapter {
-    fn get(&self, account_id: &AccountIdentifier) -> crate::Result<String> {
+    async fn get(&self, account_id: &AccountIdentifier) -> crate::Result<String> {
         crate::block_on(async {
             let account = crate::stronghold::get_account(&self.path, account_id).await?;
             Ok(account)
         })
     }
 
-    fn get_all(&self) -> crate::Result<std::vec::Vec<String>> {
+    async fn get_all(&self) -> crate::Result<std::vec::Vec<String>> {
         crate::block_on(async {
             let accounts = crate::stronghold::get_accounts(&self.path).await?;
             Ok(accounts)
         })
     }
 
-    fn set(&self, account_id: &AccountIdentifier, account: String) -> crate::Result<()> {
+    async fn set(&self, account_id: &AccountIdentifier, account: String) -> crate::Result<()> {
         crate::block_on(async {
             crate::stronghold::store_account(&self.path, account_id, account).await?;
-=======
-fn get_account_index(stronghold: &Stronghold) -> crate::Result<(RecordId, AccountIdIndex)> {
-    let storage_index = stronghold.record_list()?;
-    let index_hint = RecordHint::new(ACCOUNT_ID_INDEX_HINT)?;
-    let (record_id, index): (RecordId, AccountIdIndex) = storage_index
-        .iter()
-        .find(|(record_id, record_hint)| record_hint == &index_hint)
-        .map(|(record_id, record_hint)| {
-            let index_json = stronghold
-                .record_read(record_id)
-                .expect("failed to read account id index");
-            let index: AccountIdIndex = serde_json::from_str(&index_json).expect("cannot decode account id index");
-            (*record_id, index)
-        })
-        .unwrap_or_else(|| {
-            let index = AccountIdIndex::default();
-            let record_id = stronghold
-                .record_create(&serde_json::to_string(&index).expect("failed to encode account id index"))
-                .expect("failed to save account id index");
-            (record_id, index)
-        });
-    Ok((record_id, index))
-}
-
-fn get_from_index(
-    #[allow(clippy::ptr_arg)] index: &AccountIdIndex,
-    account_id: &AccountIdentifier,
-) -> Option<RecordId> {
-    match account_id {
-        AccountIdentifier::Id(id) => index
-            .iter()
-            .find(|(acc_id, _)| acc_id == account_id)
-            .map(|(_, record_id)| *record_id),
-        AccountIdentifier::Index(pos) => {
-            let pos = *pos as usize;
-            if index.len() > pos {
-                Some(index[pos].1)
-            } else {
-                None
-            }
-        }
-    }
-}
-
-#[async_trait::async_trait]
-impl StorageAdapter for StrongholdStorageAdapter {
-    async fn get(&self, account_id: &AccountIdentifier) -> crate::Result<String> {
-        let account = crate::with_stronghold_from_path(&self.path, |stronghold| {
-            let (_, index) = get_account_index(&stronghold)?;
-            let stronghold_id = get_from_index(&index, &account_id).ok_or(crate::Error::AccountNotFound)?;
-            stronghold
-                .record_read(&stronghold_id)
-                .map_err(crate::Error::GenericError)
-        })?;
-        Ok(account)
-    }
-
-    async fn get_all(&self) -> crate::Result<std::vec::Vec<String>> {
-        let mut accounts = vec![];
-        let (_, index) = crate::with_stronghold_from_path(&self.path, |stronghold| get_account_index(&stronghold))?;
-        for (_, record_id) in index {
-            let account = crate::with_stronghold_from_path(&self.path, |stronghold| {
-                stronghold.record_read(&record_id).map_err(Into::into)
-            })?;
-            accounts.push(account);
-        }
-        Ok(accounts)
-    }
-
-    async fn set(&self, account_id: &AccountIdentifier, account: String) -> crate::Result<()> {
-        let res: crate::Result<()> = crate::with_stronghold_from_path(&self.path, |stronghold| {
-            let (index_record_id, mut index) = get_account_index(&stronghold)?;
-            let account_in_index = get_from_index(&index, &account_id);
-
-            if let Some(stronghold_id) = account_in_index {
-                stronghold.record_remove(stronghold_id)?;
-            }
-
-            let stronghold_id = stronghold.record_create(account.as_str())?;
-
-            if account_in_index.is_some() {
-                // account already existed; update the RecordId
-                let pos = index.iter().position(|(acc_id, _)| acc_id == account_id).unwrap();
-                index[pos] = (account_id.clone(), stronghold_id);
-            } else {
-                // new account; push to the index
-                index.push((account_id.clone(), stronghold_id))
-            }
-
-            stronghold.record_remove(index_record_id)?;
-            stronghold.record_create_with_hint(
-                &serde_json::to_string(&index)?,
-                RecordHint::new(ACCOUNT_ID_INDEX_HINT).unwrap(),
-            )?;
->>>>>>> b08012c2
             Ok(())
         })
     }
 
-<<<<<<< HEAD
-    fn remove(&self, account_id: &AccountIdentifier) -> crate::Result<()> {
+    async fn remove(&self, account_id: &AccountIdentifier) -> crate::Result<()> {
         crate::block_on(async {
             crate::stronghold::remove_account(&self.path, account_id).await?;
-=======
-    async fn remove(&self, account_id: &AccountIdentifier) -> crate::Result<()> {
-        let res: crate::Result<()> = crate::with_stronghold_from_path(&self.path, |stronghold| {
-            let (index_record_id, index) = get_account_index(&stronghold)?;
-            let stronghold_id = get_from_index(&index, &account_id).ok_or(crate::Error::AccountNotFound)?;
-
-            stronghold.record_remove(stronghold_id)?;
-
-            let mut new_index = vec![];
-            for (acc_id, record_id) in index {
-                if &acc_id != account_id {
-                    new_index.push((acc_id, record_id));
-                }
-            }
-
-            stronghold.record_remove(index_record_id)?;
-            stronghold
-                .record_create_with_hint(
-                    &serde_json::to_string(&new_index)?,
-                    RecordHint::new(ACCOUNT_ID_INDEX_HINT).unwrap(),
-                )
-                .map_err(crate::Error::GenericError)?;
->>>>>>> b08012c2
             Ok(())
         })
     }
