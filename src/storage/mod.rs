#[cfg(any(feature = "stronghold", feature = "sqlite"))]
mod sqlite;
#[cfg(feature = "stronghold")]
mod stronghold;

use crate::account::{Account, AccountIdentifier};
use once_cell::sync::OnceCell;

use std::path::{Path, PathBuf};
use std::sync::{Arc, Mutex, MutexGuard};

type Storage = Arc<Mutex<Box<dyn StorageAdapter + Sync + Send>>>;
static INSTANCE: OnceCell<Storage> = OnceCell::new();
static STORAGE_PATH: OnceCell<PathBuf> = OnceCell::new();

/// Sets the storage adapter.
pub fn set_adapter(storage: impl StorageAdapter + Sync + Send + 'static) -> crate::Result<()> {
    INSTANCE
        .set(Arc::new(Mutex::new(Box::new(storage))))
        .map_err(|_| anyhow::anyhow!("failed to globally set the storage instance"))?;
    Ok(())
}

/// Sets the storage path for the default storage adapter.
pub fn set_storage_path(path: impl AsRef<Path>) -> crate::Result<()> {
    STORAGE_PATH
        .set(path.as_ref().to_path_buf())
        .map_err(|_| anyhow::anyhow!("failed to globally set the storage path"))?;
    Ok(())
}

pub(crate) fn get_storage_path() -> &'static PathBuf {
<<<<<<< HEAD
    #[cfg(not(feature = "sqlite"))]
    {
        STORAGE_PATH.get_or_init(|| "./example-database/stronghold".into())
    }
    #[cfg(feature = "sqlite")]
    {
        STORAGE_PATH.get_or_init(|| "./example-database/sqlite/wallet.db".into())
    }
=======
    STORAGE_PATH.get_or_init(|| "./example-database".into())
>>>>>>> 07951391
}

/// gets the storage adapter
#[allow(clippy::borrowed_box)]
pub(crate) fn get_adapter(
) -> crate::Result<MutexGuard<'static, Box<dyn StorageAdapter + Sync + Send>>> {
    let instance: crate::Result<&Storage> = INSTANCE.get_or_try_init(|| {
        let storage_path = get_storage_path();
        let instance =
            Arc::new(Mutex::new(Box::new(get_adapter_from_path(storage_path)?)
                as Box<dyn StorageAdapter + Sync + Send>));
        Ok(instance)
    });
    Ok(instance?.lock().unwrap())
}

#[cfg(not(feature = "sqlite"))]
pub(crate) fn get_adapter_from_path<'a, P: AsRef<Path>>(
    storage_path: P,
) -> crate::Result<stronghold::StrongholdStorageAdapter> {
    stronghold::StrongholdStorageAdapter::new(storage_path)
}

#[cfg(feature = "sqlite")]
pub(crate) fn get_adapter_from_path<P: AsRef<Path>>(
    storage_path: P,
) -> crate::Result<sqlite::SqliteStorageAdapter> {
    sqlite::SqliteStorageAdapter::new(storage_path, "accounts")
}

/// The storage adapter.
pub trait StorageAdapter {
    /// Gets the account with the given id/alias from the storage.
    fn get(&self, key: AccountIdentifier) -> crate::Result<String>;
    /// Gets all the accounts from the storage.
    fn get_all(&self) -> crate::Result<Vec<String>>;
    /// Saves or updates an account on the storage.
    fn set(&self, key: AccountIdentifier, account: String) -> crate::Result<()>;
    /// Removes an account from the storage.
    fn remove(&self, key: AccountIdentifier) -> crate::Result<()>;
}

pub(crate) fn parse_accounts(accounts: &[String]) -> crate::Result<Vec<Account>> {
    let mut err = None;
    let accounts: Vec<Option<Account>> = accounts
        .iter()
        .map(|account| {
            let res: Option<Account> =
                serde_json::from_str(&account)
                    .map(Some)
                    .unwrap_or_else(|e| {
                        err = Some(e);
                        None
                    });
            res
        })
        .collect();

    if let Some(err) = err {
        Err(err.into())
    } else {
        let accounts = accounts
            .iter()
            .map(|account| account.clone().unwrap())
            .collect();
        Ok(accounts)
    }
}

pub(crate) fn get_account(account_id: AccountIdentifier) -> crate::Result<Account> {
    let adapter = crate::storage::get_adapter()?;
    let account_str = adapter.get(account_id)?;
    let account: Account = serde_json::from_str(&account_str)?;
    Ok(account)
}<|MERGE_RESOLUTION|>--- conflicted
+++ resolved
@@ -30,18 +30,7 @@
 }
 
 pub(crate) fn get_storage_path() -> &'static PathBuf {
-<<<<<<< HEAD
-    #[cfg(not(feature = "sqlite"))]
-    {
-        STORAGE_PATH.get_or_init(|| "./example-database/stronghold".into())
-    }
-    #[cfg(feature = "sqlite")]
-    {
-        STORAGE_PATH.get_or_init(|| "./example-database/sqlite/wallet.db".into())
-    }
-=======
     STORAGE_PATH.get_or_init(|| "./example-database".into())
->>>>>>> 07951391
 }
 
 /// gets the storage adapter
