// Copyright 2021 IOTA Stiftung
// SPDX-License-Identifier: Apache-2.0

use std::{str::FromStr, sync::Arc};

use crypto::ciphers::chacha;
use iota_client::secret::{SecretManager, SecretManagerDto};
use serde::{Deserialize, Serialize};
use tokio::sync::{Mutex, RwLock};

use crate::{
    account::Account,
    account_manager::builder::AccountManagerBuilder,
    storage::{constants::*, Storage, StorageAdapter},
};

/// The storage used by the manager.
#[derive(Debug, Clone, Serialize, Deserialize)]
pub(crate) enum ManagerStorage {
    /// RocksDB storage.
    #[cfg(feature = "rocksdb")]
    Rocksdb,
    /// Storage backed by a Map in memory.
    Memory,
    /// Wasm storage.
    #[cfg(target_family = "wasm")]
    Wasm,
}

impl Default for ManagerStorage {
    fn default() -> Self {
        #[cfg(feature = "rocksdb")]
<<<<<<< HEAD
        return ManagerStorage::Rocksdb;
        #[cfg(target_family = "wasm")]
        return ManagerStorage::Wasm;
        #[cfg(not(any(feature = "rocksdb", target_family = "wasm")))]
=======
        return Self::Rocksdb;
        #[cfg(not(feature = "rocksdb"))]
>>>>>>> 9198f929
        ManagerStorage::Memory
    }
}

pub(crate) type StorageManagerHandle = Arc<Mutex<StorageManager>>;

/// Sets the storage adapter.
pub(crate) async fn new_storage_manager(
    encryption_key: Option<[u8; 32]>,
    storage: Box<dyn StorageAdapter + Send + Sync + 'static>,
) -> crate::Result<StorageManagerHandle> {
    let mut storage = Storage {
        inner: storage,
        encryption_key,
    };
    // Get the db version or set it
    let db_schema_version = storage.get(DATABASE_SCHEMA_VERSION_KEY).await.ok();
    if let Some(db_schema_version) = db_schema_version {
        let db_schema_version = u8::from_str(&db_schema_version)
            .map_err(|_| crate::Error::Storage("invalid db_schema_version".to_string()))?;
        if db_schema_version != DATABASE_SCHEMA_VERSION {
            return Err(crate::Error::Storage(format!(
                "unsupported database schema version {db_schema_version}"
            )));
        }
    } else {
        storage
            .set(DATABASE_SCHEMA_VERSION_KEY, DATABASE_SCHEMA_VERSION)
            .await?;
    };

    let account_indexes = match storage.get(ACCOUNTS_INDEXATION_KEY).await {
        Ok(account_indexes) => serde_json::from_str(&account_indexes)?,
        Err(_) => Vec::new(),
    };
    let storage_manager = StorageManager {
        storage,
        account_indexes,
    };

    Ok(Arc::new(Mutex::new(storage_manager)))
}

/// Storage manager
#[derive(Debug)]
pub struct StorageManager {
    pub(crate) storage: Storage,
    // account indexes for accounts in the database
    account_indexes: Vec<u32>,
}

impl StorageManager {
    pub fn id(&self) -> &'static str {
        self.storage.id()
    }

    #[cfg(test)]
    pub fn is_encrypted(&self) -> bool {
        self.storage.encryption_key.is_some()
    }

    pub async fn get(&self, key: &str) -> crate::Result<String> {
        self.storage.get(key).await
    }

    pub async fn save_account_manager_data(
        &mut self,
        account_manager_builder: &AccountManagerBuilder,
    ) -> crate::Result<()> {
        log::debug!("save_account_manager_data");
        self.storage
            .set(ACCOUNT_MANAGER_INDEXATION_KEY, account_manager_builder)
            .await?;

        if let Some(secret_manager) = &account_manager_builder.secret_manager {
            let secret_manager = secret_manager.read().await;
            let secret_manager_dto = SecretManagerDto::from(&*secret_manager);
            // Only store secret_managers that aren't SecretManagerDto::Mnemonic, because there the Seed can't be
            // serialized, so we can't create the SecretManager again
            match secret_manager_dto {
                SecretManagerDto::Mnemonic(_) => {}
                _ => {
                    self.storage.set(SECRET_MANAGER_KEY, secret_manager_dto).await?;
                }
            }
        }
        Ok(())
    }

    pub async fn get_account_manager_data(&self) -> crate::Result<AccountManagerBuilder> {
        log::debug!("get_account_manager_data");
        let data = self.storage.get(ACCOUNT_MANAGER_INDEXATION_KEY).await?;
        log::debug!("get_account_manager_data {data}");
        let mut builder: AccountManagerBuilder = serde_json::from_str(&data)?;
        if let Ok(data) = self.storage.get(SECRET_MANAGER_KEY).await {
            log::debug!("get_secret_manager {data}");
            let secret_manager_dto: SecretManagerDto = serde_json::from_str(&data)?;
            // Only secret_managers that aren't SecretManagerDto::Mnemonic can be restored, because there the Seed can't
            // be serialized, so we can't create the SecretManager again
            match secret_manager_dto {
                SecretManagerDto::Mnemonic(_) => {}
                _ => {
                    let secret_manager = SecretManager::try_from(&secret_manager_dto)?;
                    builder.secret_manager = Some(Arc::new(RwLock::new(secret_manager)));
                }
            }
        }
        Ok(builder)
    }

    pub async fn get_accounts(&mut self) -> crate::Result<Vec<Account>> {
        if self.account_indexes.is_empty() {
            if let Ok(record) = self.storage.get(ACCOUNTS_INDEXATION_KEY).await {
                self.account_indexes = serde_json::from_str(&record)?;
            }
        }

        let mut accounts = Vec::new();
        for account_index in self.account_indexes.clone() {
            accounts.push(self.get(&format!("{ACCOUNT_INDEXATION_KEY}{account_index}")).await?);
        }
        parse_accounts(&accounts, &self.storage.encryption_key)
    }

    pub async fn save_account(&mut self, account: &Account) -> crate::Result<()> {
        // Only add account index if not already present
        if !self.account_indexes.contains(account.index()) {
            self.account_indexes.push(*account.index());
        }

        self.storage
            .set(ACCOUNTS_INDEXATION_KEY, self.account_indexes.clone())
            .await?;
        self.storage
            .set(&format!("{ACCOUNT_INDEXATION_KEY}{}", account.index()), account)
            .await
    }

    pub async fn remove_account(&mut self, account_index: u32) -> crate::Result<()> {
        self.storage
            .remove(&format!("{ACCOUNT_INDEXATION_KEY}{account_index}"))
            .await?;
        self.account_indexes.retain(|a| a != &account_index);
        self.storage
            .set(ACCOUNTS_INDEXATION_KEY, self.account_indexes.clone())
            .await
    }
}

// Parse accounts from strings and decrypt them first if necessary
fn parse_accounts(accounts: &[String], encryption_key: &Option<[u8; 32]>) -> crate::Result<Vec<Account>> {
    let mut parsed_accounts: Vec<Account> = Vec::new();
    for account in accounts {
        let account_json = if account.starts_with('{') {
            Some(account.to_string())
        } else if let Some(key) = encryption_key {
            Some(String::from_utf8_lossy(&chacha::aead_decrypt(key, account.as_bytes())?).into_owned())
        } else {
            None
        };
        if let Some(json) = account_json {
            let acc = serde_json::from_str::<Account>(&json)?;
            parsed_accounts.push(acc);
        } else {
            return Err(crate::Error::StorageIsEncrypted);
        }
    }
    Ok(parsed_accounts)
}<|MERGE_RESOLUTION|>--- conflicted
+++ resolved
@@ -30,16 +30,11 @@
 impl Default for ManagerStorage {
     fn default() -> Self {
         #[cfg(feature = "rocksdb")]
-<<<<<<< HEAD
-        return ManagerStorage::Rocksdb;
+        return Self::Rocksdb;
         #[cfg(target_family = "wasm")]
-        return ManagerStorage::Wasm;
+        return Self::Wasm;
         #[cfg(not(any(feature = "rocksdb", target_family = "wasm")))]
-=======
-        return Self::Rocksdb;
-        #[cfg(not(feature = "rocksdb"))]
->>>>>>> 9198f929
-        ManagerStorage::Memory
+        Self::Memory
     }
 }
 
