--- conflicted
+++ resolved
@@ -3,25 +3,17 @@
 use super::sqlite::SqliteStorageAdapter;
 use super::StorageAdapter;
 use crate::account::AccountIdentifier;
-<<<<<<< HEAD
 use std::path::{Path, PathBuf};
 
 /// Stronghold storage adapter.
 pub struct StrongholdStorageAdapter {
     storage_path: PathBuf,
-=======
-use std::path::Path;
-
-/// Stronghold storage adapter.
-pub struct StrongholdStorageAdapter {
->>>>>>> f954306f
     id_storage: SqliteStorageAdapter,
 }
 
 impl StrongholdStorageAdapter {
     /// Initialises the storage adapter.
     pub fn new<P: AsRef<Path>>(path: P) -> crate::Result<Self> {
-<<<<<<< HEAD
         std::fs::create_dir_all(&path)?;
         let id_storage = SqliteStorageAdapter::new(path.as_ref().join("id.db"), "account_ids")?;
         let storage_path = path.as_ref().join("snapshot");
@@ -29,10 +21,6 @@
             id_storage,
             storage_path,
         };
-=======
-        let id_storage = SqliteStorageAdapter::new(path, "account_ids")?;
-        let adapter = Self { id_storage };
->>>>>>> f954306f
         Ok(adapter)
     }
 }
@@ -40,21 +28,13 @@
 impl StorageAdapter for StrongholdStorageAdapter {
     fn get(&self, account_id: AccountIdentifier) -> crate::Result<String> {
         let stronghold_id = self.id_storage.get(account_id)?;
-<<<<<<< HEAD
         let account = interface::read(&self.storage_path, "password", stronghold_id);
-=======
-        let account = interface::read("password", stronghold_id);
->>>>>>> f954306f
         Ok(account.expect("failed to read account"))
     }
 
     fn get_all(&self) -> crate::Result<std::vec::Vec<String>> {
         let mut accounts = vec![];
-<<<<<<< HEAD
         let ids = interface::list_ids(&self.storage_path, "password");
-=======
-        let ids: Vec<String> = self.id_storage.get_all()?;
->>>>>>> f954306f
         for id in ids {
             let account = interface::read(&self.storage_path, "password", id);
             accounts.push(account.expect("failed to read account"));
@@ -67,11 +47,7 @@
         account_id: AccountIdentifier,
         account: String,
     ) -> std::result::Result<(), anyhow::Error> {
-<<<<<<< HEAD
         let stronghold_id = interface::encrypt(&self.storage_path, "password", &account);
-=======
-        let stronghold_id = interface::encrypt("password", &account);
->>>>>>> f954306f
         self.id_storage
             .set(account_id, format!("{:?}", stronghold_id))?;
         Ok(())
@@ -79,11 +55,7 @@
 
     fn remove(&self, account_id: AccountIdentifier) -> std::result::Result<(), anyhow::Error> {
         let stronghold_id = self.id_storage.get(account_id)?;
-<<<<<<< HEAD
         interface::revoke(&self.storage_path, "password", stronghold_id);
-=======
-        interface::revoke("password", stronghold_id);
->>>>>>> f954306f
         Ok(())
     }
 }