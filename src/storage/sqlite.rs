--- conflicted
+++ resolved
@@ -12,14 +12,10 @@
 
 impl SqliteStorageAdapter {
     /// Initialises the storage adapter.
-<<<<<<< HEAD
-    pub fn new(db_name: impl AsRef<Path>) -> crate::Result<Self> {
+    pub fn new(db_name: impl AsRef<Path>, table_name: impl AsRef<str>) -> crate::Result<Self> {
         if let Some(folder) = db_name.as_ref().parent() {
             std::fs::create_dir_all(folder)?;
         }
-=======
-    pub fn new(db_name: impl AsRef<Path>, table_name: impl AsRef<str>) -> crate::Result<Self> {
->>>>>>> f954306f
         let connection = Connection::open(db_name)?;
 
         connection.execute(
