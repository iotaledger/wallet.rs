--- conflicted
+++ resolved
@@ -10,13 +10,8 @@
 pub mod account;
 /// The account manager module.
 pub mod account_manager;
-<<<<<<< HEAD
-/// The actor interface for the library. A different way to call the wallet functions, useful for bindings to other
-/// languages.
-=======
 /// The message passing interface for the library. A different way to call the wallet functions, useful for bindings to
 /// other languages.
->>>>>>> 295e5e33
 #[cfg(feature = "message_interface")]
 pub mod message_interface;
 
