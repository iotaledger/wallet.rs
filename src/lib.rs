--- conflicted
+++ resolved
@@ -35,14 +35,7 @@
 pub type Result<T> = std::result::Result<T, Error>;
 pub use chrono::prelude::{DateTime, Utc};
 use once_cell::sync::OnceCell;
-<<<<<<< HEAD
-use std::collections::HashMap;
-use std::path::PathBuf;
-use std::sync::{Arc, Mutex};
-use stronghold::Stronghold;
-=======
 use std::{path::PathBuf, sync::Mutex};
->>>>>>> eeedad30
 use tokio::runtime::Runtime;
 
 static RUNTIME: OnceCell<Mutex<Runtime>> = OnceCell::new();
@@ -233,20 +226,6 @@
     Outputs,
 }
 
-<<<<<<< HEAD
-pub(crate) fn with_stronghold_from_path<T, F: FnOnce(&Stronghold) -> T>(
-    path: &PathBuf,
-    cb: F,
-) -> T {
-    let stronghold_map = STRONGHOLD_INSTANCE
-        .get_or_init(Default::default)
-        .lock()
-        .unwrap();
-    if let Some(stronghold) = stronghold_map.get(path) {
-        cb(stronghold)
-    } else {
-        panic!("should initialize stronghold instance before using it")
-=======
 impl std::fmt::Display for AddressBuildRequiredField {
     fn fmt(&self, f: &mut std::fmt::Formatter<'_>) -> std::fmt::Result {
         write!(f, "{}", format!("{:?}", self).to_lowercase())
@@ -256,7 +235,6 @@
 impl Drop for Error {
     fn drop(&mut self) {
         event::emit_error(self);
->>>>>>> eeedad30
     }
 }
 pub(crate) fn block_on<C: futures::Future>(cb: C) -> C::Output {
@@ -276,47 +254,120 @@
     cb(&runtime.stronghold.system)
 }
 
-pub(crate) fn block_on<C: futures::Future>(cb: C) -> C::Output {
-    static INSTANCE: OnceCell<Mutex<Runtime>> = OnceCell::new();
-    let runtime = INSTANCE.get_or_init(|| Mutex::new(Runtime::new().unwrap()));
-    runtime.lock().unwrap().block_on(cb)
-}
-
 #[cfg(test)]
 mod test_utils {
-<<<<<<< HEAD
-    use super::account::Account;
-    use super::account_manager::AccountManager;
-    use super::address::{Address, IotaAddress};
-    use super::client::ClientOptionsBuilder;
-    use super::message::Message;
-
-    use chrono::prelude::Utc;
-    use iota::message::prelude::{
-        Ed25519Address, Ed25519Signature, MessageId, Payload, SignatureLockedSingleOutput,
-        SignatureUnlock, TransactionBuilder, TransactionEssence, TransactionId, UTXOInput,
-        UnlockBlock,
+    use super::{
+        account::AccountHandle, account_manager::AccountManager, address::Address, client::ClientOptionsBuilder,
+        message::Message, signing::SignerType,
+    };
+    use iota::{
+        pow::providers::{Provider as PowProvider, ProviderBuilder as PowProviderBuilder},
+        Address as IotaAddress, Ed25519Address, Ed25519Signature, MessageId, Payload, SignatureLockedSingleOutput,
+        SignatureUnlock, TransactionBuilder, TransactionEssence, TransactionId, UTXOInput, UnlockBlock,
     };
     use rand::{distributions::Alphanumeric, thread_rng, Rng};
-    use std::path::PathBuf;
-
-    use std::convert::TryInto;
-    use std::num::NonZeroU64;
-
-    pub fn get_account_manager() -> AccountManager {
-        let storage_path: String = thread_rng().sample_iter(&Alphanumeric).take(10).collect();
-        let storage_path = PathBuf::from(format!("./example-database/{}", storage_path));
-
-        let mut manager = AccountManager::with_storage_path(storage_path).unwrap();
-        manager.set_stronghold_password("password").unwrap();
+    use std::{path::PathBuf, time::Duration};
+
+    static POLLING_INTERVAL: Duration = Duration::from_secs(2);
+
+    struct TestSigner {}
+
+    #[async_trait::async_trait]
+    impl crate::signing::Signer for TestSigner {
+        async fn store_mnemonic(&self, _: &PathBuf, _mnemonic: String) -> crate::Result<()> {
+            Ok(())
+        }
+
+        async fn generate_address(
+            &self,
+            _account: &crate::account::Account,
+            _address_index: usize,
+            _internal: bool,
+        ) -> crate::Result<iota::Address> {
+            let mut address = [0; iota::ED25519_ADDRESS_LENGTH];
+            crypto::rand::fill(&mut address).unwrap();
+            Ok(iota::Address::Ed25519(iota::Ed25519Address::new(address)))
+        }
+
+        async fn sign_message(
+            &self,
+            _account: &crate::account::Account,
+            _essence: &iota::TransactionEssence,
+            _inputs: &mut Vec<crate::signing::TransactionInput>,
+        ) -> crate::Result<Vec<iota::UnlockBlock>> {
+            Ok(Vec::new())
+        }
+    }
+
+    pub fn signer_type() -> SignerType {
+        #[cfg(any(feature = "stronghold", feature = "stronghold-storage"))]
+        let signer_type = SignerType::Stronghold;
+        #[cfg(not(any(feature = "stronghold", feature = "stronghold-storage")))]
+        let signer_type = SignerType::Custom("".to_string());
+        signer_type
+    }
+
+    pub async fn get_account_manager() -> AccountManager {
+        let storage_path = loop {
+            let storage_path: String = thread_rng().sample_iter(&Alphanumeric).take(10).collect();
+            let storage_path = PathBuf::from(format!("./test-storage/{}", storage_path));
+            if !storage_path.exists() {
+                break storage_path;
+            }
+        };
+
+        let mut manager = AccountManager::builder()
+            .with_storage_path(storage_path)
+            .with_polling_interval(POLLING_INTERVAL)
+            .finish()
+            .await
+            .unwrap();
+
+        manager.set_storage_password("password").await.unwrap();
+
+        #[cfg(not(any(feature = "stronghold", feature = "stronghold-storage")))]
+        crate::signing::set_signer(signer_type(), TestSigner {}).await;
+        #[cfg(any(feature = "stronghold", feature = "stronghold-storage"))]
+        manager.set_stronghold_password("password").await.unwrap();
+
+        manager.store_mnemonic(signer_type(), None).await.unwrap();
+
         manager
     }
 
-    pub fn create_account(
+    /// The miner builder.
+    #[derive(Default)]
+    pub struct NoopNonceProviderBuilder;
+
+    impl PowProviderBuilder for NoopNonceProviderBuilder {
+        type Provider = NoopNonceProvider;
+
+        fn new() -> Self {
+            Self::default()
+        }
+
+        fn finish(self) -> NoopNonceProvider {
+            NoopNonceProvider {}
+        }
+    }
+
+    /// The miner used for PoW
+    pub struct NoopNonceProvider;
+
+    impl PowProvider for NoopNonceProvider {
+        type Builder = NoopNonceProviderBuilder;
+        type Error = crate::Error;
+
+        fn nonce(&self, _bytes: &[u8], _target_score: f64) -> std::result::Result<u64, Self::Error> {
+            Ok(0)
+        }
+    }
+
+    pub async fn create_account(
         manager: &AccountManager,
         addresses: Vec<Address>,
         messages: Vec<Message>,
-    ) -> Account {
+    ) -> AccountHandle {
         let client_options = ClientOptionsBuilder::node("https://nodes.devnet.iota.org:443")
             .expect("invalid node URL")
             .build();
@@ -327,6 +378,7 @@
             .messages(messages)
             .addresses(addresses)
             .initialise()
+            .await
             .expect("failed to add account")
     }
 
@@ -344,138 +396,35 @@
         Message {
             id: MessageId::new([0; 32]),
             version: 1,
-            trunk: MessageId::new([0; 32]),
-            branch: MessageId::new([0; 32]),
+            parent1: MessageId::new([0; 32]),
+            parent2: MessageId::new([0; 32]),
             payload_length: 0,
             payload: Payload::Transaction(Box::new(
                 TransactionBuilder::new()
                     .with_essence(
                         TransactionEssence::builder()
                             .add_output(
-                                SignatureLockedSingleOutput::new(
-                                    address.address().clone(),
-                                    NonZeroU64::new(value.try_into().unwrap()).unwrap(),
-                                )
-                                .into(),
-                            )
-                            .add_input(
-                                UTXOInput::new(TransactionId::new([0; 32]), 0)
+                                SignatureLockedSingleOutput::new(address.address().clone(), value)
                                     .unwrap()
                                     .into(),
                             )
+                            .add_input(UTXOInput::new(TransactionId::new([0; 32]), 0).unwrap().into())
                             .finish()
                             .unwrap(),
                     )
-                    .add_unlock_block(UnlockBlock::Signature(SignatureUnlock::Ed25519(
-                        Ed25519Signature::new([0; 32], Box::new([0])),
-                    )))
+                    .add_unlock_block(UnlockBlock::Signature(SignatureUnlock::Ed25519(Ed25519Signature::new(
+                        [0; 32],
+                        Box::new([0]),
+                    ))))
                     .finish()
                     .unwrap(),
             )),
-            timestamp: Utc::now(),
+            timestamp: chrono::Utc::now(),
             nonce: 0,
-            confirmed,
+            value,
+            confirmed: Some(confirmed),
             broadcasted,
             incoming,
-=======
-    use super::{account_manager::AccountManager, signing::SignerType};
-    use iota::pow::providers::{Provider as PowProvider, ProviderBuilder as PowProviderBuilder};
-    use rand::{distributions::Alphanumeric, thread_rng, Rng};
-    use std::{path::PathBuf, time::Duration};
-
-    static POLLING_INTERVAL: Duration = Duration::from_secs(2);
-
-    struct TestSigner {}
-
-    #[async_trait::async_trait]
-    impl crate::signing::Signer for TestSigner {
-        async fn store_mnemonic(&self, _: &PathBuf, _mnemonic: String) -> crate::Result<()> {
-            Ok(())
-        }
-
-        async fn generate_address(
-            &self,
-            _account: &crate::account::Account,
-            _address_index: usize,
-            _internal: bool,
-        ) -> crate::Result<iota::Address> {
-            let mut address = [0; iota::ED25519_ADDRESS_LENGTH];
-            crypto::rand::fill(&mut address).unwrap();
-            Ok(iota::Address::Ed25519(iota::Ed25519Address::new(address)))
-        }
-
-        async fn sign_message(
-            &self,
-            _account: &crate::account::Account,
-            _essence: &iota::TransactionEssence,
-            _inputs: &mut Vec<crate::signing::TransactionInput>,
-        ) -> crate::Result<Vec<iota::UnlockBlock>> {
-            Ok(Vec::new())
-        }
-    }
-
-    pub fn signer_type() -> SignerType {
-        #[cfg(any(feature = "stronghold", feature = "stronghold-storage"))]
-        let signer_type = SignerType::Stronghold;
-        #[cfg(not(any(feature = "stronghold", feature = "stronghold-storage")))]
-        let signer_type = SignerType::Custom("".to_string());
-        signer_type
-    }
-
-    pub async fn get_account_manager() -> AccountManager {
-        let storage_path = loop {
-            let storage_path: String = thread_rng().sample_iter(&Alphanumeric).take(10).collect();
-            let storage_path = PathBuf::from(format!("./test-storage/{}", storage_path));
-            if !storage_path.exists() {
-                break storage_path;
-            }
-        };
-
-        let mut manager = AccountManager::builder()
-            .with_storage_path(storage_path)
-            .with_polling_interval(POLLING_INTERVAL)
-            .finish()
-            .await
-            .unwrap();
-
-        manager.set_storage_password("password").await.unwrap();
-
-        #[cfg(not(any(feature = "stronghold", feature = "stronghold-storage")))]
-        crate::signing::set_signer(signer_type(), TestSigner {}).await;
-        #[cfg(any(feature = "stronghold", feature = "stronghold-storage"))]
-        manager.set_stronghold_password("password").await.unwrap();
-
-        manager.store_mnemonic(signer_type(), None).await.unwrap();
-
-        manager
-    }
-
-    /// The miner builder.
-    #[derive(Default)]
-    pub struct NoopNonceProviderBuilder;
-
-    impl PowProviderBuilder for NoopNonceProviderBuilder {
-        type Provider = NoopNonceProvider;
-
-        fn new() -> Self {
-            Self::default()
-        }
-
-        fn finish(self) -> NoopNonceProvider {
-            NoopNonceProvider {}
-        }
-    }
-
-    /// The miner used for PoW
-    pub struct NoopNonceProvider;
-
-    impl PowProvider for NoopNonceProvider {
-        type Builder = NoopNonceProviderBuilder;
-        type Error = crate::Error;
-
-        fn nonce(&self, _bytes: &[u8], _target_score: f64) -> std::result::Result<u64, Self::Error> {
-            Ok(0)
->>>>>>> eeedad30
         }
     }
 }