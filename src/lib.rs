// Copyright 2020 IOTA Stiftung
// SPDX-License-Identifier: Apache-2.0

//! The IOTA Wallet Library

#![warn(missing_docs, rust_2018_idioms)]

/// The account module.
pub mod account;
/// The account manager module.
pub mod account_manager;
/// The actor interface for the library.
pub mod actor;
/// The address module.
pub mod address;
/// The client module.
pub mod client;
/// The event module.
pub mod event;
/// The message module.
pub mod message;
/// The monitor module.
pub mod monitor;
pub(crate) mod serde;
/// Signing interfaces.
pub mod signing;
/// The storage module.
pub mod storage;
#[cfg(any(feature = "stronghold", feature = "stronghold-storage"))]
pub(crate) mod stronghold;

pub use stronghold::set_password_clear_interval as set_stronghold_password_clear_interval;

/// The wallet Result type.
pub type Result<T> = std::result::Result<T, Error>;
pub use chrono::prelude::{DateTime, Utc};
use once_cell::sync::OnceCell;
use std::{path::PathBuf, sync::Mutex};
use tokio::runtime::Runtime;

static RUNTIME: OnceCell<Mutex<Runtime>> = OnceCell::new();

/// The wallet error type.
#[derive(Debug, thiserror::Error)]
pub enum Error {
    /// IO error.
    #[error("`{0}`")]
    IoError(#[from] std::io::Error),
    /// serde_json error.
    #[error("`{0}`")]
    JsonError(#[from] serde_json::error::Error),
    /// stronghold client error.
    #[cfg(any(feature = "stronghold", feature = "stronghold-storage"))]
    #[error("`{0}`")]
    StrongholdError(#[from] stronghold::Error),
    /// iota.rs error.
    #[error("`{0}`")]
    ClientError(#[from] iota::client::Error),
    /// rusqlite error.
    #[cfg(feature = "sqlite-storage")]
    #[error("`{0}`")]
    SqliteError(#[from] rusqlite::Error),
    /// url parse error.
    #[error("`{0}`")]
    UrlError(#[from] url::ParseError),
    /// Unexpected node response error.
    #[error("`{0}`")]
    UnexpectedResponse(String),
    /// Message above max depth error (message timestamp above 10 minutes).
    #[error("message is above the max depth")]
    MessageAboveMaxDepth,
    /// Message is already confirmed.
    #[error("message is already confirmed")]
    MessageAlreadyConfirmed,
    /// Message not found.
    #[error("message not found")]
    MessageNotFound,
    /// Node list is empty.
    #[error("empty node list")]
    EmptyNodeList,
    /// Address length invalid.
    #[error("unexpected address length")]
    InvalidAddressLength,
    /// Message id length response invalid.
    #[error("unexpected message_id length")]
    InvalidMessageIdLength,
    /// bech32 error.
    #[error("`{0}`")]
    Bech32Error(#[from] bech32::Error),
    /// An account is already imported.
    #[error("acount `{alias}` already imported")]
    AccountAlreadyImported {
        /// the account alias.
        alias: String,
    },
    /// Storage file doesn't exist
    #[error("storage file doesn't exist")]
    StorageDoesntExist,
    /// Insufficient funds to send transfer.
    #[error("insufficient funds")]
    InsufficientFunds,
    /// Message isn't empty (has history or balance).
    #[error("message has history or balance")]
    MessageNotEmpty,
    /// Latest account is empty (doesn't have history and balance) - can't create account.
    #[error("can't create accounts when the latest account doesn't have message history and balance")]
    LatestAccountIsEmpty,
    /// Transfer amount can't be zero.
    #[error("transfer amount can't be zero")]
    ZeroAmount,
    /// Account not found
    #[error("account not found")]
    AccountNotFound,
    /// invalid remainder value target address defined on `RemainderValueStrategy`.
    /// the address must belong to the account.
    #[error("the remainder value address doesn't belong to the account")]
    InvalidRemainderValueAddress,
    /// Storage access error.
    #[error("error accessing storage: {0}")]
    Storage(String),
    /// Panic error.
    #[error("a panic happened: {0}")]
    Panic(String),
    /// Error on `internal_transfer` when the destination account address list is empty
    #[error("destination account has no addresses")]
    TransferDestinationEmpty,
    /// Invalid message identifier.
    #[error("invalid message id received by node")]
    InvalidMessageId,
    /// Invalid transaction identifier.
    #[error("invalid transaction id received by node")]
    InvalidTransactionId,
    /// Address build error: required field not filled.
    #[error("address build error, field `{0}` is required")]
    AddressBuildRequiredField(AddressBuildRequiredField),
    /// Account initialisation error: required field not filled.
    #[error("account initialisation error, field `{0}` is required")]
    AccountInitialiseRequiredField(AccountInitialiseRequiredField),
    /// Error that happens when the stronghold snapshot wasn't loaded.
    /// The snapshot is loaded through the
    /// [AccountManager#set_stronghold_password](struct.AccountManager.html#method.set_stronghold_password).
    #[cfg(any(feature = "stronghold", feature = "stronghold-storage"))]
    #[error("stronghold not loaded")]
    StrongholdNotLoaded,
    /// Invalid hex string.
    #[error("invalid hex string received: {0}")]
    Hex(#[from] hex::FromHexError),
    /// Error from bee_message crate.
    #[error("{0}")]
    BeeMessage(iota::message::Error),
    /// invalid BIP32 derivation path.
    #[error("invalid BIP32 derivation path: {0}")]
    InvalidDerivationPath(String),
    /// Failed to generate private key from BIP32 path.
    #[error("failed to generate private key from derivation path")]
    FailedToGeneratePrivateKey(bee_signing_ext::binary::BIP32Path),
    /// Failed to parse date string.
    #[error("error parsing date: {0}")]
    ParseDate(#[from] chrono::ParseError),
    /// Error from iota crypto.rs
    #[error("crypto error: {0}")]
    Crypto(crypto::Error),
    /// Path provided to `import_accounts` isn't a valid file
    #[error("provided backup path isn't a valid file")]
    InvalidBackupFile,
    /// Backup `destination` argument is invalid
    #[error("backup destination must be a directory and it must exist")]
    InvalidBackupDestination,
    /// the storage adapter isn't set
    #[error("the storage adapter isn't set; use the AccountManagerBuilder's `with_storage` method or one of the default storages with the crate features `sqlite-storage` and `stronghold-storage`.")]
    StorageAdapterNotDefined,
    /// Mnemonic generation error.
    #[error("mnemonic encode error")]
    MnemonicEncode,
    /// Invalid mnemonic error
    #[error("invalid mnemonic: {0}")]
    InvalidMnemonic(String),
    /// Can't import accounts because the storage already exist
    #[error("failed to restore backup: storage file already exists")]
    StorageExists,
    /// Storage adapter not defined for the given storage path.
    #[error(
        "storage adapter not set for path `{0}`; please use the method `with_storage` on the AccountManager builder"
    )]
    StorageAdapterNotSet(PathBuf),
    /// error decrypting stored account using provided encryptionKey
    #[error("failed to decrypt account")]
    AccountDecrypt,
}

impl From<iota::message::Error> for Error {
    fn from(error: iota::message::Error) -> Self {
        Self::BeeMessage(error)
    }
}

impl From<crypto::Error> for Error {
    fn from(error: crypto::Error) -> Self {
        Self::Crypto(error)
    }
}

/// Each of the account initialisation required fields.
#[derive(Debug)]
pub enum AccountInitialiseRequiredField {
    /// `signer_type` field.
    SignerType,
}

impl std::fmt::Display for AccountInitialiseRequiredField {
    fn fmt(&self, f: &mut std::fmt::Formatter<'_>) -> std::fmt::Result {
        write!(f, "{}", format!("{:?}", self).to_lowercase())
    }
}

/// Each of the address builder required fields.
#[derive(Debug)]
pub enum AddressBuildRequiredField {
    /// address field.
    Address,
    /// balance field.
    Balance,
    /// key_index field.
    KeyIndex,
    /// outputs field.
    Outputs,
}

impl std::fmt::Display for AddressBuildRequiredField {
    fn fmt(&self, f: &mut std::fmt::Formatter<'_>) -> std::fmt::Result {
        write!(f, "{}", format!("{:?}", self).to_lowercase())
    }
}

impl Drop for Error {
    fn drop(&mut self) {
        event::emit_error(self);
    }
}
pub(crate) fn block_on<C: futures::Future>(cb: C) -> C::Output {
    let runtime = RUNTIME.get_or_init(|| Mutex::new(Runtime::new().unwrap()));
    runtime.lock().unwrap().block_on(cb)
}

pub(crate) fn enter<R, C: FnOnce() -> R>(cb: C) -> R {
    let runtime = RUNTIME.get_or_init(|| Mutex::new(Runtime::new().unwrap()));
    runtime.lock().unwrap().enter(cb)
}

/// Access the stronghold's actor system.
#[cfg(any(feature = "stronghold", feature = "stronghold-storage"))]
pub async fn with_actor_system<F: FnOnce(&riker::actors::ActorSystem)>(cb: F) {
    let runtime = self::stronghold::actor_runtime().lock().await;
    cb(&runtime.stronghold.system)
}

#[cfg(test)]
mod test_utils {
<<<<<<< HEAD
    use super::account_manager::AccountManager;
    use once_cell::sync::OnceCell;
    use rand::{distributions::Alphanumeric, thread_rng, Rng};
    use std::path::PathBuf;

    static MANAGER_INSTANCE: OnceCell<AccountManager> = OnceCell::new();
    pub fn get_account_manager() -> &'static AccountManager {
        MANAGER_INSTANCE.get_or_init(|| {
            let storage_path: String = thread_rng().sample_iter(&Alphanumeric).take(10).collect();
            let storage_path = PathBuf::from(format!("./example-database/{}", storage_path));

            let mut manager = AccountManager::with_storage_path(storage_path).unwrap();
            manager.set_stronghold_password("password").unwrap();
            manager
        })
=======
    use super::{account_manager::AccountManager, signing::SignerType};
    use iota::pow::providers::{Provider as PowProvider, ProviderBuilder as PowProviderBuilder};
    use rand::{distributions::Alphanumeric, thread_rng, Rng};
    use std::{path::PathBuf, time::Duration};

    static POLLING_INTERVAL: Duration = Duration::from_secs(2);

    struct TestSigner {}

    #[async_trait::async_trait]
    impl crate::signing::Signer for TestSigner {
        async fn store_mnemonic(&self, _: &PathBuf, _mnemonic: String) -> crate::Result<()> {
            Ok(())
        }

        async fn generate_address(
            &self,
            _account: &crate::account::Account,
            _address_index: usize,
            _internal: bool,
        ) -> crate::Result<iota::Address> {
            let mut address = [0; iota::ED25519_ADDRESS_LENGTH];
            crypto::rand::fill(&mut address).unwrap();
            Ok(iota::Address::Ed25519(iota::Ed25519Address::new(address)))
        }

        async fn sign_message(
            &self,
            _account: &crate::account::Account,
            _essence: &iota::TransactionEssence,
            _inputs: &mut Vec<crate::signing::TransactionInput>,
        ) -> crate::Result<Vec<iota::UnlockBlock>> {
            Ok(Vec::new())
        }
    }

    pub fn signer_type() -> SignerType {
        #[cfg(any(feature = "stronghold", feature = "stronghold-storage"))]
        let signer_type = SignerType::Stronghold;
        #[cfg(not(any(feature = "stronghold", feature = "stronghold-storage")))]
        let signer_type = SignerType::Custom("".to_string());
        signer_type
    }

    pub async fn get_account_manager() -> AccountManager {
        let storage_path = loop {
            let storage_path: String = thread_rng().sample_iter(&Alphanumeric).take(10).collect();
            let storage_path = PathBuf::from(format!("./test-storage/{}", storage_path));
            if !storage_path.exists() {
                break storage_path;
            }
        };

        let mut manager = AccountManager::builder()
            .with_storage_path(storage_path)
            .with_polling_interval(POLLING_INTERVAL)
            .finish()
            .await
            .unwrap();

        manager.set_storage_password("password").await.unwrap();

        #[cfg(not(any(feature = "stronghold", feature = "stronghold-storage")))]
        crate::signing::set_signer(signer_type(), TestSigner {}).await;
        #[cfg(any(feature = "stronghold", feature = "stronghold-storage"))]
        manager.set_stronghold_password("password").await.unwrap();

        manager.store_mnemonic(signer_type(), None).await.unwrap();

        manager
    }

    /// The miner builder.
    #[derive(Default)]
    pub struct NoopNonceProviderBuilder;

    impl PowProviderBuilder for NoopNonceProviderBuilder {
        type Provider = NoopNonceProvider;

        fn new() -> Self {
            Self::default()
        }

        fn finish(self) -> NoopNonceProvider {
            NoopNonceProvider {}
        }
    }

    /// The miner used for PoW
    pub struct NoopNonceProvider;

    impl PowProvider for NoopNonceProvider {
        type Builder = NoopNonceProviderBuilder;
        type Error = crate::Error;

        fn nonce(&self, _bytes: &[u8], _target_score: f64) -> std::result::Result<u64, Self::Error> {
            Ok(0)
        }
>>>>>>> eeedad30
    }
}<|MERGE_RESOLUTION|>--- conflicted
+++ resolved
@@ -256,23 +256,6 @@
 
 #[cfg(test)]
 mod test_utils {
-<<<<<<< HEAD
-    use super::account_manager::AccountManager;
-    use once_cell::sync::OnceCell;
-    use rand::{distributions::Alphanumeric, thread_rng, Rng};
-    use std::path::PathBuf;
-
-    static MANAGER_INSTANCE: OnceCell<AccountManager> = OnceCell::new();
-    pub fn get_account_manager() -> &'static AccountManager {
-        MANAGER_INSTANCE.get_or_init(|| {
-            let storage_path: String = thread_rng().sample_iter(&Alphanumeric).take(10).collect();
-            let storage_path = PathBuf::from(format!("./example-database/{}", storage_path));
-
-            let mut manager = AccountManager::with_storage_path(storage_path).unwrap();
-            manager.set_stronghold_password("password").unwrap();
-            manager
-        })
-=======
     use super::{account_manager::AccountManager, signing::SignerType};
     use iota::pow::providers::{Provider as PowProvider, ProviderBuilder as PowProviderBuilder};
     use rand::{distributions::Alphanumeric, thread_rng, Rng};
@@ -371,6 +354,5 @@
         fn nonce(&self, _bytes: &[u8], _target_score: f64) -> std::result::Result<u64, Self::Error> {
             Ok(0)
         }
->>>>>>> eeedad30
     }
 }