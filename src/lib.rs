--- conflicted
+++ resolved
@@ -273,16 +273,10 @@
 
         async fn generate_address(
             &self,
-<<<<<<< HEAD
-            account: &crate::account::Account,
-            address_index: usize,
-            internal: bool,
-            metadata: crate::signing::GenerateAddressMetadata,
-=======
             _account: &crate::account::Account,
             _address_index: usize,
             _internal: bool,
->>>>>>> eeedad30
+            _metadata: crate::signing::GenerateAddressMetadata,
         ) -> crate::Result<iota::Address> {
             let mut address = [0; iota::ED25519_ADDRESS_LENGTH];
             crypto::rand::fill(&mut address).unwrap();
@@ -291,16 +285,10 @@
 
         async fn sign_message<'a>(
             &self,
-<<<<<<< HEAD
-            account: &crate::account::Account,
-            essence: &iota::TransactionEssence,
-            inputs: &mut Vec<crate::signing::TransactionInput>,
-            metadata: crate::signing::SignMessageMetadata<'a>,
-=======
             _account: &crate::account::Account,
             _essence: &iota::TransactionEssence,
             _inputs: &mut Vec<crate::signing::TransactionInput>,
->>>>>>> eeedad30
+            _metadata: crate::signing::SignMessageMetadata<'a>,
         ) -> crate::Result<Vec<iota::UnlockBlock>> {
             Ok(Vec::new())
         }
