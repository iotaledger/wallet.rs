// Copyright 2020 IOTA Stiftung
// SPDX-License-Identifier: Apache-2.0

use crate::{
    account::Account,
    message::{MessagePayload, MessageType, TransactionEssence, TransactionInput},
    signing::GenerateAddressMetadata,
};
use getset::{Getters, Setters};
use iota::{
<<<<<<< HEAD
    bee_rest_api::types::dtos::{AddressDto, OutputDto},
    MessageId, OutputResponse, TransactionId,
=======
    bee_rest_api::{
        endpoints::api::v1::output::OutputResponse,
        types::{AddressDto, OutputDto},
    },
    MessageId, OutputId, TransactionId,
>>>>>>> 80aa277f
};
pub use iota::{Address as IotaAddress, Ed25519Address, Input, UTXOInput};
use serde::{Deserialize, Serialize};
use std::{
    cmp::Ordering,
    collections::HashMap,
    convert::TryInto,
    hash::{Hash, Hasher},
    str::FromStr,
};

/// The address output kind.
#[derive(Debug, Clone, PartialEq, Eq, Serialize, Deserialize)]
pub enum OutputKind {
    /// SignatureLockedSingle output.
    SignatureLockedSingle,
    /// Dust allowance output.
    SignatureLockedDustAllowance,
    /// Treasury output.
    Treasury,
}

impl FromStr for OutputKind {
    type Err = crate::Error;

    fn from_str(s: &str) -> Result<Self, Self::Err> {
        let kind = match s {
            "SignatureLockedSingle" => Self::SignatureLockedSingle,
            "SignatureLockedDustAllowance" => Self::SignatureLockedDustAllowance,
            "Treasury" => Self::Treasury,
            _ => return Err(crate::Error::InvalidOutputKind(s.to_string())),
        };
        Ok(kind)
    }
}

/// An Address output.
#[derive(Debug, Getters, Setters, Clone, PartialEq, Eq, Serialize, Deserialize)]
#[getset(get = "pub")]
pub struct AddressOutput {
    /// Transaction ID of the output
    #[serde(rename = "transactionId")]
    pub transaction_id: TransactionId,
    /// Message ID of the output
    #[serde(rename = "messageId")]
    pub message_id: MessageId,
    /// Output index.
    pub index: u16,
    /// Output amount.
    pub amount: u64,
    /// Spend status of the output,
    #[serde(rename = "isSpent")]
    pub is_spent: bool,
    /// Associated address.
    #[serde(with = "crate::serde::iota_address_serde")]
    pub address: AddressWrapper,
    /// Output kind.
    pub kind: OutputKind,
}

impl AddressOutput {
    /// The output identifier.
    pub fn id(&self) -> crate::Result<OutputId> {
        OutputId::new(self.transaction_id, self.index).map_err(Into::into)
    }

    /// Checks if the output is referenced on a pending message or a confirmed message
    pub(crate) fn is_used(&self, account: &Account) -> bool {
        let output_id = UTXOInput::new(self.transaction_id, self.index).unwrap();
        account.list_messages(0, 0, Some(MessageType::Sent)).iter().any(|m| {
            // message is pending or confirmed
            if m.confirmed().unwrap_or(true) {
                match m.payload() {
                    Some(MessagePayload::Transaction(tx)) => match tx.essence() {
                        TransactionEssence::Regular(essence) => essence.inputs().iter().any(|input| {
                            if let TransactionInput::UTXO(x) = input {
                                x.input == output_id
                            } else {
                                false
                            }
                        }),
                    },
                    _ => false,
                }
            } else {
                false
            }
        })
    }

    pub(crate) fn from_output_response(output: OutputResponse, bech32_hrp: String) -> crate::Result<Self> {
        let (address, amount, kind) = match output.output {
            OutputDto::SignatureLockedSingle(output) => {
                let address = match output.address {
                    AddressDto::Ed25519(ed25519_address) => IotaAddress::Ed25519(Ed25519Address::new(
                        hex::decode(ed25519_address.address)
                            .map_err(|_| crate::Error::InvalidAddress)?
                            .try_into()
                            .map_err(|_| crate::Error::InvalidAddressLength)?,
                    )),
                };
                (address, output.amount, OutputKind::SignatureLockedSingle)
            }
            OutputDto::SignatureLockedDustAllowance(output) => {
                let address = match output.address {
                    AddressDto::Ed25519(ed25519_address) => IotaAddress::Ed25519(Ed25519Address::new(
                        hex::decode(ed25519_address.address)
                            .map_err(|_| crate::Error::InvalidAddress)?
                            .try_into()
                            .map_err(|_| crate::Error::InvalidAddressLength)?,
                    )),
                };
                (address, output.amount, OutputKind::SignatureLockedDustAllowance)
            }
            OutputDto::Treasury(output) => (
                // dummy address
                IotaAddress::Ed25519(Ed25519Address::new([0; 32])),
                output.amount,
                OutputKind::Treasury,
            ),
        };
        let output = Self {
            transaction_id: TransactionId::new(
                hex::decode(output.transaction_id).map_err(|_| crate::Error::InvalidTransactionId)?[..]
                    .try_into()
                    .map_err(|_| crate::Error::InvalidTransactionId)?,
            ),
            message_id: MessageId::new(
                hex::decode(output.message_id).map_err(|_| crate::Error::InvalidMessageId)?[..]
                    .try_into()
                    .map_err(|_| crate::Error::InvalidMessageId)?,
            ),
            index: output.output_index,
            amount,
            is_spent: output.is_spent,
            address: AddressWrapper::new(address, bech32_hrp),
            kind,
        };
        Ok(output)
    }
}

/// The address builder.
#[derive(Default)]
pub struct AddressBuilder {
    address: Option<AddressWrapper>,
    balance: Option<u64>,
    key_index: Option<usize>,
    internal: bool,
    outputs: Option<Vec<AddressOutput>>,
}

impl AddressBuilder {
    /// Initialises a new instance of the address builder.
    pub fn new() -> AddressBuilder {
        Default::default()
    }

    /// Defines the address.
    pub fn address(mut self, address: AddressWrapper) -> Self {
        self.address = Some(address);
        self
    }

    /// Sets the address balance.
    pub fn balance(mut self, balance: u64) -> Self {
        self.balance = Some(balance);
        self
    }

    /// Sets the address key index.
    pub fn key_index(mut self, key_index: usize) -> Self {
        self.key_index = Some(key_index);
        self
    }

    /// Sets the address outputs.
    pub fn outputs(mut self, outputs: Vec<AddressOutput>) -> Self {
        self.outputs = Some(outputs);
        self
    }

    /// Sets the `internal` flag.
    pub fn internal(mut self, internal: bool) -> Self {
        self.internal = internal;
        self
    }

    /// Builds the address.
    pub fn build(self) -> crate::Result<Address> {
        let iota_address = self.address.ok_or(crate::Error::AddressBuildRequiredField(
            crate::error::AddressBuildRequiredField::Address,
        ))?;
        let address_outputs = self.outputs.ok_or(crate::Error::AddressBuildRequiredField(
            crate::error::AddressBuildRequiredField::Outputs,
        ))?;
        let mut outputs = HashMap::new();
        for output in address_outputs {
            outputs.insert(output.id()?, output);
        }
        let address = Address {
            address: iota_address,
            balance: self.balance.ok_or(crate::Error::AddressBuildRequiredField(
                crate::error::AddressBuildRequiredField::Balance,
            ))?,
            key_index: self.key_index.ok_or(crate::Error::AddressBuildRequiredField(
                crate::error::AddressBuildRequiredField::KeyIndex,
            ))?,
            internal: self.internal,
            outputs,
        };
        Ok(address)
    }
}

/// An address and its network type.
#[derive(Debug, Clone, PartialEq, Eq)]
pub struct AddressWrapper {
    inner: IotaAddress,
    pub(crate) bech32_hrp: String,
}

impl AsRef<IotaAddress> for AddressWrapper {
    fn as_ref(&self) -> &IotaAddress {
        &self.inner
    }
}

impl AddressWrapper {
    /// Create a new address wrapper.
    pub fn new(address: IotaAddress, bech32_hrp: String) -> Self {
        Self {
            inner: address,
            bech32_hrp,
        }
    }

    /// Encodes the address as bech32.
    pub fn to_bech32(&self) -> String {
        self.inner.to_bech32(&self.bech32_hrp)
    }

    pub(crate) fn bech32_hrp(&self) -> &str {
        &self.bech32_hrp
    }
}

/// An address.
#[derive(Debug, Getters, Setters, Clone, Eq, Serialize, Deserialize)]
#[getset(get = "pub")]
pub struct Address {
    /// The address.
    #[serde(with = "crate::serde::iota_address_serde")]
    address: AddressWrapper,
    /// The address balance.
    #[getset(set = "pub")]
    balance: u64,
    /// The address key index.
    #[serde(rename = "keyIndex")]
    #[getset(set = "pub(crate)")]
    key_index: usize,
    /// Determines if an address is a public or an internal (change) address.
    #[getset(set = "pub(crate)")]
    internal: bool,
    /// The address outputs.
    #[getset(set = "pub(crate)")]
    pub(crate) outputs: HashMap<OutputId, AddressOutput>,
}

impl PartialOrd for Address {
    fn partial_cmp(&self, other: &Self) -> Option<Ordering> {
        Some(self.cmp(other))
    }
}

impl Ord for Address {
    fn cmp(&self, other: &Self) -> Ordering {
        self.address.to_bech32().cmp(&other.address.to_bech32())
    }
}

impl Hash for Address {
    fn hash<H: Hasher>(&self, state: &mut H) {
        self.address.to_bech32().hash(state);
    }
}

impl PartialEq for Address {
    fn eq(&self, other: &Self) -> bool {
        self.address.to_bech32() == other.address.to_bech32()
    }
}

impl Address {
    /// Gets a new instance of the address builder.
    #[doc(hidden)]
    pub fn builder() -> AddressBuilder {
        AddressBuilder::new()
    }

    pub(crate) fn handle_new_output(&mut self, output: AddressOutput) -> crate::Result<()> {
        if !self.outputs.values().any(|o| o == &output) {
            let spent_existing_output = self.outputs.values_mut().find(|o| {
                o.message_id == output.message_id
                    && o.transaction_id == output.transaction_id
                    && o.index == output.index
                    && o.amount == output.amount
                    && (!o.is_spent && output.is_spent)
            });
            if let Some(spent_existing_output) = spent_existing_output {
                log::debug!("[ADDRESS] got spent of {:?}", spent_existing_output);
                self.balance -= output.amount;
                spent_existing_output.is_spent = true;
            } else {
                log::debug!("[ADDRESS] got new output {:?}", output);
                self.balance += output.amount;
                self.outputs.insert(output.id()?, output);
            }
        }
        Ok(())
    }

    /// Gets the list of outputs that aren't spent or pending.
    pub fn available_outputs(&self, account: &Account) -> Vec<&AddressOutput> {
        self.outputs
            .values()
            .filter(|o| !(o.is_spent || o.is_used(account)))
            .collect()
    }

    pub(crate) fn available_balance(&self, account: &Account) -> u64 {
        self.available_outputs(account)
            .iter()
            .fold(0, |acc, o| acc + *o.amount())
    }

    /// Updates the Bech32 human readable part.
    #[doc(hidden)]
    pub fn set_bech32_hrp(&mut self, hrp: String) {
        self.address.bech32_hrp = hrp.to_string();
        for output in self.outputs.values_mut() {
            output.address.bech32_hrp = hrp.to_string();
        }
    }
}

/// Parses a bech32 address string.
pub fn parse<A: AsRef<str>>(address: A) -> crate::Result<AddressWrapper> {
    let address = address.as_ref();
    let mut tokens = address.split('1');
    let hrp = tokens.next().ok_or(crate::Error::InvalidAddress)?;
    let address = iota::Address::try_from_bech32(address)?;
    Ok(AddressWrapper::new(address, hrp.to_string()))
}

pub(crate) async fn get_iota_address(
    account: &Account,
    address_index: usize,
    internal: bool,
    bech32_hrp: String,
    metadata: GenerateAddressMetadata,
) -> crate::Result<AddressWrapper> {
    let signer = crate::signing::get_signer(account.signer_type()).await;
    let mut signer = signer.lock().await;
    let address = signer
        .generate_address(&account, address_index, internal, metadata)
        .await?;
    Ok(AddressWrapper::new(address, bech32_hrp))
}

/// Gets an unused public address for the given account.
pub(crate) async fn get_new_address(account: &Account, metadata: GenerateAddressMetadata) -> crate::Result<Address> {
    let key_index = account.addresses().iter().filter(|a| !a.internal()).count();
    let bech32_hrp = match account.addresses().first() {
        Some(address) => address.address().bech32_hrp().to_string(),
        None => {
            crate::client::get_client(account.client_options())
                .await?
                .read()
                .await
                .get_network_info()
                .await?
                .bech32_hrp
        }
    };
    let iota_address = get_iota_address(&account, key_index, false, bech32_hrp, metadata).await?;
    let address = Address {
        address: iota_address,
        balance: 0,
        key_index,
        internal: false,
        outputs: Default::default(),
    };
    Ok(address)
}

/// Gets an unused change address for the given account and address.
pub(crate) async fn get_new_change_address(
    account: &Account,
    address: &Address,
    metadata: GenerateAddressMetadata,
) -> crate::Result<Address> {
    let key_index = *address.key_index();
    let iota_address = get_iota_address(
        &account,
        key_index,
        true,
        address.address().bech32_hrp().to_string(),
        metadata,
    )
    .await?;
    let address = Address {
        address: iota_address,
        balance: 0,
        key_index,
        internal: true,
        outputs: Default::default(),
    };
    Ok(address)
}

pub(crate) fn is_unspent(account: &Account, address: &AddressWrapper) -> bool {
    !account
        .list_messages(0, 0, Some(MessageType::Sent))
        .iter()
        .any(|message| message.addresses().contains(&address))
}

#[cfg(test)]
mod tests {
    #[tokio::test]
    async fn is_unspent_false() {
        let manager = crate::test_utils::get_account_manager().await;
        let account_handle = crate::test_utils::AccountCreator::new(&manager).create().await;
        let address = crate::test_utils::generate_random_address();
        let spent_tx = crate::test_utils::GenerateMessageBuilder::default()
            .address(address.clone())
            .incoming(false)
            .build()
            .await;

        account_handle.write().await.append_messages(vec![spent_tx]);

        let response = super::is_unspent(&*account_handle.read().await, address.address());
        assert_eq!(response, false);
    }

    #[tokio::test]
    async fn is_unspent_true() {
        let manager = crate::test_utils::get_account_manager().await;
        let account_handle = crate::test_utils::AccountCreator::new(&manager).create().await;
        let address = crate::test_utils::generate_random_iota_address();

        let response = super::is_unspent(&*account_handle.read().await, &address);
        assert_eq!(response, true);
    }
}<|MERGE_RESOLUTION|>--- conflicted
+++ resolved
@@ -8,16 +8,8 @@
 };
 use getset::{Getters, Setters};
 use iota::{
-<<<<<<< HEAD
     bee_rest_api::types::dtos::{AddressDto, OutputDto},
-    MessageId, OutputResponse, TransactionId,
-=======
-    bee_rest_api::{
-        endpoints::api::v1::output::OutputResponse,
-        types::{AddressDto, OutputDto},
-    },
-    MessageId, OutputId, TransactionId,
->>>>>>> 80aa277f
+    MessageId, OutputId, OutputResponse, TransactionId,
 };
 pub use iota::{Address as IotaAddress, Ed25519Address, Input, UTXOInput};
 use serde::{Deserialize, Serialize};
