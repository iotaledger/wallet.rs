--- conflicted
+++ resolved
@@ -1,11 +1,7 @@
 // Copyright 2020 IOTA Stiftung
 // SPDX-License-Identifier: Apache-2.0
 
-use crate::{
-    account::Account,
-    message::MessageType,
-    signing::{with_signer, GenerateAddressMetadata},
-};
+use crate::{account::Account, message::MessageType, signing::GenerateAddressMetadata};
 use bech32::FromBase32;
 use getset::{Getters, Setters};
 pub use iota::message::prelude::{Address as IotaAddress, Ed25519Address, Input, Payload, UTXOInput};
@@ -244,38 +240,23 @@
     Ok(iota_address)
 }
 
-<<<<<<< HEAD
-pub(crate) fn get_iota_address(
+pub(crate) async fn get_iota_address(
     account: &Account,
     address_index: usize,
     internal: bool,
     metadata: GenerateAddressMetadata,
 ) -> crate::Result<IotaAddress> {
-    with_signer(account.signer_type(), |signer| {
-        signer.generate_address(&account, address_index, internal, metadata)
-    })
-}
-
-/// Gets an unused public address for the given account.
-pub(crate) fn get_new_address(account: &Account, metadata: GenerateAddressMetadata) -> crate::Result<Address> {
-    let key_index = account.addresses().iter().filter(|a| !a.internal()).count();
-    let iota_address = get_iota_address(&account, key_index, false, metadata)?;
-=======
-pub(crate) async fn get_iota_address(
-    account: &Account,
-    address_index: usize,
-    internal: bool,
-) -> crate::Result<IotaAddress> {
     let signer = crate::signing::get_signer(account.signer_type()).await;
     let signer = signer.lock().await;
-    signer.generate_address(&account, address_index, internal).await
+    signer
+        .generate_address(&account, address_index, internal, metadata)
+        .await
 }
 
 /// Gets an unused public address for the given account.
-pub(crate) async fn get_new_address(account: &Account) -> crate::Result<Address> {
+pub(crate) async fn get_new_address(account: &Account, metadata: GenerateAddressMetadata) -> crate::Result<Address> {
     let key_index = account.addresses().iter().filter(|a| !a.internal()).count();
-    let iota_address = get_iota_address(&account, key_index, false).await?;
->>>>>>> ebaef161
+    let iota_address = get_iota_address(&account, key_index, false, metadata).await?;
     let address = Address {
         address: iota_address,
         balance: 0,
@@ -287,19 +268,13 @@
 }
 
 /// Gets an unused change address for the given account and address.
-<<<<<<< HEAD
-pub(crate) fn get_new_change_address(
+pub(crate) async fn get_new_change_address(
     account: &Account,
     address: &Address,
     metadata: GenerateAddressMetadata,
 ) -> crate::Result<Address> {
     let key_index = *address.key_index();
-    let iota_address = get_iota_address(&account, key_index, true, metadata)?;
-=======
-pub(crate) async fn get_new_change_address(account: &Account, address: &Address) -> crate::Result<Address> {
-    let key_index = *address.key_index();
-    let iota_address = get_iota_address(&account, key_index, true).await?;
->>>>>>> ebaef161
+    let iota_address = get_iota_address(&account, key_index, true, metadata).await?;
     let address = Address {
         address: iota_address,
         balance: 0,
@@ -311,21 +286,14 @@
 }
 
 /// Batch address generation.
-<<<<<<< HEAD
-pub(crate) fn get_addresses(
+pub(crate) async fn get_addresses(
     account: &Account,
     count: usize,
     metadata: GenerateAddressMetadata,
 ) -> crate::Result<Vec<Address>> {
     let mut addresses = vec![];
     for i in 0..count {
-        addresses.push(get_new_address(&account, metadata.clone())?);
-=======
-pub(crate) async fn get_addresses(account: &Account, count: usize) -> crate::Result<Vec<Address>> {
-    let mut addresses = vec![];
-    for i in 0..count {
-        addresses.push(get_new_address(&account).await?);
->>>>>>> ebaef161
+        addresses.push(get_new_address(&account, metadata.clone()).await?);
     }
     Ok(addresses)
 }
