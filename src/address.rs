--- conflicted
+++ resolved
@@ -75,29 +75,19 @@
     }
 }
 
-<<<<<<< HEAD
 pub(crate) fn get_new_iota_address(account: &Account) -> crate::Result<(usize, IotaAddress)> {
     let (key_index, iota_address) = crate::with_stronghold(|stronghold| {
-=======
-/// Gets an unused address for the given account.
-pub(crate) async fn get_new_address(account: &Account) -> crate::Result<Address> {
-    let address_res: crate::Result<(usize, IotaAddress)> = crate::with_stronghold(|stronghold| {
->>>>>>> a016ae36
         let address_index = account.addresses().len();
         let address_str = stronghold.address_get(account.id(), address_index, false);
         let iota_address = IotaAddress::from_ed25519_bytes(address_str.as_bytes().try_into()?);
         Ok((address_index, iota_address))
     });
-<<<<<<< HEAD
     Ok((key_index, iota_address))
 }
 
 /// Gets an unused address for the given account.
 pub(crate) async fn get_new_address(account: &Account) -> crate::Result<Address> {
     let (key_index, iota_address) = get_new_iota_address(&account)?;
-=======
-    let (key_index, iota_address) = address_res?;
->>>>>>> a016ae36
     let balance = get_balance(&account, &iota_address).await?;
     let checksum = generate_checksum(&iota_address)?;
     let address = Address {
