--- conflicted
+++ resolved
@@ -76,15 +76,9 @@
 }
 
 impl PartialEq for Address {
-<<<<<<< HEAD
-  fn eq(&self, other: &Address) -> bool {
-    self.address() == other.address()
-  }
-=======
     fn eq(&self, other: &Address) -> bool {
-        self.key_index() == other.key_index()
-    }
->>>>>>> 06330431
+        self.address() == other.address()
+    }
 }
 
 /// Gets an unused address for the given account.
@@ -169,104 +163,97 @@
 }
 
 pub(crate) fn is_unspent(account: &Account, address: &IotaAddress) -> bool {
-<<<<<<< HEAD
-  account
-    .transactions()
-    .iter()
-    .any(|tx| tx.value().without_denomination() < 0 && tx.address().address() == address)
-}
-
-#[cfg(test)]
-mod tests {
-  use super::{Address, IotaAddress};
-  use crate::account::Account;
-  use crate::account_manager::AccountManager;
-  use crate::client::ClientOptionsBuilder;
-  use crate::transaction::{Tag, Transaction, Value, ValueUnit};
-
-  use bee_crypto::ternary::Hash;
-  use bee_transaction::bundled::BundledTransactionField;
-  use iota::ternary::TryteBuf;
-
-  fn _create_account() -> Account {
-    let manager = AccountManager::new();
-
-    let id = "test";
-    let client_options = ClientOptionsBuilder::node("https://nodes.comnet.thetangle.org")
-      .unwrap()
-      .build();
-    let account = manager
-      .create_account(client_options)
-      .alias(id)
-      .id(id)
-      .mnemonic(id)
-      .initialise()
-      .unwrap();
-
-    account
-  }
-
-  fn _create_address() -> IotaAddress {
-    IotaAddress::from_inner_unchecked(
-      TryteBuf::try_from_str(
-        "XUERGHWTYRTFUYKFKXURKHMFEVLOIFTTCNTXOGLDPCZ9CJLKHROOPGNAQYFJEPGK9OKUQROUECBAVNXRY",
-      )
-      .unwrap()
-      .as_trits()
-      .encode(),
-    )
-  }
-
-  fn _generate_transaction(value: i64, address: Address) -> Transaction {
-    Transaction {
-      hash: Hash::zeros(),
-      address,
-      value: Value::new(value, ValueUnit::I),
-      tag: Tag::default(),
-      timestamp: chrono::Utc::now(),
-      current_index: 0,
-      last_index: 0,
-      bundle_hash: Hash::zeros(),
-      trunk_transaction: Hash::zeros(),
-      branch_transaction: Hash::zeros(),
-      nonce: String::default(),
-      confirmed: true,
-      broadcasted: true,
-    }
-  }
-
-  #[tokio::test]
-  async fn get_balance() {
-    let account = _create_account();
-    let address = _create_address();
-
-    let response = super::get_balance(&account, &address).await;
-    assert!(response.is_ok());
-  }
-
-  #[test]
-  fn is_unspent_false() {
-    let account = _create_account();
-    let address = _create_address();
-
-    let response = super::is_unspent(&account, &address);
-    assert_eq!(response, false);
-  }
-
-  #[tokio::test]
-  async fn is_unspent_true() {
-    let mut account = _create_account();
-    let address = super::get_new_address(&account).await.unwrap();
-    let spent_tx = _generate_transaction(-50, address.clone());
-    account.append_transactions(vec![spent_tx]);
-
-    let response = super::is_unspent(&account, address.address());
-    assert_eq!(response, true);
-  }
-=======
     account
         .transactions()
         .iter()
         .any(|tx| tx.value().without_denomination() < 0 && tx.address().address() == address)
->>>>>>> 06330431
+}
+
+#[cfg(test)]
+mod tests {
+    use super::{Address, IotaAddress};
+    use crate::account::Account;
+    use crate::account_manager::AccountManager;
+    use crate::client::ClientOptionsBuilder;
+    use crate::transaction::{Tag, Transaction, Value, ValueUnit};
+
+    use bee_crypto::ternary::Hash;
+    use bee_transaction::bundled::BundledTransactionField;
+    use iota::ternary::TryteBuf;
+
+    fn _create_account() -> Account {
+        let manager = AccountManager::new();
+
+        let id = "test";
+        let client_options = ClientOptionsBuilder::node("https://nodes.comnet.thetangle.org")
+            .unwrap()
+            .build();
+        let account = manager
+            .create_account(client_options)
+            .alias(id)
+            .id(id)
+            .mnemonic(id)
+            .initialise()
+            .unwrap();
+
+        account
+    }
+
+    fn _create_address() -> IotaAddress {
+        IotaAddress::from_inner_unchecked(
+            TryteBuf::try_from_str(
+                "XUERGHWTYRTFUYKFKXURKHMFEVLOIFTTCNTXOGLDPCZ9CJLKHROOPGNAQYFJEPGK9OKUQROUECBAVNXRY",
+            )
+            .unwrap()
+            .as_trits()
+            .encode(),
+        )
+    }
+
+    fn _generate_transaction(value: i64, address: Address) -> Transaction {
+        Transaction {
+            hash: Hash::zeros(),
+            address,
+            value: Value::new(value, ValueUnit::I),
+            tag: Tag::default(),
+            timestamp: chrono::Utc::now(),
+            current_index: 0,
+            last_index: 0,
+            bundle_hash: Hash::zeros(),
+            trunk_transaction: Hash::zeros(),
+            branch_transaction: Hash::zeros(),
+            nonce: String::default(),
+            confirmed: true,
+            broadcasted: true,
+        }
+    }
+
+    #[tokio::test]
+    async fn get_balance() {
+        let account = _create_account();
+        let address = _create_address();
+
+        let response = super::get_balance(&account, &address).await;
+        assert!(response.is_ok());
+    }
+
+    #[test]
+    fn is_unspent_false() {
+        let account = _create_account();
+        let address = _create_address();
+
+        let response = super::is_unspent(&account, &address);
+        assert_eq!(response, false);
+    }
+
+    #[tokio::test]
+    async fn is_unspent_true() {
+        let mut account = _create_account();
+        let address = super::get_new_address(&account).await.unwrap();
+        let spent_tx = _generate_transaction(-50, address.clone());
+        account.append_transactions(vec![spent_tx]);
+
+        let response = super::is_unspent(&account, address.address());
+        assert_eq!(response, true);
+    }
 }