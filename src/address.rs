// Copyright 2020 IOTA Stiftung
// SPDX-License-Identifier: Apache-2.0

use crate::{account::Account, message::MessageType, signing::GenerateAddressMetadata};
use getset::{Getters, Setters};
pub use iota::{client::builder::Network, Address as IotaAddress, Ed25519Address, Input, Payload, UTXOInput};
use iota::{
    message::prelude::{MessageId, TransactionId},
    OutputMetadata,
};
use serde::{Deserialize, Serialize};
use std::{
    cmp::Ordering,
    convert::{TryFrom, TryInto},
    hash::{Hash, Hasher},
    str::FromStr,
};

/// An Address output.
#[derive(Debug, Getters, Setters, Clone, PartialEq, Eq, Serialize, Deserialize)]
#[getset(get = "pub")]
pub struct AddressOutput {
    /// Transaction ID of the output
    pub(crate) transaction_id: TransactionId,
    /// Message ID of the output
    pub(crate) message_id: MessageId,
    /// Output index.
    pub(crate) index: u16,
    /// Output amount.
    pub(crate) amount: u64,
    /// Spend status of the output,
    pub(crate) is_spent: bool,
}

impl AddressOutput {
    /// Checks if the output is referenced on a pending message or a confirmed message
    pub(crate) fn is_used(&self, account: &Account) -> bool {
        let output_id = UTXOInput::new(self.transaction_id, self.index).unwrap();
        account.list_messages(0, 0, None).iter().any(|m| {
            // message is pending or confirmed
            if m.confirmed().unwrap_or(true) {
                match m.payload() {
                    Payload::Transaction(tx) => tx.essence().inputs().iter().any(|input| {
                        if let Input::UTXO(x) = input {
                            x == &output_id
                        } else {
                            false
                        }
                    }),
                    _ => false,
                }
            } else {
                false
            }
        })
    }
}

impl TryFrom<OutputMetadata> for AddressOutput {
    type Error = crate::Error;

    fn try_from(output: OutputMetadata) -> crate::Result<Self> {
        let output = Self {
            transaction_id: TransactionId::new(
                output.transaction_id[..]
                    .try_into()
                    .map_err(|_| crate::Error::InvalidTransactionId)?,
            ),
            message_id: MessageId::new(
                output.message_id[..]
                    .try_into()
                    .map_err(|_| crate::Error::InvalidMessageId)?,
            ),
            index: output.output_index,
            amount: output.amount,
            is_spent: output.is_spent,
        };
        Ok(output)
    }
}

/// The address builder.
#[derive(Default)]
pub(crate) struct AddressBuilder {
    address: Option<AddressWrapper>,
    balance: Option<u64>,
    key_index: Option<usize>,
    internal: bool,
    outputs: Option<Vec<AddressOutput>>,
}

impl AddressBuilder {
    /// Initialises a new instance of the address builder.
    pub fn new() -> AddressBuilder {
        Default::default()
    }

    /// Defines the address.
    pub fn address(mut self, address: AddressWrapper) -> Self {
        self.address = Some(address);
        self
    }

    /// Sets the address balance.
    pub fn balance(mut self, balance: u64) -> Self {
        self.balance = Some(balance);
        self
    }

    /// Sets the address key index.
    pub fn key_index(mut self, key_index: usize) -> Self {
        self.key_index = Some(key_index);
        self
    }

    /// Sets the address outputs.
    pub fn outputs(mut self, outputs: Vec<AddressOutput>) -> Self {
        self.outputs = Some(outputs);
        self
    }

    /// Sets the `internal` flag.
    pub fn internal(mut self, internal: bool) -> Self {
        self.internal = internal;
        self
    }

    /// Builds the address.
    pub fn build(self) -> crate::Result<Address> {
        let iota_address = self.address.ok_or(crate::Error::AddressBuildRequiredField(
            crate::error::AddressBuildRequiredField::Address,
        ))?;
        let address = Address {
            address: iota_address,
            balance: self.balance.ok_or(crate::Error::AddressBuildRequiredField(
                crate::error::AddressBuildRequiredField::Balance,
            ))?,
            key_index: self.key_index.ok_or(crate::Error::AddressBuildRequiredField(
                crate::error::AddressBuildRequiredField::KeyIndex,
            ))?,
            internal: self.internal,
            outputs: self.outputs.ok_or(crate::Error::AddressBuildRequiredField(
                crate::error::AddressBuildRequiredField::Outputs,
            ))?,
        };
        Ok(address)
    }
}

/// An address and its network type.
#[derive(Debug, Clone, PartialEq, Eq)]
pub struct AddressWrapper {
    inner: IotaAddress,
    hrp: String,
}

impl AsRef<IotaAddress> for AddressWrapper {
    fn as_ref(&self) -> &IotaAddress {
        &self.inner
    }
}

impl AddressWrapper {
    pub(crate) fn new(address: IotaAddress, hrp: String) -> Self {
        Self { inner: address, hrp }
    }

    /// Encodes the address as bech32.
    pub fn to_bech32(&self) -> String {
        self.inner.to_bech32(&self.hrp)
    }
}

impl PartialEq<IotaAddress> for AddressWrapper {
    fn eq(&self, other: &iota::Address) -> bool {
        self == other
    }
}

/// An address.
#[derive(Debug, Getters, Setters, Clone, Eq, Serialize, Deserialize)]
#[getset(get = "pub")]
pub struct Address {
    /// The address.
    #[serde(with = "crate::serde::iota_address_serde")]
    address: AddressWrapper,
    /// The address balance.
    #[getset(set = "pub")]
    balance: u64,
    /// The address key index.
    #[serde(rename = "keyIndex")]
    key_index: usize,
    /// Determines if an address is a public or an internal (change) address.
    internal: bool,
    /// The address outputs.
    #[getset(set = "pub(crate)")]
    pub(crate) outputs: Vec<AddressOutput>,
}

impl PartialOrd for Address {
    fn partial_cmp(&self, other: &Self) -> Option<Ordering> {
        Some(self.cmp(other))
    }
}

impl Ord for Address {
    fn cmp(&self, other: &Self) -> Ordering {
        self.address.to_bech32().cmp(&other.address.to_bech32())
    }
}

impl Hash for Address {
    fn hash<H: Hasher>(&self, state: &mut H) {
        self.address.to_bech32().hash(state);
    }
}

impl PartialEq for Address {
    fn eq(&self, other: &Self) -> bool {
        self.address.to_bech32() == other.address.to_bech32()
    }
}

impl Address {
    pub(crate) fn handle_new_output(&mut self, output: AddressOutput) {
        if !self.outputs.iter().any(|o| o == &output) {
            let spent_existing_output = self.outputs.iter().position(|o| {
                o.message_id == output.message_id
                    && o.transaction_id == output.transaction_id
                    && o.index == output.index
                    && o.amount == output.amount
                    && (!o.is_spent && output.is_spent)
            });
            if let Some(spent_output) = spent_existing_output {
                log::debug!("[ADDRESS] got spent of {:?}", spent_output);
                self.balance -= output.amount;
                self.outputs.remove(spent_output);
            } else {
                log::debug!("[ADDRESS] got new output {:?}", output);
                self.balance += output.amount;
                self.outputs.push(output);
            }
        }
    }

    /// Gets the list of outputs that aren't spent or pending.
    pub fn available_outputs(&self, account: &Account) -> Vec<&AddressOutput> {
        self.outputs.iter().filter(|o| !o.is_used(account)).collect()
    }

    pub(crate) fn available_balance(&self, account: &Account) -> u64 {
        self.available_outputs(account)
            .iter()
            .fold(0, |acc, o| acc + *o.amount())
    }

    pub(crate) fn set_bech32_hrp(&mut self, hrp: String) {
        self.address.hrp = hrp;
    }
}

/// Parses a bech32 address string.
pub fn parse<A: AsRef<str>>(address: A) -> crate::Result<AddressWrapper> {
    let address = address.as_ref();
    let mut tokens = address.split('1');
    let hrp = tokens.next().unwrap();
    let address = iota::Address::try_from_bech32(address).or_else(|_| {
        if let Ok(ed25519_address) = Ed25519Address::from_str(address) {
            Ok(IotaAddress::Ed25519(ed25519_address))
        } else {
            Err(crate::Error::InvalidAddress)
        }
    });
    Ok(AddressWrapper::new(address?, hrp.to_string()))
}

pub(crate) async fn get_iota_address(
    account: &Account,
    address_index: usize,
    internal: bool,
    bech32_hrp: String,
    metadata: GenerateAddressMetadata,
) -> crate::Result<AddressWrapper> {
    let signer = crate::signing::get_signer(account.signer_type()).await;
    let mut signer = signer.lock().await;
    let address = signer
        .generate_address(&account, address_index, internal, metadata)
        .await?;
    Ok(AddressWrapper::new(address, bech32_hrp))
}

/// Gets an unused public address for the given account.
pub(crate) async fn get_new_address(account: &Account, metadata: GenerateAddressMetadata) -> crate::Result<Address> {
    let key_index = account.addresses().iter().filter(|a| !a.internal()).count();
    let bech32_hrp = match account.addresses().first() {
        Some(address) => address.address().hrp.to_string(),
        None => {
            crate::client::get_client(account.client_options())
                .read()
                .await
                .get_network_info()
                .bech32_hrp
        }
    };
    let iota_address = get_iota_address(&account, key_index, false, bech32_hrp, metadata).await?;
    let address = Address {
        address: iota_address,
        balance: 0,
        key_index,
        internal: false,
        outputs: vec![],
    };
    Ok(address)
}

/// Gets an unused change address for the given account and address.
pub(crate) async fn get_new_change_address(
    account: &Account,
    address: &Address,
    metadata: GenerateAddressMetadata,
) -> crate::Result<Address> {
    let key_index = *address.key_index();
    let iota_address = get_iota_address(&account, key_index, true, address.address().hrp.to_string(), metadata).await?;
    let address = Address {
        address: iota_address,
        balance: 0,
        key_index,
        internal: true,
        outputs: vec![],
    };
    Ok(address)
}

pub(crate) fn is_unspent(account: &Account, address: &AddressWrapper) -> bool {
    !account
        .list_messages(0, 0, Some(MessageType::Sent))
        .iter()
<<<<<<< HEAD
        .any(|message| message.addresses().contains(&address))
}

#[cfg(test)]
mod tests {
    #[tokio::test]
    async fn is_unspent_false() {
        let manager = crate::test_utils::get_account_manager().await;
        let account_handle = crate::test_utils::AccountCreator::new(&manager).create().await;
        let address = crate::test_utils::generate_random_address();
        let spent_tx = crate::test_utils::GenerateMessageBuilder::default()
            .address(address.clone())
            .incoming(false)
            .build();

        account_handle.write().await.append_messages(vec![spent_tx]);

        let response = super::is_unspent(&*account_handle.read().await, address.address());
        assert_eq!(response, false);
    }

    #[tokio::test]
    async fn is_unspent_true() {
        let manager = crate::test_utils::get_account_manager().await;
        let account_handle = crate::test_utils::AccountCreator::new(&manager).create().await;
        let address = crate::test_utils::generate_random_iota_address();

        let response = super::is_unspent(&*account_handle.read().await, &address);
        assert_eq!(response, true);
    }
=======
        .any(|message| message.addresses().contains(&address.as_ref()))
>>>>>>> 1b46b233
}<|MERGE_RESOLUTION|>--- conflicted
+++ resolved
@@ -335,8 +335,7 @@
     !account
         .list_messages(0, 0, Some(MessageType::Sent))
         .iter()
-<<<<<<< HEAD
-        .any(|message| message.addresses().contains(&address))
+        .any(|message| message.addresses().contains(&address.as_ref()))
 }
 
 #[cfg(test)]
@@ -366,7 +365,4 @@
         let response = super::is_unspent(&*account_handle.read().await, &address);
         assert_eq!(response, true);
     }
-=======
-        .any(|message| message.addresses().contains(&address.as_ref()))
->>>>>>> 1b46b233
 }