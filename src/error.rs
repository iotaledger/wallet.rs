// Copyright 2020 IOTA Stiftung
// SPDX-License-Identifier: Apache-2.0

use serde::ser::{SerializeStruct, Serializer};
use std::path::PathBuf;

/// Each of the account initialisation required fields.
#[derive(Debug)]
pub enum AccountInitialiseRequiredField {
    /// `signer_type` field.
    SignerType,
}

impl std::fmt::Display for AccountInitialiseRequiredField {
    fn fmt(&self, f: &mut std::fmt::Formatter<'_>) -> std::fmt::Result {
        write!(f, "{}", format!("{:?}", self).to_lowercase())
    }
}

/// Each of the address builder required fields.
#[derive(Debug)]
pub enum AddressBuildRequiredField {
    /// address field.
    Address,
    /// balance field.
    Balance,
    /// key_index field.
    KeyIndex,
    /// outputs field.
    Outputs,
}

impl std::fmt::Display for AddressBuildRequiredField {
    fn fmt(&self, f: &mut std::fmt::Formatter<'_>) -> std::fmt::Result {
        write!(f, "{}", format!("{:?}", self).to_lowercase())
    }
}

/// The wallet error type.
#[derive(Debug, thiserror::Error)]
pub enum Error {
    /// IO error. (storage, backup, restore)
    #[error("`{0}`")]
    IoError(#[from] std::io::Error),
    /// serde_json error.
    #[error("`{0}`")]
    JsonError(#[from] serde_json::error::Error),
    /// stronghold client error.
    #[cfg(any(feature = "stronghold", feature = "stronghold-storage"))]
    #[cfg_attr(docsrs, doc(cfg(any(feature = "stronghold", feature = "stronghold-storage"))))]
    #[error("`{0}`")]
    StrongholdError(crate::stronghold::Error),
    /// iota.rs error.
    #[error("`{0}`")]
    ClientError(#[from] iota::client::Error),
    /// url parse error (client options builder).
    #[error("`{0}`")]
    UrlError(#[from] url::ParseError),
    /// Message not found.
    #[error("message not found")]
    MessageNotFound,
    /// Message id length response invalid.
    #[error("unexpected message_id length")]
    InvalidMessageIdLength,
    /// failed to parse address.
    #[error("invalid address")]
    InvalidAddress,
    /// Tried to backup but storage file doesn't exist.
    #[error("storage file doesn't exist")]
    StorageDoesntExist,
    /// Insufficient funds to send transfer.
    #[error("insufficient funds")]
    InsufficientFunds,
    /// Account isn't empty (has history or balance) - can't delete account.
    #[error("can't delete account: account has history or balance")]
    AccountNotEmpty,
    /// Latest account is empty (doesn't have history and balance) - can't create account.
    #[error("can't create accounts when the latest account doesn't have message history and balance")]
    LatestAccountIsEmpty,
    /// Account not found
    #[error("account not found")]
    AccountNotFound,
    /// invalid remainder value target address defined on `RemainderValueStrategy`.
    /// the address must belong to the account.
    #[error("the remainder value address doesn't belong to the account")]
    InvalidRemainderValueAddress,
    /// Storage access error.
    #[error("error accessing storage: {0}")]
    Storage(String),
    /// Panic error.
    #[error("a panic happened: {0}")]
    Panic(String),
    /// Error on `internal_transfer` when the destination account address list is empty
    #[error("destination account has no addresses")]
    InternalTransferDestinationEmpty,
    /// Invalid message identifier.
    #[error("invalid message id received by node")]
    InvalidMessageId,
    /// Invalid transaction identifier.
    #[error("invalid transaction id received by node")]
    InvalidTransactionId,
    /// Address build error: required field not filled.
    #[error("address build error, field `{0}` is required")]
    AddressBuildRequiredField(AddressBuildRequiredField),
    /// Account initialisation error: required field not filled.
    #[error("account initialisation error, field `{0}` is required")]
    AccountInitialiseRequiredField(AccountInitialiseRequiredField),
    /// Error from bee_message crate.
    #[error("{0}")]
    BeeMessage(iota::message::Error),
    /// Path provided to `import_accounts` isn't a valid file
    #[error("provided backup path isn't a valid file")]
    InvalidBackupFile,
    /// Backup `destination` argument is invalid
    #[error("backup destination must be a directory and it must exist")]
    InvalidBackupDestination,
    /// the storage adapter isn't set
    #[error("the storage adapter isn't set; use the AccountManagerBuilder's `with_storage` method or one of the default storages with the crate features `sqlite-storage` and `stronghold-storage`.")]
    StorageAdapterNotDefined,
    /// Mnemonic generation error.
    #[error("mnemonic encode error: {0}")]
    MnemonicEncode(String),
    /// Invalid mnemonic error
    #[error("invalid mnemonic: {0}")]
    InvalidMnemonic(String),
    /// Can't import accounts because the storage already exist
    #[error("failed to restore backup: storage file already exists")]
    StorageExists,
    /// Storage adapter not defined for the given storage path.
    #[error(
        "storage adapter not set for path `{0}`; please use the method `with_storage` on the AccountManager builder"
    )]
    StorageAdapterNotSet(PathBuf),
    /// error decrypting stored account using provided encryptionKey
    #[error("failed to decrypt account: {0}")]
    AccountDecrypt(String),
    /// error encrypting stored account using provided encryptionKey
    #[error("failed to encrypt account: {0}")]
    AccountEncrypt(String),
    /// Can't use AccountManager API because the storage is encrypted
    #[error(
        "can't perform operation while storage is encrypted; use AccountManager::set_storage_password to decrypt storage"
    )]
    StorageIsEncrypted,
    /// cannot use index to get account - multiple index sequences found (two or more different signer types stored on
    /// accounts)
    #[error("cannot use index identifier when two signer types are used")]
    CannotUseIndexIdentifier,
<<<<<<< HEAD
    /// Ledger transport error
    #[error("ledger transport error")]
    LedgerMiscError,
    /// Dongle Locked
    #[error("ledger locked")]
    LedgerDongleLocked,
    /// Denied by User
    #[error("denied by user")]
    LedgerDeniedByUser,
    /// Ledger Device not found
    #[error("ledger device not found")]
    LedgerDeviceNotFound,
=======
    /// Account alias must be unique.
    #[error("can't create account: account alias already exists")]
    AccountAliasAlreadyExists,
>>>>>>> 43283ce4
}

impl Drop for Error {
    fn drop(&mut self) {
        crate::event::emit_error(self);
    }
}

impl From<iota::message::Error> for Error {
    fn from(error: iota::message::Error) -> Self {
        Self::BeeMessage(error)
    }
}

#[cfg(any(feature = "stronghold", feature = "stronghold-storage"))]
impl From<crate::stronghold::Error> for Error {
    fn from(error: crate::stronghold::Error) -> Self {
        match error {
            crate::stronghold::Error::AccountNotFound => Self::AccountNotFound,
            _ => Self::StrongholdError(error),
        }
    }
}

impl serde::Serialize for Error {
    fn serialize<S>(&self, serializer: S) -> std::result::Result<S::Ok, S::Error>
    where
        S: Serializer,
    {
        fn serialize_variant<S: Serializer>(
            error: &Error,
            serializer: S,
            variant_name: &str,
        ) -> std::result::Result<S::Ok, S::Error> {
            let mut state = serializer.serialize_struct("Error", 2)?;
            state.serialize_field("type", variant_name)?;
            state.serialize_field("error", &error.to_string())?;
            state.end()
        }

        match self {
            Self::IoError(_) => serialize_variant(self, serializer, "IoError"),
            Self::JsonError(_) => serialize_variant(self, serializer, "JsonError"),
            #[cfg(any(feature = "stronghold", feature = "stronghold-storage"))]
            Self::StrongholdError(_) => serialize_variant(self, serializer, "StrongholdError"),
            Self::ClientError(_) => serialize_variant(self, serializer, "ClientError"),
            Self::UrlError(_) => serialize_variant(self, serializer, "UrlError"),
            Self::MessageNotFound => serialize_variant(self, serializer, "MessageNotFound"),
            Self::InvalidMessageIdLength => serialize_variant(self, serializer, "InvalidMessageIdLength"),
            Self::InvalidAddress => serialize_variant(self, serializer, "InvalidAddress"),
            Self::StorageDoesntExist => serialize_variant(self, serializer, "StorageDoesntExist"),
            Self::InsufficientFunds => serialize_variant(self, serializer, "InsufficientFunds"),
            Self::AccountNotEmpty => serialize_variant(self, serializer, "AccountNotEmpty"),
            Self::LatestAccountIsEmpty => serialize_variant(self, serializer, "LatestAccountIsEmpty"),
            Self::AccountNotFound => serialize_variant(self, serializer, "AccountNotFound"),
            Self::InvalidRemainderValueAddress => serialize_variant(self, serializer, "InvalidRemainderValueAddress"),
            Self::Storage(_) => serialize_variant(self, serializer, "Storage"),
            Self::Panic(_) => serialize_variant(self, serializer, "Panic"),
            Self::InternalTransferDestinationEmpty => {
                serialize_variant(self, serializer, "InternalTransferDestinationEmpty")
            }
            Self::InvalidMessageId => serialize_variant(self, serializer, "InvalidMessageId"),
            Self::InvalidTransactionId => serialize_variant(self, serializer, "InvalidTransactionId"),
            Self::AddressBuildRequiredField(_) => serialize_variant(self, serializer, "AddressBuildRequiredField"),
            Self::AccountInitialiseRequiredField(_) => {
                serialize_variant(self, serializer, "AccountInitialiseRequiredField")
            }
            Self::BeeMessage(_) => serialize_variant(self, serializer, "BeeMessage"),
            Self::MnemonicEncode(_) => serialize_variant(self, serializer, "MnemonicEncode"),
            Self::InvalidMnemonic(_) => serialize_variant(self, serializer, "InvalidMnemonic"),
            Self::InvalidBackupFile => serialize_variant(self, serializer, "InvalidBackupFile"),
            Self::InvalidBackupDestination => serialize_variant(self, serializer, "InvalidBackupDestination"),
            Self::StorageAdapterNotDefined => serialize_variant(self, serializer, "StorageAdapterNotDefined"),
            Self::StorageExists => serialize_variant(self, serializer, "StorageExists"),
            Self::StorageAdapterNotSet(_) => serialize_variant(self, serializer, "StorageAdapterNotSet"),
            Self::AccountDecrypt(_) => serialize_variant(self, serializer, "AccountDecrypt"),
            Self::AccountEncrypt(_) => serialize_variant(self, serializer, "AccountEncrypt"),
            Self::StorageIsEncrypted => serialize_variant(self, serializer, "StorageIsEncrypted"),
            Self::CannotUseIndexIdentifier => serialize_variant(self, serializer, "CannotUseIndexIdentifier"),
<<<<<<< HEAD
            Self::LedgerMiscError => serialize_variant(self, serializer, "LedgerMiscError"),
            Self::LedgerDongleLocked => serialize_variant(self, serializer, "LedgerDongleLocked"),
            Self::LedgerDeniedByUser => serialize_variant(self, serializer, "LedgerDeniedByUser"),
            Self::LedgerDeviceNotFound => serialize_variant(self, serializer, "LedgerDeviceNotFound"),
=======
            Self::AccountAliasAlreadyExists => serialize_variant(self, serializer, "AccountAliasAlreadyExists"),
>>>>>>> 43283ce4
        }
    }
}<|MERGE_RESOLUTION|>--- conflicted
+++ resolved
@@ -146,7 +146,6 @@
     /// accounts)
     #[error("cannot use index identifier when two signer types are used")]
     CannotUseIndexIdentifier,
-<<<<<<< HEAD
     /// Ledger transport error
     #[error("ledger transport error")]
     LedgerMiscError,
@@ -159,11 +158,9 @@
     /// Ledger Device not found
     #[error("ledger device not found")]
     LedgerDeviceNotFound,
-=======
     /// Account alias must be unique.
     #[error("can't create account: account alias already exists")]
     AccountAliasAlreadyExists,
->>>>>>> 43283ce4
 }
 
 impl Drop for Error {
@@ -243,14 +240,11 @@
             Self::AccountEncrypt(_) => serialize_variant(self, serializer, "AccountEncrypt"),
             Self::StorageIsEncrypted => serialize_variant(self, serializer, "StorageIsEncrypted"),
             Self::CannotUseIndexIdentifier => serialize_variant(self, serializer, "CannotUseIndexIdentifier"),
-<<<<<<< HEAD
             Self::LedgerMiscError => serialize_variant(self, serializer, "LedgerMiscError"),
             Self::LedgerDongleLocked => serialize_variant(self, serializer, "LedgerDongleLocked"),
             Self::LedgerDeniedByUser => serialize_variant(self, serializer, "LedgerDeniedByUser"),
             Self::LedgerDeviceNotFound => serialize_variant(self, serializer, "LedgerDeviceNotFound"),
-=======
             Self::AccountAliasAlreadyExists => serialize_variant(self, serializer, "AccountAliasAlreadyExists"),
->>>>>>> 43283ce4
         }
     }
 }