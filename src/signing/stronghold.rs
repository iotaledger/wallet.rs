// Copyright 2020 IOTA Stiftung
// SPDX-License-Identifier: Apache-2.0

use crate::account::Account;

use iota::{common::packable::Packable, ReferenceUnlock, UnlockBlock};

use std::{collections::HashMap, path::PathBuf};

#[derive(Default)]
pub struct StrongholdSigner;

fn stronghold_path(storage_path: &PathBuf) -> PathBuf {
    if storage_path.extension().unwrap_or_default() == "stronghold" {
        storage_path.clone()
    } else if storage_path.is_dir() {
        storage_path.join(crate::account_manager::STRONGHOLD_FILENAME)
    } else if let Some(parent) = storage_path.parent() {
        parent.join(crate::account_manager::STRONGHOLD_FILENAME)
    } else {
        storage_path.clone()
    }
}

#[async_trait::async_trait]
impl super::Signer for StrongholdSigner {
    async fn store_mnemonic(&self, storage_path: &PathBuf, mnemonic: String) -> crate::Result<()> {
        crate::stronghold::store_mnemonic(&stronghold_path(storage_path), mnemonic).await?;
        Ok(())
    }

    async fn generate_address(
        &self,
        account: &Account,
        address_index: usize,
        internal: bool,
        _: super::GenerateAddressMetadata,
    ) -> crate::Result<iota::Address> {
        let address = crate::stronghold::generate_address(
            &stronghold_path(account.storage_path()),
            *account.index(),
            address_index,
            internal,
        )
        .await?;
        Ok(address)
    }

<<<<<<< HEAD
    fn sign_message<'a>(
=======
    async fn sign_message(
>>>>>>> ebaef161
        &self,
        account: &Account,
        essence: &iota::TransactionEssence,
        inputs: &mut Vec<super::TransactionInput>,
        _: super::SignMessageMetadata<'a>,
    ) -> crate::Result<Vec<iota::UnlockBlock>> {
        let serialized_essence = essence.pack_new();

        let mut unlock_blocks = vec![];
        let mut current_block_index: usize = 0;
        let mut signature_indexes = HashMap::<usize, usize>::new();
        inputs.sort_by(|a, b| a.input.cmp(&b.input));

        for recorder in inputs.iter() {
            // Check if current path is same as previous path
            // If so, add a reference unlock block
            if let Some(block_index) = signature_indexes.get(&recorder.address_index) {
                unlock_blocks.push(UnlockBlock::Reference(ReferenceUnlock::new(*block_index as u16)?));
            } else {
                // If not, we should create a signature unlock block
                let signature = crate::stronghold::sign_essence(
                    &stronghold_path(account.storage_path()),
                    serialized_essence.clone(),
                    *account.index(),
                    recorder.address_index,
                    recorder.address_internal,
                )
                .await?;
                unlock_blocks.push(UnlockBlock::Signature(signature.into()));
                signature_indexes.insert(recorder.address_index, current_block_index);

                // Update current block index
                current_block_index += 1;
            }
        }
        Ok(unlock_blocks)
    }
}<|MERGE_RESOLUTION|>--- conflicted
+++ resolved
@@ -46,11 +46,7 @@
         Ok(address)
     }
 
-<<<<<<< HEAD
-    fn sign_message<'a>(
-=======
-    async fn sign_message(
->>>>>>> ebaef161
+    async fn sign_message<'a>(
         &self,
         account: &Account,
         essence: &iota::TransactionEssence,
