--- conflicted
+++ resolved
@@ -19,18 +19,11 @@
 #[cfg(all(feature = "storage", not(feature = "rocksdb")))]
 use crate::storage::adapter::memory::Memory;
 #[cfg(feature = "storage")]
-<<<<<<< HEAD
-use crate::storage::constants::ROCKSDB_FOLDERNAME;
-#[cfg(feature = "storage")]
-use crate::storage::manager::ManagerStorage;
-use crate::{account::handle::AccountHandle, account_manager::AccountManager, ClientOptions};
-=======
 use crate::{
     account::handle::AccountHandle,
     storage::{constants::default_storage_path, manager::ManagerStorage},
 };
 use crate::{account_manager::AccountManager, ClientOptions};
->>>>>>> 189cbf41
 
 #[derive(Debug, Clone, Serialize, Deserialize, Default)]
 /// Builder for the account manager.
@@ -129,12 +122,7 @@
                 return Err(crate::Error::MissingParameter("secret_manager"));
             }
         }
-<<<<<<< HEAD
-
-        #[cfg(feature = "storage")]
-=======
         #[cfg(all(feature = "rocksdb", feature = "storage"))]
->>>>>>> 189cbf41
         let storage =
             crate::storage::adapter::rocksdb::RocksdbStorageAdapter::new(storage_options.storage_path.clone())?;
         #[cfg(all(not(feature = "rocksdb"), feature = "storage"))]
