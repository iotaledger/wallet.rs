// Copyright 2020 IOTA Stiftung
// SPDX-License-Identifier: Apache-2.0

use crate::{
    account::AccountHandle,
    address::{AddressOutput, IotaAddress},
    client::ClientOptions,
    message::{Message, MessageType},
};

use iota::{message::prelude::MessageId, MessageMetadata, OutputMetadata, Topic, TopicEvent};
use serde::Deserialize;

use std::convert::TryInto;

#[derive(Deserialize)]
struct AddressOutputPayload {
    #[serde(rename = "messageId")]
    message_id: String,
    #[serde(rename = "transactionId")]
    transaction_id: String,
    #[serde(rename = "outputIndex")]
    output_index: u16,
    #[serde(rename = "isSpent")]
    is_spent: bool,
    output: AddressOutputPayloadOutput,
}

#[derive(Deserialize)]
struct AddressOutputPayloadOutput {
    #[serde(rename = "type")]
    type_: u8,
    amount: u64,
    address: AddressOutputPayloadAddress,
}

#[derive(Deserialize)]
struct AddressOutputPayloadAddress {
    #[serde(rename = "type")]
    type_: u8,
    address: String,
}

/// Unsubscribe from all topics associated with the account.
pub async fn unsubscribe(account_handle: AccountHandle) -> crate::Result<()> {
    let account = account_handle.read().await;
    let client = crate::client::get_client(account.client_options());
    let mut client = client.write().await;
    client.subscriber().unsubscribe()?;
    Ok(())
}

async fn subscribe_to_topic<C: Fn(&TopicEvent) + Send + Sync + 'static>(
    client_options: &ClientOptions,
    topic: String,
    handler: C,
) -> crate::Result<()> {
    let client = crate::client::get_client(&client_options);
    let mut client = client.write().await;
    client.subscriber().topic(Topic::new(topic)?).subscribe(handler)?;
    Ok(())
}

/// Monitor account addresses for balance changes.
pub async fn monitor_account_addresses_balance(account_handle: AccountHandle) -> crate::Result<()> {
    let account = account_handle.read().await;
    for address in account.addresses() {
        monitor_address_balance(account_handle.clone(), address.address()).await?;
    }
    Ok(())
}

/// Monitor address for balance changes.
pub async fn monitor_address_balance(account_handle: AccountHandle, address: &IotaAddress) -> crate::Result<()> {
    let client_options = account_handle.client_options().await;
    let client_options_ = client_options.clone();
    let address = address.clone();

    subscribe_to_topic(
        &client_options_,
        format!("addresses/{}/outputs", address.to_bech32()),
        move |topic_event| {
            log::info!("[MQTT] got {:?}", topic_event);
            let topic_event = topic_event.clone();
            let address = address.clone();
            let client_options = client_options.clone();
<<<<<<< HEAD
            let storage_path = storage_path.clone();
            let account_id = account_id.clone();

            std::thread::spawn(move || {
                crate::block_on(async {
                    if let Err(e) = process_output(
                        topic_event.payload.clone(),
                        account_id,
                        address,
                        client_options,
                        storage_path,
                    )
                    .await
                    {
                        log::error!("[MQTT] error processing output: {:?}", e);
                    }
                });
=======
            let account_handle = account_handle.clone();

            crate::block_on(async {
                let _ = process_output(topic_event.payload.clone(), account_handle, address, client_options).await;
>>>>>>> b08012c2
            });
        },
    )
    .await
}

async fn process_output(
    payload: String,
    account_handle: AccountHandle,
    address: IotaAddress,
    client_options: ClientOptions,
) -> crate::Result<()> {
    let output: AddressOutputPayload = serde_json::from_str(&payload)?;
    let metadata = OutputMetadata {
        message_id: hex::decode(output.message_id)?,
        transaction_id: hex::decode(output.transaction_id)?,
        output_index: output.output_index,
        is_spent: output.is_spent,
        amount: output.output.amount,
        address: address.clone(),
    };
    let address_output: AddressOutput = metadata.try_into()?;

    let client_options_ = client_options.clone();
    let message_id = address_output.message_id();
    let message_id_ = *message_id;

    let message = {
        let client = crate::client::get_client(&client_options_);
        let client = client.read().await;
        client.get_message().data(&message_id_).await?
    };

    let mut account = account_handle.write().await;
    let account_id = account.id().clone();
    let message_id_ = *message_id;

    let addresses = account.addresses_mut();
    let address_to_update = addresses.iter_mut().find(|a| a.address() == &address).unwrap();
    address_to_update.handle_new_output(address_output);
    crate::event::emit_balance_change(&account_id, &address_to_update, *address_to_update.balance());

    match account.messages_mut().iter().position(|m| m.id() == &message_id_) {
        Some(message_index) => {
            account.do_mut(|account| {
                let message = &mut account.messages_mut()[message_index];
                message.set_confirmed(Some(true));
            });
        }
        None => {
            let message = Message::from_iota_message(message_id_, account.addresses(), &message, Some(true)).unwrap();
            crate::event::emit_transaction_event(
                crate::event::TransactionEventType::NewTransaction,
                account.id(),
                &message,
            );
            account.do_mut(|account| {
                account.messages_mut().push(message);
            });
        }
    }
    Ok(())
}

/// Monitor the account's unconfirmed messages for confirmation state change.
pub async fn monitor_unconfirmed_messages(account_handle: AccountHandle) -> crate::Result<()> {
    let account = account_handle.read().await;
    for message in account.list_messages(0, 0, Some(MessageType::Unconfirmed)) {
        monitor_confirmation_state_change(account_handle.clone(), message.id()).await?;
    }
    Ok(())
}

/// Monitor message for confirmation state.
pub async fn monitor_confirmation_state_change(
    account_handle: AccountHandle,
    message_id: &MessageId,
) -> crate::Result<()> {
    let (message, client_options) = {
        let account = account_handle.read().await;
        let message = account
            .messages()
            .iter()
            .find(|message| message.id() == message_id)
            .unwrap()
            .clone();
        (message, account.client_options().clone())
    };
    let message_id = *message_id;

    subscribe_to_topic(
        &client_options,
        format!("messages/{}/metadata", message_id.to_string()),
        move |topic_event| {
<<<<<<< HEAD
            let account_id = account_id.clone();
            log::info!("[MQTT] got {:?}", topic_event);
            if let Err(e) = process_metadata(
                topic_event.payload.clone(),
                account_id,
                message_id,
                &message,
                &storage_path,
            ) {
                log::error!("[MQTT] error processing metadata: {:?}", e);
            }
=======
            let account_handle = account_handle.clone();
            crate::block_on(async {
                let _ = process_metadata(topic_event.payload.clone(), account_handle, message_id, &message).await;
            });
>>>>>>> b08012c2
        },
    )
    .await
}

async fn process_metadata(
    payload: String,
    account_handle: AccountHandle,
    message_id: MessageId,
    message: &Message,
) -> crate::Result<()> {
    let metadata: MessageMetadata = serde_json::from_str(&payload)?;

    if let Some(inclusion_state) = metadata.ledger_inclusion_state {
        let confirmed = inclusion_state == "included";
        if message.confirmed().is_none() || confirmed != message.confirmed().unwrap() {
            let mut account = account_handle.write().await;

            account.do_mut(|account| {
                let messages = account.messages_mut();
                let account_message = messages.iter_mut().find(|m| m.id() == &message_id).unwrap();
                account_message.set_confirmed(Some(confirmed));
            });

            crate::event::emit_confirmation_state_change(account.id(), &message, confirmed);
        }
    }
    Ok(())
}<|MERGE_RESOLUTION|>--- conflicted
+++ resolved
@@ -84,30 +84,14 @@
             let topic_event = topic_event.clone();
             let address = address.clone();
             let client_options = client_options.clone();
-<<<<<<< HEAD
-            let storage_path = storage_path.clone();
-            let account_id = account_id.clone();
-
-            std::thread::spawn(move || {
-                crate::block_on(async {
-                    if let Err(e) = process_output(
-                        topic_event.payload.clone(),
-                        account_id,
-                        address,
-                        client_options,
-                        storage_path,
-                    )
-                    .await
-                    {
-                        log::error!("[MQTT] error processing output: {:?}", e);
-                    }
-                });
-=======
             let account_handle = account_handle.clone();
 
             crate::block_on(async {
-                let _ = process_output(topic_event.payload.clone(), account_handle, address, client_options).await;
->>>>>>> b08012c2
+                if let Err(e) =
+                    process_output(topic_event.payload.clone(), account_handle, address, client_options).await
+                {
+                    log::error!("[MQTT] error processing output: {:?}", e);
+                }
             });
         },
     )
@@ -202,24 +186,14 @@
         &client_options,
         format!("messages/{}/metadata", message_id.to_string()),
         move |topic_event| {
-<<<<<<< HEAD
-            let account_id = account_id.clone();
-            log::info!("[MQTT] got {:?}", topic_event);
-            if let Err(e) = process_metadata(
-                topic_event.payload.clone(),
-                account_id,
-                message_id,
-                &message,
-                &storage_path,
-            ) {
-                log::error!("[MQTT] error processing metadata: {:?}", e);
-            }
-=======
             let account_handle = account_handle.clone();
             crate::block_on(async {
-                let _ = process_metadata(topic_event.payload.clone(), account_handle, message_id, &message).await;
-            });
->>>>>>> b08012c2
+                if let Err(e) =
+                    process_metadata(topic_event.payload.clone(), account_handle, message_id, &message).await
+                {
+                    log::error!("[MQTT] error processing metadata: {:?}", e);
+                }
+            });
         },
     )
     .await
