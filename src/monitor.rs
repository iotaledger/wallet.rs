--- conflicted
+++ resolved
@@ -1,9 +1,3 @@
-<<<<<<< HEAD
-use crate::account::{Account, AccountIdentifier};
-use crate::address::{Address, AddressOutput, IotaAddress};
-use crate::client::ClientOptions;
-use crate::message::Message;
-=======
 // Copyright 2020 IOTA Stiftung
 // SPDX-License-Identifier: Apache-2.0
 
@@ -13,16 +7,11 @@
     client::ClientOptions,
     message::{Message, MessageType},
 };
->>>>>>> eeedad30
 
 use iota::{message::prelude::MessageId, MessageMetadata, OutputMetadata, Topic, TopicEvent};
 use serde::Deserialize;
 
 use std::convert::TryInto;
-<<<<<<< HEAD
-use std::path::PathBuf;
-=======
->>>>>>> eeedad30
 
 #[derive(Deserialize)]
 struct AddressOutputPayload {
@@ -39,40 +28,6 @@
 
 #[derive(Deserialize)]
 struct AddressOutputPayloadOutput {
-<<<<<<< HEAD
-    #[serde(rename = "type")]
-    type_: u8,
-    amount: u64,
-    address: AddressOutputPayloadAddress,
-}
-
-#[derive(Deserialize)]
-struct AddressOutputPayloadAddress {
-    #[serde(rename = "type")]
-    type_: u8,
-    address: String,
-}
-
-fn mutate_account<F: FnOnce(&Account, &mut Vec<Address>, &mut Vec<Message>)>(
-    account_id: &AccountIdentifier,
-    storage_path: &PathBuf,
-    cb: F,
-) -> crate::Result<()> {
-    let mut account = crate::storage::get_account(&storage_path, *account_id)?;
-    let mut addresses: Vec<Address> = account.addresses().to_vec();
-    let mut messages: Vec<Message> = account.messages().to_vec();
-    cb(&account, &mut addresses, &mut messages);
-    account.set_addresses(addresses);
-    account.set_messages(messages);
-    let account_str = serde_json::to_string(&account)?;
-    crate::storage::with_adapter(&storage_path, |storage| {
-        storage.set(*account_id, account_str)
-    })?;
-    Ok(())
-}
-
-fn subscribe_to_topic<C: Fn(&TopicEvent) + Send + Sync + 'static>(
-=======
     amount: u64,
 }
 
@@ -86,79 +41,26 @@
 }
 
 async fn subscribe_to_topic<C: Fn(&TopicEvent) + Send + Sync + 'static>(
->>>>>>> eeedad30
     client_options: &ClientOptions,
     topic: String,
     handler: C,
 ) -> crate::Result<()> {
     let client = crate::client::get_client(&client_options);
-<<<<<<< HEAD
-    let mut client = client.write().unwrap();
-    client
-        .subscriber()
-        .topic(Topic::new(topic)?)
-        .subscribe(handler)?;
-=======
     let mut client = client.write().await;
     client.subscriber().with_topic(Topic::new(topic)?).subscribe(handler)?;
->>>>>>> eeedad30
     Ok(())
 }
 
 /// Monitor account addresses for balance changes.
-<<<<<<< HEAD
-pub fn monitor_account_addresses_balance(account: &Account) -> crate::Result<()> {
-    for address in account.addresses().iter().filter(|a| !a.internal()) {
-        monitor_address_balance(&account, &address)?;
-=======
 pub async fn monitor_account_addresses_balance(account_handle: AccountHandle) -> crate::Result<()> {
     let account = account_handle.read().await;
     for address in account.addresses() {
         monitor_address_balance(account_handle.clone(), address.address()).await?;
->>>>>>> eeedad30
     }
     Ok(())
 }
 
 /// Monitor address for balance changes.
-<<<<<<< HEAD
-pub fn monitor_address_balance(account: &Account, address: &Address) -> crate::Result<()> {
-    let account_id_bytes = *account.id();
-    let account_id: AccountIdentifier = account.id().into();
-    let storage_path = account.storage_path().clone();
-    let client_options = account.client_options().clone();
-    let address = address.address().clone();
-    let address_hex = match address {
-        IotaAddress::Ed25519(ref a) => a.to_string(),
-        _ => {
-            return Err(crate::WalletError::GenericError(anyhow::anyhow!(
-                "invalid address type"
-            )))
-        }
-    };
-
-    subscribe_to_topic(
-        account.client_options(),
-        format!("addresses/{}/outputs", address_hex),
-        move |topic_event| {
-            let address = address.clone();
-            let client_options = client_options.clone();
-            let storage_path = storage_path.clone();
-            crate::block_on(async {
-                let _ = process_output(
-                    topic_event.payload.clone(),
-                    account_id_bytes,
-                    address,
-                    client_options,
-                    storage_path,
-                )
-                .await;
-            });
-        },
-    )?;
-
-    Ok(())
-=======
 pub async fn monitor_address_balance(account_handle: AccountHandle, address: &IotaAddress) -> crate::Result<()> {
     let client_options = account_handle.client_options().await;
     let client_options_ = client_options.clone();
@@ -184,24 +86,10 @@
         },
     )
     .await
->>>>>>> eeedad30
 }
 
 async fn process_output(
     payload: String,
-<<<<<<< HEAD
-    account_id_bytes: [u8; 32],
-    address: IotaAddress,
-    client_options: ClientOptions,
-    storage_path: PathBuf,
-) -> crate::Result<()> {
-    let output: AddressOutputPayload = serde_json::from_str(&payload)?;
-    let account_id = account_id_bytes.into();
-    let metadata = OutputMetadata {
-        message_id: hex::decode(output.message_id).map_err(|e| anyhow::anyhow!(e.to_string()))?,
-        transaction_id: hex::decode(output.transaction_id)
-            .map_err(|e| anyhow::anyhow!(e.to_string()))?,
-=======
     account_handle: AccountHandle,
     address: IotaAddress,
     client_options: ClientOptions,
@@ -210,7 +98,6 @@
     let metadata = OutputMetadata {
         message_id: hex::decode(output.message_id)?,
         transaction_id: hex::decode(output.transaction_id)?,
->>>>>>> eeedad30
         output_index: output.output_index,
         is_spent: output.is_spent,
         amount: output.output.amount,
@@ -222,36 +109,6 @@
     let message_id = address_output.message_id();
     let message_id_ = *message_id;
 
-<<<<<<< HEAD
-    let client = crate::client::get_client(&client_options_);
-    let client = client.read().unwrap();
-    let message = client.get_message().data(&message_id_).await?;
-
-    let message_id_ = *message_id;
-    mutate_account(&account_id, &storage_path, |acc, addresses, messages| {
-        let address_to_update = addresses
-            .iter_mut()
-            .find(|a| a.address() == &address)
-            .unwrap();
-        address_to_update.append_output(address_output);
-        crate::event::emit_balance_change(
-            &account_id_bytes,
-            &address_to_update,
-            *address_to_update.balance(),
-        );
-
-        let message = Message::from_iota_message(message_id_, &addresses, &message).unwrap();
-        if !messages.iter().any(|m| m == &message) {
-            let message_id = *message.id();
-            messages.push(message);
-            crate::event::emit_transaction_event(
-                crate::event::TransactionEventType::NewTransaction,
-                &account_id_bytes,
-                &message_id,
-            );
-        }
-    })?;
-=======
     let message = {
         let client = crate::client::get_client(&client_options_);
         let client = client.read().await;
@@ -295,61 +152,10 @@
     for message in account.list_messages(0, 0, Some(MessageType::Unconfirmed)) {
         monitor_confirmation_state_change(account_handle.clone(), message.id()).await?;
     }
->>>>>>> eeedad30
     Ok(())
 }
 
 /// Monitor message for confirmation state.
-<<<<<<< HEAD
-pub fn monitor_confirmation_state_change(
-    account: &Account,
-    message_id: &MessageId,
-) -> crate::Result<()> {
-    let account_id_bytes = *account.id();
-    let account_id: AccountIdentifier = account.id().into();
-    let storage_path = account.storage_path().clone();
-    let message = account
-        .messages()
-        .iter()
-        .find(|message| message.id() == message_id)
-        .unwrap()
-        .clone();
-    let message_id = *message_id;
-
-    subscribe_to_topic(
-        account.client_options(),
-        format!("messages/{}/metadata", message_id.to_string()),
-        move |value| {
-            let _ = process_metadata(
-                value.payload.clone(),
-                account_id_bytes,
-                message_id,
-                &message,
-                &storage_path,
-            );
-        },
-    )?;
-    Ok(())
-}
-
-fn process_metadata(
-    payload: String,
-    account_id_bytes: [u8; 32],
-    message_id: MessageId,
-    message: &Message,
-    storage_path: &PathBuf,
-) -> crate::Result<()> {
-    let account_id: AccountIdentifier = account_id_bytes.into();
-    let metadata: MessageMetadata = serde_json::from_str(&payload)?;
-    let confirmed =
-        !(metadata.should_promote.unwrap_or(true) || metadata.should_reattach.unwrap_or(true));
-    if confirmed && !message.confirmed() {
-        mutate_account(&account_id, &storage_path, |account, _, messages| {
-            let message = messages.iter_mut().find(|m| m.id() == &message_id).unwrap();
-            message.set_confirmed(true);
-            crate::event::emit_confirmation_state_change(&account_id_bytes, message.id(), true);
-        })?;
-=======
 pub async fn monitor_confirmation_state_change(
     account_handle: AccountHandle,
     message_id: &MessageId,
@@ -404,7 +210,6 @@
 
             crate::event::emit_confirmation_state_change(account.id(), &message, confirmed);
         }
->>>>>>> eeedad30
     }
     Ok(())
 }