--- conflicted
+++ resolved
@@ -200,13 +200,9 @@
         account.client_options(),
         format!("messages/{}/metadata", message_id.to_string()),
         move |topic_event| {
-<<<<<<< HEAD
+            let account_id = account_id.clone();
             log::debug!("[MQTT] got {:?}", topic_event);
             if let Err(e) = process_metadata(
-=======
-            let account_id = account_id.clone();
-            let _ = process_metadata(
->>>>>>> 9c48cea7
                 topic_event.payload.clone(),
                 account_id,
                 message_id,
