// Copyright 2020 IOTA Stiftung
// SPDX-License-Identifier: Apache-2.0

use crate::{
    account::{AccountHandle, AccountSynchronizeStep},
    account_manager::AccountsSynchronizer,
    address::{AddressOutput, AddressWrapper, IotaAddress},
    client::ClientOptions,
    message::{Message, MessagePayload, TransactionEssence, TransactionInput, TransactionOutput},
};

<<<<<<< HEAD
use iota::{bee_rest_api::types::dtos::OutputDto, OutputResponse, Topic, TopicEvent};
use tokio::sync::RwLock;
=======
use iota::{
    bee_rest_api::types::{dtos::OutputDto, responses::OutputResponse},
    Topic, TopicEvent,
};
>>>>>>> 4d4ad54d

use std::{collections::HashMap, convert::TryInto, sync::Arc};

/// Unsubscribe from all topics associated with the account.
pub async fn unsubscribe(account_handle: AccountHandle) -> crate::Result<()> {
    let account = account_handle.read().await;
    let client = crate::client::get_client(account.client_options()).await?;
    let mut client = client.write().await;

    let mut topics = Vec::new();
    for address in account.addresses() {
        topics.push(Topic::new(format!(
            "addresses/{}/outputs",
            address.address().to_bech32()
        ))?);
    }
    let message_topics = account
        .with_messages(|messages| {
            let mut topics = Vec::new();
            for m in messages {
                if m.confirmed.is_none() {
                    topics.push(Topic::new(format!("messages/{}/metadata", m.key.to_string()))?);
                }
            }
            crate::Result::Ok(topics)
        })
        .await?;
    topics.extend(message_topics);

    client.subscriber().with_topics(topics).unsubscribe().await?;
    Ok(())
}

#[cfg(test)]
async fn subscribe_to_topics<C: Fn(&TopicEvent) + Send + Sync + 'static>(
    _client_options: ClientOptions,
    _topic: Vec<Topic>,
    _handler: C,
) {
}

#[cfg(not(test))]
async fn subscribe_to_topics<C: Fn(&TopicEvent) + Send + Sync + 'static>(
    client_options: ClientOptions,
    topics: Vec<Topic>,
    handler: C,
) {
    if !topics.is_empty() {
        log::debug!("[MQTT] subscribe: {:?}", topics);
        tokio::spawn(async move {
            let client = crate::client::get_client(&client_options).await?;
            let mut client = client.write().await;
            client.subscriber().with_topics(topics).subscribe(handler).await?;
            crate::Result::Ok(())
        });
    }
}

/// Monitor account addresses for balance changes.
pub async fn monitor_account_addresses_balance(account_handle: AccountHandle) {
    let account = account_handle.read().await;
    monitor_address_balance(
        account_handle.clone(),
        account.addresses().iter().map(|a| a.address().clone()).collect(),
    )
    .await;
}

/// Monitor address for balance changes.
pub async fn monitor_address_balance(account_handle: AccountHandle, addresses: Vec<AddressWrapper>) {
    let client_options = account_handle.client_options().await;
    let client_options_ = client_options.clone();

    subscribe_to_topics(
        client_options_,
        // safe to unwrap: we know the topics are valid
        addresses
            .into_iter()
            .map(|address| Topic::new(format!("addresses/{}/outputs", address.to_bech32())).unwrap())
            .collect(),
        move |topic_event| {
            log::info!("[MQTT] got {:?}", topic_event);
            if account_handle.is_mqtt_enabled() {
                let payload = topic_event.payload.clone();
                let account_handle = account_handle.clone();
                crate::spawn(async move {
                    let _ = process_output(payload, account_handle.clone()).await;
                });
            } else {
                log::info!("[MQTT] event ignored because account disabled mqtt");
            }
        },
    )
    .await
}

async fn process_output(payload: String, account_handle: AccountHandle) -> crate::Result<bool> {
    let account = account_handle.write().await;

    let output = serde_json::from_str::<OutputResponse>(&payload)?;
    let output_address: IotaAddress = match output.output.clone() {
        OutputDto::SignatureLockedSingle(output) => {
            (&output.address).try_into().map_err(|_| crate::Error::InvalidAddress)?
        }
        OutputDto::SignatureLockedDustAllowance(output) => {
            (&output.address).try_into().map_err(|_| crate::Error::InvalidAddress)?
        }
        _ => {
            log::debug!("[MQTT] ignoring output type");
            return Ok(false);
        }
    };

    let address = match account
        .addresses()
        .iter()
        .find(|address| address.address().as_ref() == &output_address)
    {
        Some(address) => address.address().clone(),
        None => {
            log::debug!("[MQTT] address not found");
            return Ok(false);
        }
    };

    let output = AddressOutput::from_output_response(output, address.bech32_hrp().to_string())?;
    let message = match account.get_message(&output.message_id).await {
        Some(message) => {
            if !message.confirmed().unwrap_or(false) {
                message
            } else {
                return Ok(false);
            }
        }
        None => {
            if let Ok(message) = crate::client::get_client(account.client_options())
                .await?
                .read()
                .await
                .get_message()
                .data(&output.message_id)
                .await
            {
                Message::from_iota_message(
                    output.message_id,
                    message,
                    account_handle.accounts.clone(),
                    account.id(),
                    account.addresses(),
                    account.client_options(),
                )
                .with_confirmed(Some(true))
                .finish()
                .await?
            } else {
                return Ok(false);
            }
<<<<<<< HEAD
        }
    };

    let message_addresses = match message.payload() {
        Some(MessagePayload::Transaction(tx)) => match tx.essence() {
            TransactionEssence::Regular(essence) => {
                let output_addresses: Vec<AddressWrapper> = essence
                    .outputs()
                    .iter()
                    .map(|output| match output {
                        TransactionOutput::SignatureLockedDustAllowance(o) => o.address().clone(),
                        TransactionOutput::SignatureLockedSingle(o) => o.address().clone(),
                        _ => unimplemented!(),
                    })
                    .collect();
                let input_addresses: Vec<AddressWrapper> = essence
                    .inputs()
                    .iter()
                    .map(|input| match input {
                        TransactionInput::UTXO(i) => i.metadata.as_ref().map(|m| m.address.clone()),
                        _ => unimplemented!(),
                    })
                    .flatten()
                    .collect();
                let mut addresses = output_addresses;
                addresses.extend(input_addresses);
                addresses
            }
        },
        _ => vec![],
    };

    let message_is_internal = match message.payload() {
        Some(MessagePayload::Transaction(tx)) => {
            let TransactionEssence::Regular(essence) = tx.essence();
            essence.internal()
        }
        _ => false,
=======
        };

        let message_addresses = match message.payload() {
            Some(MessagePayload::Transaction(tx)) => match tx.essence() {
                TransactionEssence::Regular(essence) => {
                    let output_addresses: Vec<AddressWrapper> = essence
                        .outputs()
                        .iter()
                        .map(|output| match output {
                            TransactionOutput::SignatureLockedDustAllowance(o) => o.address().clone(),
                            TransactionOutput::SignatureLockedSingle(o) => o.address().clone(),
                            _ => unimplemented!(),
                        })
                        .collect();
                    let input_addresses: Vec<AddressWrapper> = essence
                        .inputs()
                        .iter()
                        .map(|input| match input {
                            TransactionInput::Utxo(i) => i.metadata.as_ref().map(|m| m.address.clone()),
                            _ => unimplemented!(),
                        })
                        .flatten()
                        .collect();
                    let mut addresses = output_addresses;
                    addresses.extend(input_addresses);
                    addresses
                }
            },
            _ => vec![],
        };
        (message_addresses, Some((message, is_new)))
>>>>>>> 4d4ad54d
    };

    let storage_path = account.storage_path().clone();
    let account_id = account.id().clone();
    drop(account);

    let mut accounts_to_sync = HashMap::new();

    if message_is_internal {
        for (account_id, account_handle) in account_handle.accounts.read().await.iter() {
            if account_handle
                .read()
                .await
                .addresses()
                .iter()
                .any(|a| message_addresses.contains(a.address()))
            {
                accounts_to_sync.insert(account_id.clone(), account_handle.clone());
            }
        }
    } else {
        accounts_to_sync.insert(account_id, account_handle.clone());
    }

    // sync associated accounts
    AccountsSynchronizer::new(
        account_handle.sync_accounts_lock.clone(),
        Arc::new(RwLock::new(accounts_to_sync)),
        storage_path,
        account_handle.account_options,
    )
    .skip_account_discovery()
    .steps(vec![AccountSynchronizeStep::SyncAddresses(Some(message_addresses))])
    .execute()
    .await?;

    Ok(true)
}<|MERGE_RESOLUTION|>--- conflicted
+++ resolved
@@ -9,15 +9,11 @@
     message::{Message, MessagePayload, TransactionEssence, TransactionInput, TransactionOutput},
 };
 
-<<<<<<< HEAD
-use iota::{bee_rest_api::types::dtos::OutputDto, OutputResponse, Topic, TopicEvent};
-use tokio::sync::RwLock;
-=======
 use iota::{
     bee_rest_api::types::{dtos::OutputDto, responses::OutputResponse},
     Topic, TopicEvent,
 };
->>>>>>> 4d4ad54d
+use tokio::sync::RwLock;
 
 use std::{collections::HashMap, convert::TryInto, sync::Arc};
 
@@ -175,7 +171,6 @@
             } else {
                 return Ok(false);
             }
-<<<<<<< HEAD
         }
     };
 
@@ -195,7 +190,7 @@
                     .inputs()
                     .iter()
                     .map(|input| match input {
-                        TransactionInput::UTXO(i) => i.metadata.as_ref().map(|m| m.address.clone()),
+                        TransactionInput::Utxo(i) => i.metadata.as_ref().map(|m| m.address.clone()),
                         _ => unimplemented!(),
                     })
                     .flatten()
@@ -214,39 +209,6 @@
             essence.internal()
         }
         _ => false,
-=======
-        };
-
-        let message_addresses = match message.payload() {
-            Some(MessagePayload::Transaction(tx)) => match tx.essence() {
-                TransactionEssence::Regular(essence) => {
-                    let output_addresses: Vec<AddressWrapper> = essence
-                        .outputs()
-                        .iter()
-                        .map(|output| match output {
-                            TransactionOutput::SignatureLockedDustAllowance(o) => o.address().clone(),
-                            TransactionOutput::SignatureLockedSingle(o) => o.address().clone(),
-                            _ => unimplemented!(),
-                        })
-                        .collect();
-                    let input_addresses: Vec<AddressWrapper> = essence
-                        .inputs()
-                        .iter()
-                        .map(|input| match input {
-                            TransactionInput::Utxo(i) => i.metadata.as_ref().map(|m| m.address.clone()),
-                            _ => unimplemented!(),
-                        })
-                        .flatten()
-                        .collect();
-                    let mut addresses = output_addresses;
-                    addresses.extend(input_addresses);
-                    addresses
-                }
-            },
-            _ => vec![],
-        };
-        (message_addresses, Some((message, is_new)))
->>>>>>> 4d4ad54d
     };
 
     let storage_path = account.storage_path().clone();
