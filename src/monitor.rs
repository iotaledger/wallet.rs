--- conflicted
+++ resolved
@@ -217,42 +217,25 @@
     storage_path: &PathBuf,
 ) -> crate::Result<()> {
     let metadata: MessageMetadata = serde_json::from_str(&payload)?;
-<<<<<<< HEAD
-    let confirmed = metadata.ledger_inclusion_state.as_deref() == Some("included");
-
-    if confirmed != *message.confirmed() {
-        mutate_account(&account_id, &storage_path, |account| {
-            let message_id = {
-                let messages = account.messages_mut();
-                let message = messages.iter_mut().find(|m| m.id() == &message_id).unwrap();
-                message.set_confirmed(confirmed);
-                *message.id()
-            };
-
-            if !confirmed {
-                account.on_message_unconfirmed(&message_id);
-            }
-
-            crate::event::emit_confirmation_state_change(&account_id, &message, confirmed);
-        })?;
-=======
 
     if let Some(inclusion_state) = metadata.ledger_inclusion_state {
         let confirmed = inclusion_state == "included";
-
         if confirmed != *message.confirmed() {
-            mutate_account(&account_id, &storage_path, |account, addresses, messages| {
-                let message = messages.iter_mut().find(|m| m.id() == &message_id).unwrap();
-                message.set_confirmed(confirmed);
+            mutate_account(&account_id, &storage_path, |account| {
+                let message_id = {
+                    let messages = account.messages_mut();
+                    let message = messages.iter_mut().find(|m| m.id() == &message_id).unwrap();
+                    message.set_confirmed(confirmed);
+                    *message.id()
+                };
+
                 if !confirmed {
-                    account.on_message_unconfirmed(message.id());
+                    account.on_message_unconfirmed(&message_id);
                 }
-                *addresses = account.addresses().to_vec();
-
-                crate::event::emit_confirmation_state_change(account_id_raw, &message, confirmed);
+
+                crate::event::emit_confirmation_state_change(&account_id, &message, confirmed);
             })?;
         }
->>>>>>> 5dc1ad87
     }
     Ok(())
 }