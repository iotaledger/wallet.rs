--- conflicted
+++ resolved
@@ -310,12 +310,14 @@
                 })
                 .await
             }
-<<<<<<< HEAD
             #[cfg(feature = "events")]
             Message::ClearListeners(events) => {
                 convert_async_panics(|| async {
                     self.clear_listeners(events).await;
-=======
+                    Ok(Response::Ok(()))
+                })
+                .await
+            }
             #[cfg(feature = "participation")]
             Message::RegisterParticipationEvent { event_id, nodes } => {
                 convert_async_panics(|| async {
@@ -331,13 +333,10 @@
             Message::DeregisterParticipationEvent(event_id) => {
                 convert_async_panics(|| async {
                     self.account_manager.deregister_participation_event(event_id).await?;
->>>>>>> 2da16549
-                    Ok(Response::Ok(()))
-                })
-                .await
-            }
-<<<<<<< HEAD
-=======
+                    Ok(Response::Ok(()))
+                })
+                .await
+            }
             #[cfg(feature = "participation")]
             Message::GetParticipationEvent(event_id) => {
                 convert_async_panics(|| async {
@@ -366,7 +365,6 @@
                 })
                 .await
             }
->>>>>>> 2da16549
         };
 
         let response = match response {
