--- conflicted
+++ resolved
@@ -258,12 +258,8 @@
                 })
                 .await
             }
-<<<<<<< HEAD
             #[cfg(feature = "stronghold")]
-            Message::SetStrongholdPassword(mut password) => {
-=======
             Message::SetStrongholdPassword { mut password } => {
->>>>>>> 9198f929
                 convert_async_panics(|| async {
                     self.account_manager.set_stronghold_password(&password).await?;
                     password.zeroize();
@@ -271,14 +267,10 @@
                 })
                 .await
             }
-<<<<<<< HEAD
             #[cfg(feature = "stronghold")]
-            Message::SetStrongholdPasswordClearInterval(interval_in_milliseconds) => {
-=======
             Message::SetStrongholdPasswordClearInterval {
                 interval_in_milliseconds,
             } => {
->>>>>>> 9198f929
                 convert_async_panics(|| async {
                     let duration = interval_in_milliseconds.map(Duration::from_millis);
                     self.account_manager
@@ -288,12 +280,8 @@
                 })
                 .await
             }
-<<<<<<< HEAD
             #[cfg(feature = "stronghold")]
-            Message::StoreMnemonic(mnemonic) => {
-=======
             Message::StoreMnemonic { mnemonic } => {
->>>>>>> 9198f929
                 convert_async_panics(|| async {
                     self.account_manager.store_mnemonic(mnemonic).await?;
                     Ok(Response::Ok(()))
