--- conflicted
+++ resolved
@@ -154,29 +154,19 @@
     },
     /// Set the stronghold password.
     /// Expected response: [`Ok`](crate::message_interface::Response::Ok)
-<<<<<<< HEAD
-    #[cfg(feature = "stronghold")]
-    SetStrongholdPassword(String),
-    /// Set the stronghold password clear interval.
-    /// Expected response: [`Ok`](crate::message_interface::Response::Ok)
-    #[cfg(feature = "stronghold")]
-    SetStrongholdPasswordClearInterval(Option<u64>),
-    /// Store a mnemonic into the Stronghold vault.
-    /// Expected response: [`Ok`](crate::message_interface::Response::Ok)
-    #[cfg(feature = "stronghold")]
-    StoreMnemonic(String),
-=======
+    #[cfg(feature = "stronghold")]
     SetStrongholdPassword { password: String },
     /// Set the stronghold password clear interval.
     /// Expected response: [`Ok`](crate::message_interface::Response::Ok)
+    #[cfg(feature = "stronghold")]
     SetStrongholdPasswordClearInterval {
         #[serde(rename = "intervalInMilliseconds")]
         interval_in_milliseconds: Option<u64>,
     },
     /// Store a mnemonic into the Stronghold vault.
     /// Expected response: [`Ok`](crate::message_interface::Response::Ok)
+    #[cfg(feature = "stronghold")]
     StoreMnemonic { mnemonic: String },
->>>>>>> 9198f929
     /// Start background syncing.
     /// Expected response: [`Ok`](crate::message_interface::Response::Ok)
     StartBackgroundSync {
@@ -277,23 +267,12 @@
                 f,
                 "GenerateAddress{{ account_index: {account_index:?}, internal: {internal:?}, address_index: {address_index:?}, options: {options:?}, bech32_hrp: {bech32_hrp:?} }}"
             ),
-<<<<<<< HEAD
-            Message::GetNodeInfo { url, auth: _ } => write!(f, "GetNodeInfo{{ url: {url:?} }}"),
-            #[cfg(feature = "stronghold")]
-            Message::SetStrongholdPassword(_) => write!(f, "SetStrongholdPassword(<omitted>)"),
-            #[cfg(feature = "stronghold")]
-            Message::SetStrongholdPasswordClearInterval(interval_in_milliseconds) => {
-                write!(f, "SetStrongholdPassword({interval_in_milliseconds:?})")
-            }
-
-            #[cfg(feature = "stronghold")]
-            Message::StoreMnemonic(_) => write!(f, "StoreMnemonic(<omitted>)"),
-            Message::StartBackgroundSync {
-=======
             Self::GetNodeInfo { url, auth: _ } => write!(f, "GetNodeInfo{{ url: {url:?} }}"),
+            #[cfg(feature = "stronghold")]
             Self::SetStrongholdPassword { password: _ } => {
                 write!(f, "SetStrongholdPassword{{  password: <omitted> }}")
             }
+            #[cfg(feature = "stronghold")]
             Self::SetStrongholdPasswordClearInterval {
                 interval_in_milliseconds,
             } => {
@@ -302,9 +281,9 @@
                     "SetStrongholdPasswordClearInterval{{ interval_in_milliseconds: {interval_in_milliseconds:?} }}"
                 )
             }
+            #[cfg(feature = "stronghold")]
             Self::StoreMnemonic { mnemonic: _ } => write!(f, "StoreMnemonic{{ mnemonic: <omitted> }}"),
             Self::StartBackgroundSync {
->>>>>>> 9198f929
                 options,
                 interval_in_milliseconds,
             } => write!(
