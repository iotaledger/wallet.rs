// Copyright 2022 IOTA Stiftung
// SPDX-License-Identifier: Apache-2.0

use std::{
    fmt::{Debug, Formatter, Result},
    path::PathBuf,
};

use iota_client::node_manager::node::NodeAuth;
use serde::{ser::Serializer, Deserialize, Serialize};

use super::account_method::AccountMethod;
#[cfg(feature = "events")]
#[cfg(debug_assertions)]
use crate::events::types::WalletEvent;
use crate::{
    account::{operations::syncing::SyncOptions, types::AccountIdentifier},
    ClientOptions,
};

/// An account to create.
#[derive(Clone, Debug, Deserialize, Default)]
pub struct AccountToCreate {
    /// The account alias.
    pub alias: Option<String>,
}

/// The messages that can be sent to the actor.
#[derive(Clone, Deserialize)]
#[serde(tag = "cmd", content = "payload")]
#[allow(clippy::large_enum_variant)]
pub enum Message {
    /// Creates an account.
    /// Expected response: [`Account`](crate::message_interface::Response::Account)
    CreateAccount(Box<AccountToCreate>),
    /// Read account.
    /// Expected response: [`Account`](crate::message_interface::Response::Account)
    GetAccount(AccountIdentifier),
    /// Read accounts.
    /// Expected response: [`Accounts`](crate::message_interface::Response::Accounts)
    GetAccounts,
    /// Consume an account method.
    /// Returns [`Response`](crate::message_interface::Response)
    CallAccountMethod {
        /// The account identifier.
        #[serde(rename = "accountId")]
        account_id: AccountIdentifier,
        /// The account method to call.
        method: AccountMethod,
    },
    /// Backup storage. Password must be the current one, when Stronghold is used as SecretManager.
    /// Expected response: [`Ok`](crate::message_interface::Response::Ok)
    #[cfg(feature = "stronghold")]
    Backup {
        /// The backup destination.
        destination: PathBuf,
        /// Stronghold file password.
        password: String,
    },
    /// Change the Stronghold password to another one and also re-encrypt the values in the loaded snapshot with it.
    /// Expected response: [`Ok`](crate::message_interface::Response::Ok)
    #[cfg(feature = "stronghold")]
    ChangeStrongholdPassword {
        #[serde(rename = "currentPassword")]
        current_password: String,
        #[serde(rename = "newPassword")]
        new_password: String,
    },
    /// Clears the Stronghold password from memory.
    /// Expected response: [`Ok`](crate::message_interface::Response::Ok)
    #[cfg(feature = "stronghold")]
    ClearStrongholdPassword,
    /// Checks if the Stronghold password is available.
    /// Expected response:
    /// [`StrongholdPasswordIsAvailable`](crate::message_interface::Response::StrongholdPasswordIsAvailable)
    #[cfg(feature = "stronghold")]
    IsStrongholdPasswordAvailable,
    /// Find accounts with unspent outputs
    /// Expected response: [`Accounts`](crate::message_interface::Response::Accounts)
    RecoverAccounts {
        #[serde(rename = "accountStartIndex")]
        /// The index of the first account to search for.
        account_start_index: u32,
        #[serde(rename = "accountGapLimit")]
        /// The number of accounts to search for, after the last account with unspent outputs.
        account_gap_limit: u32,
        #[serde(rename = "addressGapLimit")]
        /// The number of addresses to search for, after the last address with unspent outputs, in
        /// each account.
        address_gap_limit: u32,
<<<<<<< HEAD
        #[serde(rename = "syncOptions")]
        /// SyncOptions to be used during the account recovery process.
        /// address_start_index and force_syncing will be overwritten in sync_options to not skip addresses, but also
        /// don't send duplicated requests
=======
        /// Optional parameter to specify the sync options. The `address_start_index` and `force_syncing`
        /// fields will be overwritten to skip existing addresses.
>>>>>>> eb07da09
        sync_options: Option<SyncOptions>,
    },
    /// Restore a backup from a Stronghold file
    /// Replaces client_options, coin_type, secret_manager and accounts. Returns an error if accounts were already
    /// created If Stronghold is used as secret_manager, the existing Stronghold file will be overwritten. If a
    /// mnemonic was stored, it will be gone.
    /// Expected response: [`Ok`](crate::message_interface::Response::Ok)
    #[cfg(feature = "stronghold")]
    RestoreBackup {
        /// The path to the backed up Stronghold.
        source: PathBuf,
        /// Stronghold file password.
        password: String,
    },
    /// Removes the latest account (account with the largest account index).
    /// Expected response: [`Ok`](crate::message_interface::Response::Ok)
    RemoveLatestAccount,
    /// Deletes the storage.
    /// Expected response: [`Ok`](crate::message_interface::Response::Ok)
    #[cfg(feature = "storage")]
    DeleteAccountsAndDatabase,
    /// Generates a new mnemonic.
    /// Expected response: [`GeneratedMnemonic`](crate::message_interface::Response::GeneratedMnemonic)
    GenerateMnemonic,
    /// Checks if the given mnemonic is valid.
    /// Expected response: [`Ok`](crate::message_interface::Response::Ok)
    VerifyMnemonic(String),
    /// Updates the client options for all accounts.
    /// Expected response: [`Ok`](crate::message_interface::Response::Ok)
    SetClientOptions(Box<ClientOptions>),
    /// Get the ledger nano status
    /// Expected response: [`LedgerNanoStatus`](crate::message_interface::Response::LedgerNanoStatus)
    #[cfg(feature = "ledger_nano")]
    GetLedgerNanoStatus,
    /// Get the node information
    /// Expected response: [`NodeInfo`](crate::message_interface::Response::NodeInfo)
    GetNodeInfo {
        /// Url
        url: Option<String>,
        /// Node authentication
        auth: Option<NodeAuth>,
    },
    /// Set the stronghold password.
    /// Expected response: [`Ok`](crate::message_interface::Response::Ok)
    SetStrongholdPassword(String),
    /// Set the stronghold password clear interval.
    /// Expected response: [`Ok`](crate::message_interface::Response::Ok)
    SetStrongholdPasswordClearInterval(Option<u64>),
    /// Store a mnemonic into the Stronghold vault.
    /// Expected response: [`Ok`](crate::message_interface::Response::Ok)
    StoreMnemonic(String),
    /// Start background syncing.
    /// Expected response: [`Ok`](crate::message_interface::Response::Ok)
    StartBackgroundSync {
        /// Sync options
        options: Option<SyncOptions>,
        /// Interval in milliseconds
        #[serde(rename = "intervalInMilliseconds")]
        interval_in_milliseconds: Option<u64>,
    },
    /// Stop background syncing.
    /// Expected response: [`Ok`](crate::message_interface::Response::Ok)
    StopBackgroundSync,
    /// Emits an event for testing if the event system is working
    /// Expected response: [`Ok`](crate::message_interface::Response::Ok)
    #[cfg(feature = "events")]
    #[cfg(debug_assertions)]
    EmitTestEvent(WalletEvent),
    /// Transforms bech32 to hex
    /// Expected response: [`HexAddress`](crate::message_interface::Response::HexAddress)
    Bech32ToHex(String),
    /// Transforms a hex encoded address to a bech32 encoded address
    /// Expected response: [`Bech32Address`](crate::message_interface::Response::Bech32Address)
    HexToBech32 {
        /// Hex encoded bech32 address
        hex: String,
        /// Human readable part
        #[serde(rename = "bech32Hrp")]
        bech32_hrp: Option<String>,
    },
}

// Custom Debug implementation to not log secrets
impl Debug for Message {
    fn fmt(&self, f: &mut Formatter<'_>) -> Result {
        match self {
            Message::CreateAccount(account) => write!(f, "CreateAccount({:?})", account),
            Message::GetAccount(identifier) => write!(f, "GetAccount({:?})", identifier),
            Message::GetAccounts => write!(f, "GetAccounts"),
            Message::CallAccountMethod { account_id, method } => write!(
                f,
                "CallAccountMethod{{ account_id: {:?}, method: {:?} }}",
                account_id, method
            ),
            #[cfg(feature = "stronghold")]
            Message::ChangeStrongholdPassword {
                current_password: _,
                new_password: _,
            } => write!(
                f,
                "ChangeStrongholdPassword{{ current_password: <omitted>, new_password: <omitted> }}",
            ),
            #[cfg(feature = "stronghold")]
            Message::ClearStrongholdPassword => write!(f, "ClearStrongholdPassword"),
            #[cfg(feature = "stronghold")]
            Message::IsStrongholdPasswordAvailable => write!(f, "IsStrongholdPasswordAvailable"),
            #[cfg(feature = "stronghold")]
            Message::Backup {
                destination,
                password: _,
            } => write!(f, "Backup{{ destination: {:?} }}", destination),
            Message::RecoverAccounts {
                account_start_index,
                account_gap_limit,
                address_gap_limit,
                sync_options,
            } => write!(
                f,
                "RecoverAccounts{{ account_start_index: {:?}, account_gap_limit: {:?}, address_gap_limit: {:?}, sync_options: {:?} }}",
                account_start_index, account_gap_limit, address_gap_limit, sync_options
            ),
            Message::RemoveLatestAccount => write!(f, "RemoveLatestAccount"),
            #[cfg(feature = "stronghold")]
            Message::RestoreBackup { source, password: _ } => write!(f, "RestoreBackup{{ source: {:?} }}", source),
            #[cfg(feature = "storage")]
            Message::DeleteAccountsAndDatabase => write!(f, "DeleteAccountsAndDatabase"),
            Message::GenerateMnemonic => write!(f, "GenerateMnemonic"),
            Message::VerifyMnemonic(_) => write!(f, "VerifyMnemonic(<omitted>)"),
            Message::SetClientOptions(options) => write!(f, "SetClientOptions({:?})", options),
            #[cfg(feature = "ledger_nano")]
            Message::GetLedgerNanoStatus => write!(f, "GetLedgerNanoStatus"),
            Message::GetNodeInfo { url, auth: _ } => write!(f, "GetNodeInfo{{ url: {:?} }}", url),
            Message::SetStrongholdPassword(_) => write!(f, "SetStrongholdPassword(<omitted>)"),
            Message::SetStrongholdPasswordClearInterval(interval_in_milliseconds) => {
                write!(f, "SetStrongholdPassword({:?})", interval_in_milliseconds)
            }
            Message::StoreMnemonic(_) => write!(f, "StoreMnemonic(<omitted>)"),
            Message::StartBackgroundSync {
                options,
                interval_in_milliseconds,
            } => write!(
                f,
                "StartBackgroundSync{{ options: {:?}, interval: {:?} }}",
                options, interval_in_milliseconds
            ),
            Message::StopBackgroundSync => write!(f, "StopBackgroundSync"),
            #[cfg(feature = "events")]
            #[cfg(debug_assertions)]
            Message::EmitTestEvent(event) => write!(f, "EmitTestEvent({:?})", event),
            Message::Bech32ToHex(bech32_address) => write!(f, "Bech32ToHex({:?})", bech32_address),
            Message::HexToBech32 { hex, bech32_hrp } => {
                write!(f, "HexToBech32{{ hex: {:?}, bech32_hrp: {:?} }}", hex, bech32_hrp)
            }
        }
    }
}

impl Serialize for Message {
    fn serialize<S>(&self, serializer: S) -> std::result::Result<S::Ok, S::Error>
    where
        S: Serializer,
    {
        match self {
            Message::CreateAccount(_) => serializer.serialize_unit_variant("Message", 1, "CreateAccount"),
            Message::GetAccount(_) => serializer.serialize_unit_variant("Message", 2, "GetAccount"),
            Message::GetAccounts => serializer.serialize_unit_variant("Message", 3, "GetAccounts"),
            Message::CallAccountMethod { .. } => serializer.serialize_unit_variant("Message", 4, "CallAccountMethod"),
            #[cfg(feature = "stronghold")]
            Message::Backup { .. } => serializer.serialize_unit_variant("Message", 5, "Backup"),
            Message::RecoverAccounts { .. } => serializer.serialize_unit_variant("Message", 6, "RecoverAccounts"),
            #[cfg(feature = "stronghold")]
            Message::RestoreBackup { .. } => serializer.serialize_unit_variant("Message", 7, "RestoreBackup"),
            Message::GenerateMnemonic => serializer.serialize_unit_variant("Message", 8, "GenerateMnemonic"),
            Message::VerifyMnemonic(_) => serializer.serialize_unit_variant("Message", 9, "VerifyMnemonic"),
            Message::DeleteAccountsAndDatabase => {
                serializer.serialize_unit_variant("Message", 10, "DeleteAccountsAndDatabase")
            }
            Message::SetClientOptions(_) => serializer.serialize_unit_variant("Message", 11, "SetClientOptions"),
            Message::GetNodeInfo { .. } => serializer.serialize_unit_variant("Message", 12, "GetNodeInfo"),
            #[cfg(feature = "stronghold")]
            Message::SetStrongholdPassword(_) => {
                serializer.serialize_unit_variant("Message", 13, "SetStrongholdPassword")
            }
            #[cfg(feature = "stronghold")]
            Message::SetStrongholdPasswordClearInterval(_) => {
                serializer.serialize_unit_variant("Message", 14, "SetStrongholdPassword")
            }
            #[cfg(feature = "stronghold")]
            Message::StoreMnemonic(_) => serializer.serialize_unit_variant("Message", 15, "StoreMnemonic"),
            Message::StartBackgroundSync { .. } => {
                serializer.serialize_unit_variant("Message", 16, "StartBackgroundSync")
            }
            Message::StopBackgroundSync => serializer.serialize_unit_variant("Message", 17, "StopBackgroundSync"),
            #[cfg(feature = "events")]
            #[cfg(debug_assertions)]
            Message::EmitTestEvent(_) => serializer.serialize_unit_variant("Message", 18, "EmitTestEvent"),
            #[cfg(feature = "stronghold")]
            Message::ClearStrongholdPassword => {
                serializer.serialize_unit_variant("Message", 19, "ClearStrongholdPassword")
            }
            #[cfg(feature = "stronghold")]
            Message::IsStrongholdPasswordAvailable => {
                serializer.serialize_unit_variant("Message", 20, "IsStrongholdPasswordAvailable")
            }
            #[cfg(feature = "stronghold")]
            Message::ChangeStrongholdPassword { .. } => {
                serializer.serialize_unit_variant("Message", 21, "ChangeStrongholdPassword")
            }
            Message::RemoveLatestAccount { .. } => {
                serializer.serialize_unit_variant("Message", 22, "RemoveLatestAccount")
            }
            Message::Bech32ToHex(_) => serializer.serialize_unit_variant("Message", 23, "Bech32ToHex"),
            Message::HexToBech32 { .. } => serializer.serialize_unit_variant("Message", 24, "HexToBech32"),
            #[cfg(feature = "ledger_nano")]
            Message::GetLedgerNanoStatus => serializer.serialize_unit_variant("Message", 25, "GetLedgerNanoStatus"),
        }
    }
}<|MERGE_RESOLUTION|>--- conflicted
+++ resolved
@@ -88,15 +88,9 @@
         /// The number of addresses to search for, after the last address with unspent outputs, in
         /// each account.
         address_gap_limit: u32,
-<<<<<<< HEAD
         #[serde(rename = "syncOptions")]
-        /// SyncOptions to be used during the account recovery process.
-        /// address_start_index and force_syncing will be overwritten in sync_options to not skip addresses, but also
-        /// don't send duplicated requests
-=======
         /// Optional parameter to specify the sync options. The `address_start_index` and `force_syncing`
         /// fields will be overwritten to skip existing addresses.
->>>>>>> eb07da09
         sync_options: Option<SyncOptions>,
     },
     /// Restore a backup from a Stronghold file
