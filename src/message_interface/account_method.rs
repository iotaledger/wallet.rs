--- conflicted
+++ resolved
@@ -147,7 +147,13 @@
         #[serde(rename = "outputConsolidationThreshold")]
         output_consolidation_threshold: Option<usize>,
     },
-<<<<<<< HEAD
+    /// Create an alias output.
+    /// Expected response: [`SentTransaction`](crate::message_interface::Response::SentTransaction)
+    CreateAliasOutput {
+        #[serde(rename = "aliasOutputOptions")]
+        alias_output_options: Option<AliasOutputOptionsDto>,
+        options: Option<TransactionOptions>,
+    },
     /// Melt native tokens. This happens with the foundry output which minted them, by increasing it's
     /// `melted_tokens` field.
     /// Expected response: [`SentTransaction`](crate::message_interface::Response::SentTransaction)
@@ -158,13 +164,6 @@
         /// To be melted amount
         #[serde(rename = "meltAmount")]
         melt_amount: U256Dto,
-=======
-    /// Create an alias output.
-    /// Expected response: [`SentTransaction`](crate::message_interface::Response::SentTransaction)
-    CreateAliasOutput {
-        #[serde(rename = "aliasOutputOptions")]
-        alias_output_options: Option<AliasOutputOptionsDto>,
->>>>>>> 6809c1a8
         options: Option<TransactionOptions>,
     },
     /// Destroy an alias output. Outputs controlled by it will be sweeped before if they don't have a
