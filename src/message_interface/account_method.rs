// Copyright 2022 IOTA Stiftung
// SPDX-License-Identifier: Apache-2.0

use iota_client::{
    api::{PreparedTransactionDataDto, SignedTransactionDataDto},
    block::{
        dto::U256Dto,
        output::{
            dto::{AliasIdDto, NativeTokenDto, NftIdDto, OutputDto, TokenIdDto, TokenSchemeDto},
            feature::dto::FeatureDto,
            unlock_condition::dto::UnlockConditionDto,
            FoundryId, OutputId,
        },
        payload::transaction::TransactionId,
    },
};
use serde::Deserialize;

use crate::{
    account::{
        handle::FilterOptions,
        operations::{
            address_generation::AddressGenerationOptions,
            output_claiming::OutputsToClaim,
            syncing::SyncOptions,
            transaction::{
                high_level::minting::{
                    increase_native_token_supply::IncreaseNativeTokenSupplyOptionsDto,
                    mint_native_token::NativeTokenOptionsDto, mint_nfts::NftOptionsDto,
                },
                prepare_output::OutputOptionsDto,
                TransactionOptions,
            },
        },
    },
    message_interface::dtos::{AddressWithAmountDto, AddressWithMicroAmountDto},
    AddressAndNftId, AddressNativeTokens,
};

/// Each public account method.
#[derive(Clone, Debug, Deserialize)]
#[serde(tag = "name", content = "data")]
pub enum AccountMethod {
    /// Build an AliasOutput.
    /// Expected response: [`Output`](crate::message_interface::Response::Output)
    #[allow(missing_docs)]
    BuildAliasOutput {
        // If not provided, minimum storage deposit will be used
        amount: Option<String>,
        #[serde(rename = "nativeTokens")]
        native_tokens: Option<Vec<NativeTokenDto>>,
        #[serde(rename = "aliasId")]
        alias_id: AliasIdDto,
        #[serde(rename = "stateIndex")]
        state_index: Option<u32>,
        #[serde(rename = "stateMetadata")]
        state_metadata: Option<Vec<u8>>,
        #[serde(rename = "foundryCounter")]
        foundry_counter: Option<u32>,
        #[serde(rename = "unlockConditions")]
        unlock_conditions: Vec<UnlockConditionDto>,
        features: Option<Vec<FeatureDto>>,
        #[serde(rename = "immutableFeatures")]
        immutable_features: Option<Vec<FeatureDto>>,
    },
    /// Build a BasicOutput.
    /// Expected response: [`Output`](crate::message_interface::Response::Output)
    #[allow(missing_docs)]
    BuildBasicOutput {
        // If not provided, minimum storage deposit will be used
        amount: Option<String>,
        #[serde(rename = "nativeTokens")]
        native_tokens: Option<Vec<NativeTokenDto>>,
        #[serde(rename = "unlockConditions")]
        unlock_conditions: Vec<UnlockConditionDto>,
        features: Option<Vec<FeatureDto>>,
    },
    /// Build a FoundryOutput.
    /// Expected response: [`Output`](crate::message_interface::Response::Output)
    #[allow(missing_docs)]
    BuildFoundryOutput {
        // If not provided, minimum storage deposit will be used
        amount: Option<String>,
        #[serde(rename = "nativeTokens")]
        native_tokens: Option<Vec<NativeTokenDto>>,
        #[serde(rename = "serialNumber")]
        serial_number: u32,
        #[serde(rename = "tokenScheme")]
        token_scheme: TokenSchemeDto,
        #[serde(rename = "unlockConditions")]
        unlock_conditions: Vec<UnlockConditionDto>,
        features: Option<Vec<FeatureDto>>,
        #[serde(rename = "immutableFeatures")]
        immutable_features: Option<Vec<FeatureDto>>,
    },
    /// Build an NftOutput.
    /// Expected response: [`Output`](crate::message_interface::Response::Output)
    #[allow(missing_docs)]
    BuildNftOutput {
        // If not provided, minimum storage deposit will be used
        amount: Option<String>,
        #[serde(rename = "nativeTokens")]
        native_tokens: Option<Vec<NativeTokenDto>>,
        #[serde(rename = "nftId")]
        nft_id: NftIdDto,
        #[serde(rename = "unlockConditions")]
        unlock_conditions: Vec<UnlockConditionDto>,
        features: Option<Vec<FeatureDto>>,
        #[serde(rename = "immutableFeatures")]
        immutable_features: Option<Vec<FeatureDto>>,
    },
    /// Burn native tokens. This doesn't require the foundry output which minted them, but will not increase
    /// the foundries `melted_tokens` field, which makes it impossible to destroy the foundry output. Therefore it's
    /// recommended to use melting, if the foundry output is available.
    /// Expected response: [`SentTransaction`](crate::message_interface::Response::SentTransaction)
    BurnNativeToken {
        /// Native token id
        #[serde(rename = "tokenId")]
        token_id: TokenIdDto,
        /// To be burned amount
        #[serde(rename = "burnAmount")]
        burn_amount: U256Dto,
        options: Option<TransactionOptions>,
    },
    /// Burn an nft output. Outputs controlled by it will be sweeped before if they don't have a storage
    /// deposit return, timelock or expiration unlock condition. This should be preferred over burning, because after
    /// burning, the foundry can never be destroyed anymore.
    /// Expected response: [`SentTransaction`](crate::message_interface::Response::SentTransaction)
    BurnNft {
        #[serde(rename = "nftId")]
        nft_id: NftIdDto,
        options: Option<TransactionOptions>,
    },
    /// Claim outputs.
    /// Expected response: [`SentTransactions`](crate::message_interface::Response::SentTransactions)
    ClaimOutputs {
        #[serde(rename = "outputIdsToClaim")]
        output_ids_to_claim: Vec<OutputId>,
    },
    /// Consolidate outputs.
    /// Expected response: [`SentTransaction`](crate::message_interface::Response::SentTransaction)
    ConsolidateOutputs {
        force: bool,
        #[serde(rename = "outputConsolidationThreshold")]
        output_consolidation_threshold: Option<usize>,
    },
    /// Melt native tokens. This happens with the foundry output which minted them, by increasing it's
    /// `melted_tokens` field.
    /// Expected response: [`SentTransaction`](crate::message_interface::Response::SentTransaction)
    DecreaseNativeTokenSupply {
        /// Native token id
        #[serde(rename = "tokenId")]
        token_id: TokenIdDto,
        /// To be melted amount
        #[serde(rename = "meltAmount")]
        melt_amount: U256Dto,
        options: Option<TransactionOptions>,
    },
    /// Destroy an alias output. Outputs controlled by it will be sweeped before if they don't have a
    /// storage deposit return, timelock or expiration unlock condition. The amount and possible native tokens will be
    /// sent to the governor address.
    /// Expected response: [`SentTransaction`](crate::message_interface::Response::SentTransaction)
    DestroyAlias {
        #[serde(rename = "aliasId")]
        alias_id: AliasIdDto,
        options: Option<TransactionOptions>,
    },
    /// Function to destroy a foundry output with a circulating supply of 0.
    /// Native tokens in the foundry (minted by other foundries) will be transactioned to the controlling alias
    /// Expected response: [`SentTransaction`](crate::message_interface::Response::SentTransaction)
    DestroyFoundry {
        #[serde(rename = "foundryId")]
        foundry_id: FoundryId,
        options: Option<TransactionOptions>,
    },
    /// Generate new unused addresses.
    /// Expected response: [`GeneratedAddress`](crate::message_interface::Response::GeneratedAddress)
    GenerateAddresses {
        amount: u32,
        options: Option<AddressGenerationOptions>,
    },
    /// Get account balance information.
    /// Expected response: [`Balance`](crate::message_interface::Response::Balance)
    GetBalance,
    /// Get the [`Output`](crate::account::types::Output) that minted a native token by its TokenId
    /// Expected response: [`Output`](crate::message_interface::Response::Output)
    GetFoundryOutput {
        #[serde(rename = "tokenId")]
        token_id: TokenIdDto,
    },
    /// Get the transaction with inputs of an incoming transaction stored in the account
    /// List might not be complete, if the node pruned the data already
    /// Expected response: [`IncomingTransactionData`](crate::message_interface::Response::IncomingTransactionData)
    GetIncomingTransactionData {
        #[serde(rename = "transactionId")]
        transaction_id: TransactionId,
    },
    /// Get the [`OutputData`](crate::account::types::OutputData) of an output stored in the account
    /// Expected response: [`OutputData`](crate::message_interface::Response::OutputData)
    GetOutput {
        #[serde(rename = "outputId")]
        output_id: OutputId,
    },
    /// Get outputs with additional unlock conditions
    /// Expected response: [`OutputIds`](crate::message_interface::Response::OutputIds)
    GetOutputsWithAdditionalUnlockConditions {
        #[serde(rename = "outputsToClaim")]
        outputs_to_claim: OutputsToClaim,
    },
    /// Get the [`Transaction`](crate::account::types::Transaction) of a transaction stored in the account
    /// Expected response: [`Transaction`](crate::message_interface::Response::Transaction)
    GetTransaction {
        #[serde(rename = "transactionId")]
        transaction_id: TransactionId,
    },
    /// Mint more native token.
    /// Expected response: [`MintTokenTransaction`](crate::message_interface::Response::MintTokenTransaction)
    IncreaseNativeTokenSupply {
        /// Native token id
        #[serde(rename = "tokenId")]
        token_id: TokenIdDto,
        /// To be minted amount
        #[serde(rename = "mintAmount")]
        mint_amount: U256Dto,
        #[serde(rename = "increaseNativeTokenSupplyOptions")]
        increase_native_token_supply_options: Option<IncreaseNativeTokenSupplyOptionsDto>,
        options: Option<TransactionOptions>,
    },
    /// Expected response: [`Addresses`](crate::message_interface::Response::Addresses)
    /// List addresses.
    ListAddresses,
    /// Returns only addresses of the account with unspent outputs
    /// Expected response:
    /// [`AddressesWithUnspentOutputs`](crate::message_interface::Response::AddressesWithUnspentOutputs)
    ListAddressesWithUnspentOutputs,
    /// Returns all outputs of the account
    /// Expected response: [`OutputsData`](crate::message_interface::Response::OutputsData)
    ListOutputs {
        #[serde(rename = "filterOptions")]
        filter_options: Option<FilterOptions>,
    },
    /// Returns all pending transaction of the account
    /// Expected response: [`Transactions`](crate::message_interface::Response::Transactions)
    ListPendingTransactions,
    /// Returns all transaction of the account
    /// Expected response: [`Transactions`](crate::message_interface::Response::Transactions)
    ListTransactions,
    /// Returns all unspent outputs of the account
    /// Expected response: [`OutputsData`](crate::message_interface::Response::OutputsData)
    ListUnspentOutputs {
        #[serde(rename = "filterOptions")]
        filter_options: Option<FilterOptions>,
    },
<<<<<<< HEAD
=======
    /// Returns all incoming transactions of the account
    /// Expected response: [`IncomingTransactionsData`](crate::message_interface::Response::IncomingTransactionsData)
    ListIncomingTransactions,
    /// Returns all transaction of the account
    /// Expected response: [`Transactions`](crate::message_interface::Response::Transactions)
    ListTransactions,
    /// Returns all pending transactions of the account
    /// Expected response: [`Transactions`](crate::message_interface::Response::Transactions)
    ListPendingTransactions,
    /// Melt native tokens. This happens with the foundry output which minted them, by increasing it's
    /// `melted_tokens` field.
    /// Expected response: [`SentTransaction`](crate::message_interface::Response::SentTransaction)
    DecreaseNativeTokenSupply {
        /// Native token id
        #[serde(rename = "tokenId")]
        token_id: TokenIdDto,
        /// To be melted amount
        #[serde(rename = "meltAmount")]
        melt_amount: U256Dto,
        options: Option<TransactionOptions>,
    },
>>>>>>> eb07da09
    /// Calculate the minimum required storage deposit for an output.
    /// Expected response:
    /// [`MinimumRequiredStorageDeposit`](crate::message_interface::Response::MinimumRequiredStorageDeposit)
    MinimumRequiredStorageDeposit { output: OutputDto },
    /// Mint native token.
    /// Expected response: [`MintTokenTransaction`](crate::message_interface::Response::MintTokenTransaction)
    MintNativeToken {
        #[serde(rename = "nativeTokenOptions")]
        native_token_options: NativeTokenOptionsDto,
        options: Option<TransactionOptions>,
    },
    /// Mint nft.
    /// Expected response: [`SentTransaction`](crate::message_interface::Response::SentTransaction)
    MintNfts {
        #[serde(rename = "nftsOptions")]
        nfts_options: Vec<NftOptionsDto>,
        options: Option<TransactionOptions>,
    },
    /// Prepare an output.
    /// Expected response: [`OutputDto`](crate::message_interface::Response::OutputDto)
    PrepareOutput {
        options: OutputOptionsDto,
        transaction_options: Option<TransactionOptions>,
    },
    /// Prepare send amount.
    /// Expected response: [`PreparedTransactionData`](crate::message_interface::Response::PreparedTransactionData)
    PrepareSendAmount {
        #[serde(rename = "addressesWithAmount")]
        addresses_with_amount: Vec<AddressWithAmountDto>,
        options: Option<TransactionOptions>,
    },
    /// Prepare transaction.
    /// Expected response: [`PreparedTransactionData`](crate::message_interface::Response::PreparedTransactionData)
    PrepareTransaction {
        outputs: Vec<OutputDto>,
        options: Option<TransactionOptions>,
    },
    /// Send amount.
    /// Expected response: [`SentTransaction`](crate::message_interface::Response::SentTransaction)
    SendAmount {
        #[serde(rename = "addressesWithAmount")]
        addresses_with_amount: Vec<AddressWithAmountDto>,
        options: Option<TransactionOptions>,
    },
    /// Send amount below minimum storage deposit.
    /// Expected response: [`SentTransaction`](crate::message_interface::Response::SentTransaction)
    SendMicroTransaction {
        #[serde(rename = "addressesWithMicroAmount")]
        addresses_with_micro_amount: Vec<AddressWithMicroAmountDto>,
        options: Option<TransactionOptions>,
    },
    /// Send native tokens.
    /// Expected response: [`SentTransaction`](crate::message_interface::Response::SentTransaction)
    SendNativeTokens {
        #[serde(rename = "addressesNativeTokens")]
        addresses_native_tokens: Vec<AddressNativeTokens>,
        options: Option<TransactionOptions>,
    },
    /// Send nft.
    /// Expected response: [`SentTransaction`](crate::message_interface::Response::SentTransaction)
    SendNft {
        #[serde(rename = "addressesAndNftIds")]
        addresses_nft_ids: Vec<AddressAndNftId>,
        options: Option<TransactionOptions>,
    },
    /// Send outputs in a transaction.
    /// Expected response: [`SentTransaction`](crate::message_interface::Response::SentTransaction)
    SendOutputs {
        outputs: Vec<OutputDto>,
        options: Option<TransactionOptions>,
    },
    /// Set the alias of the account.
    /// Expected response: [`Ok`](crate::message_interface::Response::Ok)
    SetAlias { alias: String },
    /// Sign a prepared transaction.
    /// Expected response: [`TransactionPayload`](crate::message_interface::Response::TransactionPayload)
    SignTransactionEssence {
        #[serde(rename = "preparedTransactionData")]
        prepared_transaction_data: PreparedTransactionDataDto,
    },
    /// Validate the transaction, submit it to a node and store it in the account.
    /// Expected response: [`SentTransaction`](crate::message_interface::Response::SentTransaction)
    SubmitAndStoreTransaction {
        #[serde(rename = "signedTransactionData")]
        signed_transaction_data: SignedTransactionDataDto,
    },
    /// Sync the account by fetching new information from the nodes. Will also retry pending transactions
    /// if necessary.
    /// Expected response: [`Balance`](crate::message_interface::Response::Balance)
    SyncAccount {
        /// Sync options
        options: Option<SyncOptions>,
    },
}<|MERGE_RESOLUTION|>--- conflicted
+++ resolved
@@ -233,6 +233,9 @@
     /// Expected response:
     /// [`AddressesWithUnspentOutputs`](crate::message_interface::Response::AddressesWithUnspentOutputs)
     ListAddressesWithUnspentOutputs,
+    /// Returns all incoming transactions of the account
+    /// Expected response: [`IncomingTransactionsData`](crate::message_interface::Response::IncomingTransactionsData)
+    ListIncomingTransactions,
     /// Returns all outputs of the account
     /// Expected response: [`OutputsData`](crate::message_interface::Response::OutputsData)
     ListOutputs {
@@ -251,30 +254,6 @@
         #[serde(rename = "filterOptions")]
         filter_options: Option<FilterOptions>,
     },
-<<<<<<< HEAD
-=======
-    /// Returns all incoming transactions of the account
-    /// Expected response: [`IncomingTransactionsData`](crate::message_interface::Response::IncomingTransactionsData)
-    ListIncomingTransactions,
-    /// Returns all transaction of the account
-    /// Expected response: [`Transactions`](crate::message_interface::Response::Transactions)
-    ListTransactions,
-    /// Returns all pending transactions of the account
-    /// Expected response: [`Transactions`](crate::message_interface::Response::Transactions)
-    ListPendingTransactions,
-    /// Melt native tokens. This happens with the foundry output which minted them, by increasing it's
-    /// `melted_tokens` field.
-    /// Expected response: [`SentTransaction`](crate::message_interface::Response::SentTransaction)
-    DecreaseNativeTokenSupply {
-        /// Native token id
-        #[serde(rename = "tokenId")]
-        token_id: TokenIdDto,
-        /// To be melted amount
-        #[serde(rename = "meltAmount")]
-        melt_amount: U256Dto,
-        options: Option<TransactionOptions>,
-    },
->>>>>>> eb07da09
     /// Calculate the minimum required storage deposit for an output.
     /// Expected response:
     /// [`MinimumRequiredStorageDeposit`](crate::message_interface::Response::MinimumRequiredStorageDeposit)
