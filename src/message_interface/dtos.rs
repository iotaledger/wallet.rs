--- conflicted
+++ resolved
@@ -8,16 +8,6 @@
     str::FromStr,
 };
 
-<<<<<<< HEAD
-=======
-use iota_client::{
-    api_types::response::OutputWithMetadataResponse,
-    block::{
-        output::{dto::FoundryOutputDto, FoundryId, OutputId},
-        payload::transaction::{dto::TransactionPayloadDto, TransactionId},
-    },
-};
->>>>>>> 46975feb
 use serde::{Deserialize, Serialize};
 
 use crate::{
@@ -28,7 +18,7 @@
     client::{
         api_types::response::OutputWithMetadataResponse,
         block::{
-            output::OutputId,
+            output::{dto::FoundryOutputDto, FoundryId, OutputId},
             payload::transaction::{dto::TransactionPayloadDto, TransactionId},
         },
     },
