// Copyright 2020 IOTA Stiftung
// SPDX-License-Identifier: Apache-2.0

use crate::{
    account::AccountIdentifier,
    account_manager::AccountManager,
    message::{Message as WalletMessage, Transfer},
    DateTime, Result, Utc,
};
use futures::{Future, FutureExt};
use iota::message::prelude::MessageId;
#[cfg(any(feature = "stronghold", feature = "sqlite"))]
use std::path::PathBuf;
use std::{
    any::Any,
    borrow::Cow,
    convert::TryInto,
    panic::{catch_unwind, AssertUnwindSafe},
<<<<<<< HEAD
    time::Duration,
=======
>>>>>>> 5b98a039
};

mod message;
pub use message::*;

/// The Wallet message handler.
pub struct WalletMessageHandler {
    account_manager: AccountManager,
}

<<<<<<< HEAD
#[cfg(any(feature = "stronghold", feature = "sqlite"))]
impl Default for WalletMessageHandler {
    fn default() -> Self {
        Self {
            account_manager: AccountManager::new().unwrap(),
        }
    }
}

=======
>>>>>>> 5b98a039
fn panic_to_response_message(panic: Box<dyn Any>) -> Result<ResponseType> {
    let msg = if let Some(message) = panic.downcast_ref::<Cow<'_, str>>() {
        format!("Internal error: {}", message)
    } else {
        "Internal error".to_string()
    };
    let current_backtrace = backtrace::Backtrace::new();
    Ok(ResponseType::Panic(format!("{}\n\n{:?}", msg, current_backtrace)))
}

fn convert_panics<F: FnOnce() -> Result<ResponseType>>(f: F) -> Result<ResponseType> {
    match catch_unwind(AssertUnwindSafe(|| f())) {
        Ok(result) => result,
        Err(panic) => panic_to_response_message(panic),
    }
}

async fn convert_async_panics<F>(f: impl FnOnce() -> F) -> Result<ResponseType>
where
    F: Future<Output = Result<ResponseType>>,
{
    match AssertUnwindSafe(f()).catch_unwind().await {
        Ok(result) => result,
        Err(panic) => panic_to_response_message(panic),
    }
}

impl WalletMessageHandler {
    /// Creates a new instance of the message handler with the default account manager.
<<<<<<< HEAD
    #[cfg(any(feature = "stronghold", feature = "sqlite"))]
    pub fn new() -> Result<Self> {
=======
    pub async fn new() -> Result<Self> {
>>>>>>> 5b98a039
        let instance = Self {
            account_manager: AccountManager::builder().finish().await?,
        };
        Ok(instance)
    }

<<<<<<< HEAD
    /// Creates a new instance of the message handler with the account manager using the given storage path.
    #[cfg(any(feature = "stronghold", feature = "sqlite"))]
    pub fn with_storage_path(storage_path: PathBuf) -> Result<Self> {
        let instance = Self {
            account_manager: AccountManager::with_storage_path(storage_path)?,
        };
=======
    /// Creates a new instance of the message handler with the specified account manager.
    pub fn with_manager(account_manager: AccountManager) -> Result<Self> {
        let instance = Self { account_manager };
>>>>>>> 5b98a039
        Ok(instance)
    }

    /// Handles a message.
    pub async fn handle(&mut self, message: Message) {
        let response: Result<ResponseType> = match message.message_type() {
            MessageType::RemoveAccount(account_id) => {
                convert_async_panics(|| async { self.remove_account(account_id).await }).await
            }
            MessageType::CreateAccount(account) => {
                convert_async_panics(|| async { self.create_account(account).await }).await
            }
            MessageType::GetAccount(account_id) => {
                convert_async_panics(|| async { self.get_account(account_id).await }).await
            }
            MessageType::GetAccounts => convert_async_panics(|| async { self.get_accounts().await }).await,
            MessageType::CallAccountMethod { account_id, method } => {
                convert_async_panics(|| async { self.call_account_method(account_id, method).await }).await
            }
            MessageType::SyncAccounts => convert_async_panics(|| async { self.sync_accounts().await }).await,
            MessageType::Reattach { account_id, message_id } => {
                convert_async_panics(|| async { self.reattach(account_id, message_id).await }).await
            }
            MessageType::Backup(destination_path) => convert_panics(|| self.backup(destination_path)),
            #[cfg(any(feature = "stronghold", feature = "sqlite"))]
            MessageType::RestoreBackup(backup_path) => convert_panics(|| self.restore_backup(backup_path)),
<<<<<<< HEAD
            #[cfg(feature = "stronghold")]
=======
>>>>>>> 5b98a039
            MessageType::SetStrongholdPassword(password) => {
                convert_async_panics(|| async { self.set_stronghold_password(password).await }).await
            }
            MessageType::SendTransfer { account_id, transfer } => {
                convert_async_panics(|| async { self.send_transfer(account_id, transfer).await }).await
            }
            MessageType::InternalTransfer {
                from_account_id,
                to_account_id,
                amount,
            } => {
                convert_async_panics(|| async { self.internal_transfer(from_account_id, to_account_id, *amount).await })
                    .await
            }
        };

        let response = match response {
            Ok(r) => r,
            Err(e) => ResponseType::Error(e),
        };
        let _ = message
            .response_tx
            .send(Response::new(message.id().to_string(), message.message_type, response));
    }

    fn backup(&self, destination_path: &str) -> Result<ResponseType> {
        self.account_manager.backup(destination_path)?;
        Ok(ResponseType::BackupSuccessful)
    }

    #[cfg(any(feature = "stronghold", feature = "sqlite"))]
    fn restore_backup(&self, backup_path: &str) -> Result<ResponseType> {
        self.account_manager.import_accounts(backup_path)?;
        Ok(ResponseType::BackupRestored)
    }

    async fn reattach(&self, account_id: &AccountIdentifier, message_id: &str) -> Result<ResponseType> {
        let parsed_message_id = MessageId::new(
            message_id.as_bytes()[..]
                .try_into()
                .map_err(|_| anyhow::anyhow!("invalid message id length"))?,
        );
        self.account_manager.reattach(account_id, &parsed_message_id).await?;
        Ok(ResponseType::Reattached(message_id.to_string()))
    }

    async fn sync_accounts(&self) -> Result<ResponseType> {
        let synced = self.account_manager.sync_accounts().await?;
        Ok(ResponseType::SyncedAccounts(synced))
    }

    async fn call_account_method(
        &self,
        account_id: &AccountIdentifier,
        method: &AccountMethod,
    ) -> Result<ResponseType> {
        let account_handle = self.account_manager.get_account(account_id).await?;

        match method {
            AccountMethod::GenerateAddress => {
                let address = account_handle.generate_address().await?;
                Ok(ResponseType::GeneratedAddress(address))
            }
            AccountMethod::ListMessages {
                count,
                from,
                message_type,
            } => {
                let account = account_handle.read().await;
                let messages: Vec<WalletMessage> = account
                    .list_messages(*count, *from, message_type.clone())
                    .into_iter()
                    .cloned()
                    .collect();
                Ok(ResponseType::Messages(messages))
            }
            AccountMethod::ListAddresses { unspent } => {
                let account = account_handle.read().await;
                let addresses = account.list_addresses(*unspent).into_iter().cloned().collect();
                Ok(ResponseType::Addresses(addresses))
            }
            AccountMethod::GetAvailableBalance => {
                let account = account_handle.read().await;
                Ok(ResponseType::AvailableBalance(account.available_balance()))
            }
            AccountMethod::GetTotalBalance => {
                let account = account_handle.read().await;
                Ok(ResponseType::TotalBalance(account.total_balance()))
            }
            AccountMethod::GetLatestAddress => {
                let account = account_handle.read().await;
                Ok(ResponseType::LatestAddress(account.latest_address().cloned()))
            }
            AccountMethod::SyncAccount {
                address_index,
                gap_limit,
                skip_persistance,
            } => {
                let mut synchronizer = account_handle.sync().await;
                if let Some(address_index) = address_index {
                    synchronizer = synchronizer.address_index(*address_index);
                }
                if let Some(gap_limit) = gap_limit {
                    synchronizer = synchronizer.gap_limit(*gap_limit);
                }
                if let Some(skip_persistance) = skip_persistance {
                    if *skip_persistance {
                        synchronizer = synchronizer.skip_persistance();
                    }
                }
                let synced = synchronizer.execute().await?;
                Ok(ResponseType::SyncedAccount(synced))
            }
        }
    }

    /// The remove account message handler.
    async fn remove_account(&self, account_id: &AccountIdentifier) -> Result<ResponseType> {
        self.account_manager
            .remove_account(&account_id)
            .await
            .map(|_| ResponseType::RemovedAccount(account_id.clone()))
    }

    /// The create account message handler.
    async fn create_account(&self, account: &AccountToCreate) -> Result<ResponseType> {
        let mut builder = self.account_manager.create_account(account.client_options.clone());

        if let Some(mnemonic) = &account.mnemonic {
            builder = builder.mnemonic(mnemonic);
        }
        if let Some(alias) = &account.alias {
            builder = builder.alias(alias);
        }
        if let Some(created_at) = &account.created_at {
            builder = builder.created_at(
                created_at
                    .parse::<DateTime<Utc>>()
                    .map_err(|e| anyhow::anyhow!(e.to_string()))?,
            );
        }

        match builder.initialise().await {
            Ok(account_handle) => {
                let account = account_handle.read().await;
                Ok(ResponseType::CreatedAccount(account.clone()))
            }
            Err(e) => Err(e),
        }
    }

    async fn get_account(&self, account_id: &AccountIdentifier) -> Result<ResponseType> {
        let account_handle = self.account_manager.get_account(&account_id).await?;
        let account = account_handle.read().await;
        Ok(ResponseType::ReadAccount(account.clone()))
    }

    async fn get_accounts(&self) -> Result<ResponseType> {
        let accounts = self.account_manager.get_accounts().await;
        let mut accounts_ = Vec::new();
        for account_handle in accounts {
            accounts_.push(account_handle.read().await.clone());
        }
        Ok(ResponseType::ReadAccounts(accounts_))
    }

<<<<<<< HEAD
    #[cfg(feature = "stronghold")]
=======
>>>>>>> 5b98a039
    async fn set_stronghold_password(&mut self, password: &str) -> Result<ResponseType> {
        self.account_manager.set_stronghold_password(password).await?;
        Ok(ResponseType::StrongholdPasswordSet)
    }

    async fn send_transfer(&self, account_id: &AccountIdentifier, transfer: &Transfer) -> Result<ResponseType> {
        let account = self.account_manager.get_account(account_id).await?;
        let synced = account.sync().await.execute().await?;
        let message = synced.transfer(transfer.clone()).await?;
        Ok(ResponseType::SentTransfer(message))
    }

    async fn internal_transfer(
        &self,
        from_account_id: &AccountIdentifier,
        to_account_id: &AccountIdentifier,
        amount: u64,
    ) -> Result<ResponseType> {
        let message = self
            .account_manager
            .internal_transfer(from_account_id, to_account_id, amount)
            .await?;
        Ok(ResponseType::SentTransfer(message))
    }
}

#[cfg(test)]
mod tests {
    use super::{AccountToCreate, Message, MessageType, Response, ResponseType, WalletMessageHandler};
    use crate::client::ClientOptionsBuilder;
    use tokio::sync::mpsc::{unbounded_channel, UnboundedReceiver, UnboundedSender};

    /// The wallet actor builder.
    #[derive(Default)]
    pub struct WalletBuilder {
        rx: Option<UnboundedReceiver<Message>>,
        message_handler: Option<WalletMessageHandler>,
    }

    impl WalletBuilder {
        /// Creates a new wallet actor builder.
        pub fn new() -> Self {
            Self::default()
        }

        /// Sets the receiver for messages.
        pub fn rx(mut self, rx: UnboundedReceiver<Message>) -> Self {
            self.rx.replace(rx);
            self
        }

        /// Sets the wallet message handler
        pub fn message_handler(mut self, message_handler: WalletMessageHandler) -> Self {
            self.message_handler.replace(message_handler);
            self
        }

        /// Builds the Wallet actor.
        pub async fn build(self) -> Wallet {
            Wallet {
                rx: self.rx.expect("rx is required"),
                message_handler: self.message_handler.expect("message handler is required"),
            }
        }
    }

    /// The Account actor.
    pub struct Wallet {
        rx: UnboundedReceiver<Message>,
        message_handler: WalletMessageHandler,
    }

    impl Wallet {
        /// Runs the actor.
        pub async fn run(mut self) {
            println!("running wallet actor");

            while let Some(message) = self.rx.recv().await {
                self.message_handler.handle(message).await;
            }
            println!("DONE");
        }
    }

    fn spawn_actor() -> UnboundedSender<Message> {
        let (tx, rx) = unbounded_channel();
        std::thread::spawn(|| {
            let mut runtime = tokio::runtime::Runtime::new().unwrap();
            runtime.block_on(async move {
                let actor = WalletBuilder::new()
                    .rx(rx)
                    .message_handler(WalletMessageHandler::new().await.unwrap())
                    .build()
                    .await;
                actor.run().await
            });
        });
        tx
    }

    async fn send_message(tx: &UnboundedSender<Message>, message_type: MessageType) -> Response {
        let (message_tx, mut message_rx) = unbounded_channel();
        let message = Message::new("".to_string(), message_type, message_tx);
        tx.send(message).unwrap();
        message_rx.recv().await.unwrap()
    }

    #[tokio::test]
    async fn create_and_remove_account() {
        let tx = spawn_actor();

        // create an account
        let account = AccountToCreate {
            client_options: ClientOptionsBuilder::node("http://node.iota").unwrap().build(),
            mnemonic: None,
            alias: None,
            created_at: None,
        };
        send_message(&tx, MessageType::SetStrongholdPassword("password".to_string())).await;
        let response = send_message(&tx, MessageType::CreateAccount(account)).await;
        match response.response() {
            ResponseType::CreatedAccount(created_account) => {
                let id = created_account.id().clone();
                std::thread::spawn(move || {
                    std::thread::sleep(std::time::Duration::from_secs(6));
                    // remove the created account
                    let response =
                        crate::block_on(async move { send_message(&tx, MessageType::RemoveAccount(id)).await });
                    assert!(matches!(response.response(), ResponseType::RemovedAccount(_)));
                });
            }
            _ => panic!("unexpected response"),
        }
    }
}<|MERGE_RESOLUTION|>--- conflicted
+++ resolved
@@ -9,17 +9,12 @@
 };
 use futures::{Future, FutureExt};
 use iota::message::prelude::MessageId;
-#[cfg(any(feature = "stronghold", feature = "sqlite"))]
-use std::path::PathBuf;
+
 use std::{
     any::Any,
     borrow::Cow,
     convert::TryInto,
     panic::{catch_unwind, AssertUnwindSafe},
-<<<<<<< HEAD
-    time::Duration,
-=======
->>>>>>> 5b98a039
 };
 
 mod message;
@@ -30,18 +25,6 @@
     account_manager: AccountManager,
 }
 
-<<<<<<< HEAD
-#[cfg(any(feature = "stronghold", feature = "sqlite"))]
-impl Default for WalletMessageHandler {
-    fn default() -> Self {
-        Self {
-            account_manager: AccountManager::new().unwrap(),
-        }
-    }
-}
-
-=======
->>>>>>> 5b98a039
 fn panic_to_response_message(panic: Box<dyn Any>) -> Result<ResponseType> {
     let msg = if let Some(message) = panic.downcast_ref::<Cow<'_, str>>() {
         format!("Internal error: {}", message)
@@ -71,30 +54,16 @@
 
 impl WalletMessageHandler {
     /// Creates a new instance of the message handler with the default account manager.
-<<<<<<< HEAD
-    #[cfg(any(feature = "stronghold", feature = "sqlite"))]
-    pub fn new() -> Result<Self> {
-=======
     pub async fn new() -> Result<Self> {
->>>>>>> 5b98a039
         let instance = Self {
             account_manager: AccountManager::builder().finish().await?,
         };
         Ok(instance)
     }
 
-<<<<<<< HEAD
-    /// Creates a new instance of the message handler with the account manager using the given storage path.
-    #[cfg(any(feature = "stronghold", feature = "sqlite"))]
-    pub fn with_storage_path(storage_path: PathBuf) -> Result<Self> {
-        let instance = Self {
-            account_manager: AccountManager::with_storage_path(storage_path)?,
-        };
-=======
     /// Creates a new instance of the message handler with the specified account manager.
     pub fn with_manager(account_manager: AccountManager) -> Result<Self> {
         let instance = Self { account_manager };
->>>>>>> 5b98a039
         Ok(instance)
     }
 
@@ -120,11 +89,10 @@
             }
             MessageType::Backup(destination_path) => convert_panics(|| self.backup(destination_path)),
             #[cfg(any(feature = "stronghold", feature = "sqlite"))]
-            MessageType::RestoreBackup(backup_path) => convert_panics(|| self.restore_backup(backup_path)),
-<<<<<<< HEAD
+            MessageType::RestoreBackup(backup_path) => {
+                convert_async_panics(|| async { self.restore_backup(backup_path).await }).await
+            }
             #[cfg(feature = "stronghold")]
-=======
->>>>>>> 5b98a039
             MessageType::SetStrongholdPassword(password) => {
                 convert_async_panics(|| async { self.set_stronghold_password(password).await }).await
             }
@@ -156,8 +124,8 @@
     }
 
     #[cfg(any(feature = "stronghold", feature = "sqlite"))]
-    fn restore_backup(&self, backup_path: &str) -> Result<ResponseType> {
-        self.account_manager.import_accounts(backup_path)?;
+    async fn restore_backup(&self, backup_path: &str) -> Result<ResponseType> {
+        self.account_manager.import_accounts(backup_path).await?;
         Ok(ResponseType::BackupRestored)
     }
 
@@ -291,10 +259,7 @@
         Ok(ResponseType::ReadAccounts(accounts_))
     }
 
-<<<<<<< HEAD
     #[cfg(feature = "stronghold")]
-=======
->>>>>>> 5b98a039
     async fn set_stronghold_password(&mut self, password: &str) -> Result<ResponseType> {
         self.account_manager.set_stronghold_password(password).await?;
         Ok(ResponseType::StrongholdPasswordSet)
