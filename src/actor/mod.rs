// Copyright 2020 IOTA Stiftung
// SPDX-License-Identifier: Apache-2.0

use crate::{
    account::AccountIdentifier,
    account_manager::AccountManager,
    message::{Message as WalletMessage, Transfer},
    Result,
};
use futures::{Future, FutureExt};
use iota::message::prelude::MessageId;
use zeroize::Zeroize;

use std::{
    any::Any,
    convert::TryInto,
    num::NonZeroU64,
    panic::{catch_unwind, AssertUnwindSafe},
    path::Path,
};

mod message;
pub use message::*;

/// The Wallet message handler.
pub struct WalletMessageHandler {
    account_manager: AccountManager,
}

fn panic_to_response_message(panic: Box<dyn Any>) -> ResponseType {
    let msg = if let Some(message) = panic.downcast_ref::<String>() {
        format!("Internal error: {}", message)
    } else if let Some(message) = panic.downcast_ref::<&str>() {
        format!("Internal error: {}", message)
    } else {
        "Internal error".to_string()
    };
    let current_backtrace = backtrace::Backtrace::new();
    ResponseType::Panic(format!("{}\n\n{:?}", msg, current_backtrace))
}

fn convert_panics<F: FnOnce() -> Result<ResponseType>>(f: F) -> Result<ResponseType> {
    match catch_unwind(AssertUnwindSafe(|| f())) {
        Ok(result) => result,
        Err(panic) => Ok(panic_to_response_message(panic)),
    }
}

async fn convert_async_panics<F>(f: impl FnOnce() -> F) -> Result<ResponseType>
where
    F: Future<Output = Result<ResponseType>>,
{
    match AssertUnwindSafe(f()).catch_unwind().await {
        Ok(result) => result,
        Err(panic) => Ok(panic_to_response_message(panic)),
    }
}

impl WalletMessageHandler {
    /// Creates a new instance of the message handler with the default account manager.
    pub async fn new() -> Result<Self> {
        let instance = Self {
            account_manager: AccountManager::builder().finish().await?,
        };
        Ok(instance)
    }

    /// Creates a new instance of the message handler with the specified account manager.
    pub fn with_manager(account_manager: AccountManager) -> Self {
        Self { account_manager }
    }

    /// Handles a message.
    pub async fn handle(&mut self, mut message: Message) {
        let response: Result<ResponseType> = match message.message_type_mut() {
            MessageType::RemoveAccount(account_id) => {
                convert_async_panics(|| async { self.remove_account(account_id).await }).await
            }
            MessageType::CreateAccount(account) => {
                convert_async_panics(|| async { self.create_account(account).await }).await
            }
            MessageType::GetAccount(account_id) => {
                convert_async_panics(|| async { self.get_account(account_id).await }).await
            }
            MessageType::GetAccounts => convert_async_panics(|| async { self.get_accounts().await }).await,
            MessageType::CallAccountMethod { account_id, method } => {
                convert_async_panics(|| async { self.call_account_method(account_id, method).await }).await
            }
            MessageType::SyncAccounts {
                address_index,
                gap_limit,
            } => convert_async_panics(|| async { self.sync_accounts(address_index, gap_limit).await }).await,
            MessageType::Reattach { account_id, message_id } => {
                convert_async_panics(|| async { self.reattach(account_id, message_id).await }).await
            }
            MessageType::Backup { destination, password } => {
                convert_async_panics(|| async {
                    let res = self.backup(destination, password.to_string()).await;
                    password.zeroize();
                    res
                })
                .await
            }
            MessageType::RestoreBackup { backup_path, password } => {
                let res =
                    convert_async_panics(|| async { self.restore_backup(backup_path, password.to_string()).await })
                        .await;
                password.zeroize();
                res
            }
            MessageType::SetStoragePassword(password) => {
                convert_async_panics(|| async { self.set_storage_password(password).await }).await
            }
            #[cfg(feature = "stronghold")]
            MessageType::SetStrongholdPassword(password) => {
                convert_async_panics(|| async { self.set_stronghold_password(password).await }).await
            }
            #[cfg(feature = "stronghold")]
            MessageType::SetStrongholdPasswordClearInterval(interval) => {
                convert_async_panics(|| async {
                    crate::set_stronghold_password_clear_interval(*interval).await;
                    Ok(ResponseType::StrongholdPasswordClearIntervalSet)
                })
                .await
            }
            #[cfg(feature = "stronghold")]
            MessageType::GetStrongholdStatus => {
                convert_async_panics(|| async {
                    let status =
                        crate::get_stronghold_status(&self.account_manager.stronghold_snapshot_path().await?).await;
                    Ok(ResponseType::StrongholdStatus(status))
                })
                .await
            }
            #[cfg(feature = "stronghold")]
            MessageType::LockStronghold => {
                convert_async_panics(|| async {
                    crate::lock_stronghold(&self.account_manager.stronghold_snapshot_path().await?, true).await?;
                    Ok(ResponseType::LockedStronghold)
                })
                .await
            }
            MessageType::GenerateMnemonic => convert_panics(|| {
                self.account_manager
                    .generate_mnemonic()
                    .map(ResponseType::GeneratedMnemonic)
            }),
            MessageType::VerifyMnemonic(mnemonic) => convert_panics(|| {
                self.account_manager
                    .verify_mnemonic(mnemonic)
                    .map(|_| ResponseType::VerifiedMnemonic)
            }),
            MessageType::StoreMnemonic { signer_type, mnemonic } => {
                convert_async_panics(|| async {
                    self.account_manager
                        .store_mnemonic(signer_type.clone(), mnemonic.clone())
                        .await
                        .map(|_| ResponseType::StoredMnemonic)
                })
                .await
            }
            MessageType::IsLatestAddressUnused => {
                convert_async_panics(|| async {
                    self.account_manager
                        .is_latest_address_unused()
                        .await
                        .map(ResponseType::AreAllLatestAddressesUnused)
                })
                .await
            }
            #[cfg(any(feature = "ledger-nano", feature = "ledger-nano-simulator"))]
            MessageType::GetLedgerStatus(is_simulator) => {
                convert_panics(|| Ok(ResponseType::LedgerStatus(crate::get_ledger_status(*is_simulator))))
            }
            MessageType::DeleteStorage => {
                convert_async_panics(|| async move {
                    self.account_manager.delete_internal().await?;
                    Ok(ResponseType::DeletedStorage)
                })
                .await
            }
            MessageType::SendTransfer { account_id, transfer } => {
                convert_async_panics(|| async { self.send_transfer(account_id, transfer.clone().finish()).await }).await
            }
            MessageType::InternalTransfer {
                from_account_id,
                to_account_id,
                amount,
            } => {
                convert_async_panics(|| async { self.internal_transfer(from_account_id, to_account_id, *amount).await })
                    .await
            }
            #[cfg(feature = "stronghold")]
            MessageType::ChangeStrongholdPassword {
                current_password,
                new_password,
            } => {
                convert_async_panics(|| async {
                    self.account_manager
                        .change_stronghold_password(current_password.to_string(), new_password.to_string())
                        .await?;
                    current_password.zeroize();
                    new_password.zeroize();
                    Ok(ResponseType::StrongholdPasswordChanged)
                })
                .await
            }
            MessageType::SetClientOptions(options) => {
                convert_async_panics(|| async {
                    self.account_manager.set_client_options(*options.clone()).await?;
                    Ok(ResponseType::UpdatedAllClientOptions)
                })
                .await
            }
        };

        let response = match response {
            Ok(r) => r,
            Err(e) => ResponseType::Error(e),
        };
        let _ = message
            .response_tx
            .send(Response::new(message.id().to_string(), message.message_type, response));
    }

<<<<<<< HEAD
    #[cfg(any(feature = "stronghold-storage", feature = "sqlite-storage"))]
    async fn backup(&self, destination_path: &Path) -> Result<ResponseType> {
        self.account_manager.backup(destination_path).await?;
        Ok(ResponseType::BackupSuccessful)
    }

    #[cfg(any(feature = "stronghold-storage", feature = "sqlite-storage"))]
    async fn restore_backup(
        &mut self,
        backup_path: &Path,
        #[cfg(any(feature = "stronghold", feature = "stronghold-storage"))] password: String,
    ) -> Result<ResponseType> {
        #[cfg(any(feature = "stronghold", feature = "stronghold-storage"))]
=======
    async fn backup(&self, destination_path: &Path, password: String) -> Result<ResponseType> {
        self.account_manager.backup(destination_path, password).await?;
        Ok(ResponseType::BackupSuccessful)
    }

    async fn restore_backup(&mut self, backup_path: &str, password: String) -> Result<ResponseType> {
>>>>>>> 7dac8876
        self.account_manager.import_accounts(backup_path, password).await?;
        Ok(ResponseType::BackupRestored)
    }

    async fn reattach(&self, account_id: &AccountIdentifier, message_id: &str) -> Result<ResponseType> {
        let parsed_message_id = MessageId::new(
            message_id.as_bytes()[..]
                .try_into()
                .map_err(|_| crate::Error::InvalidMessageId)?,
        );
        self.account_manager
            .reattach(account_id.clone(), &parsed_message_id)
            .await?;
        Ok(ResponseType::Reattached(message_id.to_string()))
    }

    async fn sync_accounts(&self, address_index: &Option<usize>, gap_limit: &Option<usize>) -> Result<ResponseType> {
        let mut synchronizer = self.account_manager.sync_accounts()?;
        if let Some(address_index) = address_index {
            synchronizer = synchronizer.address_index(*address_index);
        }
        if let Some(gap_limit) = gap_limit {
            synchronizer = synchronizer.gap_limit(*gap_limit);
        }
        let synced = synchronizer.execute().await?;
        Ok(ResponseType::SyncedAccounts(synced))
    }

    async fn call_account_method(
        &self,
        account_id: &AccountIdentifier,
        method: &AccountMethod,
    ) -> Result<ResponseType> {
        let account_handle = self.account_manager.get_account(account_id.clone()).await?;

        match method {
            AccountMethod::GenerateAddress => {
                let address = account_handle.generate_address().await?;
                Ok(ResponseType::GeneratedAddress(address))
            }
            AccountMethod::GetUnusedAddress => {
                let address = account_handle.get_unused_address().await?;
                Ok(ResponseType::UnusedAddress(address))
            }
            AccountMethod::ListMessages {
                count,
                from,
                message_type,
            } => {
                let messages: Vec<WalletMessage> = account_handle
                    .read()
                    .await
                    .list_messages(*count, *from, message_type.clone())
                    .into_iter()
                    .cloned()
                    .collect();
                Ok(ResponseType::Messages(messages))
            }
            AccountMethod::ListAddresses => {
                let addresses = account_handle.addresses().await;
                Ok(ResponseType::Addresses(addresses))
            }
            AccountMethod::ListSpentAddresses => {
                let addresses = account_handle.list_spent_addresses().await;
                Ok(ResponseType::Addresses(addresses))
            }
            AccountMethod::ListUnspentAddresses => {
                let addresses = account_handle.list_unspent_addresses().await;
                Ok(ResponseType::Addresses(addresses))
            }
            AccountMethod::GetBalance => Ok(ResponseType::Balance(account_handle.read().await.balance())),
            AccountMethod::GetLatestAddress => Ok(ResponseType::LatestAddress(
                account_handle.read().await.latest_address().clone(),
            )),
            AccountMethod::SyncAccount {
                address_index,
                gap_limit,
                skip_persistence,
            } => {
                let mut synchronizer = account_handle.sync().await;
                if let Some(address_index) = address_index {
                    synchronizer = synchronizer.address_index(*address_index);
                }
                if let Some(gap_limit) = gap_limit {
                    synchronizer = synchronizer.gap_limit(*gap_limit);
                }
                if let Some(skip_persistence) = skip_persistence {
                    if *skip_persistence {
                        synchronizer = synchronizer.skip_persistence();
                    }
                }
                let synced = synchronizer.execute().await?;
                Ok(ResponseType::SyncedAccount(synced))
            }
            AccountMethod::IsLatestAddressUnused => Ok(ResponseType::IsLatestAddressUnused(
                account_handle.is_latest_address_unused().await?,
            )),
            AccountMethod::SetAlias(alias) => {
                account_handle.set_alias(alias).await?;
                Ok(ResponseType::UpdatedAlias)
            }
            AccountMethod::SetClientOptions(options) => {
                account_handle.set_client_options(*options.clone()).await?;
                Ok(ResponseType::UpdatedClientOptions)
            }
        }
    }

    /// The remove account message handler.
    async fn remove_account(&self, account_id: &AccountIdentifier) -> Result<ResponseType> {
        self.account_manager
            .remove_account(account_id.clone())
            .await
            .map(|_| ResponseType::RemovedAccount(account_id.clone()))
    }

    /// The create account message handler.
    async fn create_account(&self, account: &AccountToCreate) -> Result<ResponseType> {
        let mut builder = self.account_manager.create_account(account.client_options.clone())?;

        if let Some(alias) = &account.alias {
            builder = builder.alias(alias);
        }
        if let Some(created_at) = &account.created_at {
            builder = builder.created_at(*created_at);
        }
        if account.skip_persistence {
            builder = builder.skip_persistence();
        }
        if let Some(signer_type) = &account.signer_type {
            builder = builder.signer_type(signer_type.clone());
        }

        match builder.initialise().await {
            Ok(account_handle) => {
                let account = account_handle.read().await;
                Ok(ResponseType::CreatedAccount(account.clone()))
            }
            Err(e) => Err(e),
        }
    }

    async fn get_account(&self, account_id: &AccountIdentifier) -> Result<ResponseType> {
        let account_handle = self.account_manager.get_account(account_id.clone()).await?;
        let account = account_handle.read().await;
        Ok(ResponseType::ReadAccount(account.clone()))
    }

    async fn get_accounts(&self) -> Result<ResponseType> {
        let accounts = self.account_manager.get_accounts().await?;
        let mut accounts_ = Vec::new();
        for account_handle in accounts {
            accounts_.push(account_handle.read().await.clone());
        }
        Ok(ResponseType::ReadAccounts(accounts_))
    }

    async fn set_storage_password(&mut self, password: &str) -> Result<ResponseType> {
        self.account_manager.set_storage_password(password).await?;
        Ok(ResponseType::StoragePasswordSet)
    }

    #[cfg(feature = "stronghold")]
    async fn set_stronghold_password(&mut self, password: &str) -> Result<ResponseType> {
        self.account_manager.set_stronghold_password(password).await?;
        Ok(ResponseType::StrongholdPasswordSet)
    }

    async fn send_transfer(&self, account_id: &AccountIdentifier, transfer: Transfer) -> Result<ResponseType> {
        let account = self.account_manager.get_account(account_id.clone()).await?;
        let message = account.transfer(transfer).await?;
        Ok(ResponseType::SentTransfer(message))
    }

    async fn internal_transfer(
        &self,
        from_account_id: &AccountIdentifier,
        to_account_id: &AccountIdentifier,
        amount: NonZeroU64,
    ) -> Result<ResponseType> {
        let message = self
            .account_manager
            .internal_transfer(from_account_id.clone(), to_account_id.clone(), amount)
            .await?;
        Ok(ResponseType::SentTransfer(message))
    }
}

#[cfg(test)]
mod tests {
    use super::{AccountToCreate, Message, MessageType, Response, ResponseType, WalletMessageHandler};
    use crate::{account_manager::AccountManager, client::ClientOptionsBuilder};
    use tokio::sync::mpsc::{unbounded_channel, UnboundedReceiver, UnboundedSender};

    /// The wallet actor builder.
    #[derive(Default)]
    pub struct WalletBuilder {
        rx: Option<UnboundedReceiver<Message>>,
        message_handler: Option<WalletMessageHandler>,
    }

    impl WalletBuilder {
        /// Creates a new wallet actor builder.
        pub fn new() -> Self {
            Self::default()
        }

        /// Sets the receiver for messages.
        pub fn rx(mut self, rx: UnboundedReceiver<Message>) -> Self {
            self.rx.replace(rx);
            self
        }

        /// Sets the wallet message handler
        pub fn message_handler(mut self, message_handler: WalletMessageHandler) -> Self {
            self.message_handler.replace(message_handler);
            self
        }

        /// Builds the Wallet actor.
        pub async fn build(self) -> Wallet {
            Wallet {
                rx: self.rx.expect("rx is required"),
                message_handler: self.message_handler.expect("message handler is required"),
            }
        }
    }

    /// The Account actor.
    pub struct Wallet {
        rx: UnboundedReceiver<Message>,
        message_handler: WalletMessageHandler,
    }

    impl Wallet {
        /// Runs the actor.
        pub async fn run(mut self) {
            println!("running wallet actor");

            while let Some(message) = self.rx.recv().await {
                self.message_handler.handle(message).await;
            }
        }
    }

    fn spawn_actor(manager: AccountManager) -> UnboundedSender<Message> {
        let (tx, rx) = unbounded_channel();
        std::thread::spawn(|| {
            let runtime = tokio::runtime::Runtime::new().unwrap();
            runtime.block_on(async move {
                let actor = WalletBuilder::new()
                    .rx(rx)
                    .message_handler(WalletMessageHandler::with_manager(manager))
                    .build()
                    .await;
                actor.run().await
            });
        });
        tx
    }

    async fn send_message(tx: &UnboundedSender<Message>, message_type: MessageType) -> Response {
        let (message_tx, mut message_rx) = unbounded_channel();
        let message = Message::new("".to_string(), message_type, message_tx);
        tx.send(message).unwrap();
        message_rx.recv().await.unwrap()
    }

    #[tokio::test]
    async fn create_and_remove_account() {
        crate::test_utils::with_account_manager(
            crate::test_utils::TestType::SigningAndStorage,
            |manager, signer_type| async move {
                let tx = spawn_actor(manager);

                // create an account
                let account = AccountToCreate {
                    client_options: ClientOptionsBuilder::new()
                        .with_node("http://api.hornet-1.testnet.chrysalis2.com/")
                        .unwrap()
                        .build()
                        .unwrap(),
                    alias: None,
                    created_at: None,
                    skip_persistence: false,
                    signer_type: Some(signer_type.clone()),
                };
                #[cfg(feature = "stronghold")]
                send_message(&tx, MessageType::SetStrongholdPassword("password".to_string())).await;
                send_message(
                    &tx,
                    MessageType::StoreMnemonic {
                        signer_type,
                        mnemonic: None,
                    },
                )
                .await;
                let response = send_message(&tx, MessageType::CreateAccount(Box::new(account))).await;
                match response.response() {
                    ResponseType::CreatedAccount(created_account) => {
                        let id = created_account.id().clone();
                        std::thread::spawn(move || {
                            std::thread::sleep(std::time::Duration::from_secs(6));
                            // remove the created account
                            let response = crate::block_on(async move {
                                send_message(&tx, MessageType::RemoveAccount(id.into())).await
                            });
                            assert!(matches!(response.response(), ResponseType::RemovedAccount(_)));
                        });
                    }
                    _ => panic!("unexpected response {:?}", response),
                }
            },
        )
        .await;
    }
}<|MERGE_RESOLUTION|>--- conflicted
+++ resolved
@@ -223,28 +223,12 @@
             .send(Response::new(message.id().to_string(), message.message_type, response));
     }
 
-<<<<<<< HEAD
-    #[cfg(any(feature = "stronghold-storage", feature = "sqlite-storage"))]
-    async fn backup(&self, destination_path: &Path) -> Result<ResponseType> {
-        self.account_manager.backup(destination_path).await?;
-        Ok(ResponseType::BackupSuccessful)
-    }
-
-    #[cfg(any(feature = "stronghold-storage", feature = "sqlite-storage"))]
-    async fn restore_backup(
-        &mut self,
-        backup_path: &Path,
-        #[cfg(any(feature = "stronghold", feature = "stronghold-storage"))] password: String,
-    ) -> Result<ResponseType> {
-        #[cfg(any(feature = "stronghold", feature = "stronghold-storage"))]
-=======
     async fn backup(&self, destination_path: &Path, password: String) -> Result<ResponseType> {
         self.account_manager.backup(destination_path, password).await?;
         Ok(ResponseType::BackupSuccessful)
     }
 
     async fn restore_backup(&mut self, backup_path: &str, password: String) -> Result<ResponseType> {
->>>>>>> 7dac8876
         self.account_manager.import_accounts(backup_path, password).await?;
         Ok(ResponseType::BackupRestored)
     }
