--- conflicted
+++ resolved
@@ -123,31 +123,18 @@
         message_id: String,
     },
     /// Backup storage.
-<<<<<<< HEAD
-    #[cfg(any(feature = "stronghold-storage", feature = "sqlite-storage"))]
-    #[cfg_attr(docsrs, doc(cfg(any(feature = "stronghold-storage", feature = "sqlite-storage"))))]
-    Backup(PathBuf),
-=======
     Backup {
         /// The backup destination.
         destination: PathBuf,
         /// Stronghold file password.
         password: String,
     },
->>>>>>> 7dac8876
     /// Import accounts from storage.
     RestoreBackup {
         /// The path to the backed up storage.
         #[serde(rename = "backupPath")]
-<<<<<<< HEAD
-        backup_path: PathBuf,
-        /// The backup stronghold password.
-        #[cfg(any(feature = "stronghold", feature = "stronghold-storage"))]
-        #[cfg_attr(docsrs, doc(cfg(any(feature = "stronghold", feature = "stronghold-storage"))))]
-=======
         backup_path: String,
         /// Stronghold file password.
->>>>>>> 7dac8876
         password: String,
     },
     /// Sets the password used to encrypt/decrypt the storage.
