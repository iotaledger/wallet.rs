--- conflicted
+++ resolved
@@ -406,28 +406,6 @@
             MessageType::GetMigrationAddress { .. } => {
                 serializer.serialize_unit_variant("MessageType", 28, "GetMigrationAddress")
             }
-<<<<<<< HEAD
-            MessageType::MineBundle {
-                prepared_bundle: _,
-                spent_bundle_hashes: _,
-                security_level: _,
-                timeout: _,
-                offset: _,
-            } => serializer.serialize_unit_variant("MessageType", 29, "MineBundle"),
-            MessageType::GetLedgerMigrationData {
-                nodes: _,
-                permanode: _,
-                addresses: _,
-                security_level: _,
-            } => serializer.serialize_unit_variant("MessageType", 30, "GetLedgerMigrationData"),
-            MessageType::SendLedgerMigrationBundle {
-                nodes: _,
-                bundle: _,
-                mwm: _,
-            } => serializer.serialize_unit_variant("MessageType", 31, "SendLedgerMigrationBundle"),
-            MessageType::GetLegacyAddressChecksum(_) => {
-                serializer.serialize_unit_variant("MessageType", 32, "GetLegacyAddressChecksum")
-=======
             MessageType::MineBundle { .. } => serializer.serialize_unit_variant("MessageType", 29, "MineBundle"),
             MessageType::GetLedgerMigrationData { .. } => {
                 serializer.serialize_unit_variant("MessageType", 30, "GetLedgerMigrationData")
@@ -443,7 +421,6 @@
             }
             MessageType::StopBackgroundSync => {
                 serializer.serialize_unit_variant("MessageType", 34, "StopBackgroundSync")
->>>>>>> bd5240ce
             }
         }
     }
