--- conflicted
+++ resolved
@@ -406,26 +406,6 @@
             MessageType::GetMigrationAddress { .. } => {
                 serializer.serialize_unit_variant("MessageType", 28, "GetMigrationAddress")
             }
-<<<<<<< HEAD
-            MessageType::MineBundle {
-                prepared_bundle: _,
-                spent_bundle_hashes: _,
-                security_level: _,
-                timeout: _,
-                offset: _,
-            } => serializer.serialize_unit_variant("MessageType", 29, "MineBundle"),
-            MessageType::GetLedgerMigrationData {
-                nodes: _,
-                permanode: _,
-                addresses: _,
-                security_level: _,
-            } => serializer.serialize_unit_variant("MessageType", 30, "GetLedgerMigrationData"),
-            MessageType::SendLedgerMigrationBundle {
-                nodes: _,
-                bundle: _,
-                mwm: _,
-            } => serializer.serialize_unit_variant("MessageType", 31, "SendLedgerMigrationBundle"),
-=======
             MessageType::MineBundle { .. } => serializer.serialize_unit_variant("MessageType", 29, "MineBundle"),
             MessageType::GetLedgerMigrationData { .. } => {
                 serializer.serialize_unit_variant("MessageType", 30, "GetLedgerMigrationData")
@@ -433,11 +413,6 @@
             MessageType::SendLedgerMigrationBundle { .. } => {
                 serializer.serialize_unit_variant("MessageType", 31, "SendLedgerMigrationBundle")
             }
-            #[cfg(any(feature = "ledger-nano", feature = "ledger-nano-simulator"))]
-            MessageType::GetLedgerOpenedApp(_) => {
-                serializer.serialize_unit_variant("MessageType", 32, "GetLedgerOpenedApp")
-            }
->>>>>>> df88abe6
             MessageType::GetLegacyAddressChecksum(_) => {
                 serializer.serialize_unit_variant("MessageType", 32, "GetLegacyAddressChecksum")
             }
