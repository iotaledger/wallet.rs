// Copyright 2020 IOTA Stiftung
// SPDX-License-Identifier: Apache-2.0

use crate::{
    account::{Account, AccountBalance, AccountIdentifier, SyncedAccount},
    account_manager::{MigratedBundle, MigrationBundle, MigrationData},
    address::Address,
    client::ClientOptions,
    message::{Message as WalletMessage, MessageType as WalletMessageType, TransferBuilder},
    signing::SignerType,
    Error,
};
use chrono::{DateTime, Local};
<<<<<<< HEAD
use iota_migration::{ternary::T3B1Buf, transaction::bundled::BundledTransactionField};
=======
use iota::client::NodeInfoWrapper;
>>>>>>> d9a92830
use serde::{ser::Serializer, Deserialize, Serialize};
use tokio::sync::mpsc::UnboundedSender;

use std::{num::NonZeroU64, path::PathBuf, time::Duration};

/// An account to create.
#[derive(Clone, Debug, Deserialize)]
pub struct AccountToCreate {
    /// The node options.
    #[serde(rename = "clientOptions")]
    pub client_options: ClientOptions,
    /// The account alias.
    pub alias: Option<String>,
    /// The account createdAt date string.
    #[serde(rename = "createdAt")]
    pub created_at: Option<DateTime<Local>>,
    /// Whether to skip saving the account to storage or not.
    #[serde(rename = "skipPersistence", default)]
    pub skip_persistence: bool,
    /// The account's signer type.
    #[serde(rename = "signerType")]
    pub signer_type: Option<SignerType>,
}

/// Each public account method.
#[derive(Clone, Debug, Deserialize)]
#[serde(tag = "name", content = "data")]
pub enum AccountMethod {
    /// Generate a new unused address.
    GenerateAddress,
    /// Get a unused address.
    GetUnusedAddress,
    /// List messages.
    ListMessages {
        /// Message type filter.
        #[serde(rename = "messageType")]
        message_type: Option<WalletMessageType>,
        /// Number of messages to get.
        #[serde(default)]
        count: usize,
        /// Number of messages to skip.
        #[serde(default)]
        from: usize,
    },
    /// List addresses.
    ListAddresses,
    /// List spent addresses.
    ListSpentAddresses,
    /// List unspent addresses.
    ListUnspentAddresses,
    /// Get account balance information.
    GetBalance,
    /// Get latest address.
    GetLatestAddress,
    /// Sync the account.
    SyncAccount {
        /// The first address index to sync.
        #[serde(rename = "addressIndex")]
        address_index: Option<usize>,
        /// The gap limit.
        #[serde(rename = "gapLimit")]
        gap_limit: Option<usize>,
        /// Whether to skip writing the account in storage or not (defaults to false).
        #[serde(rename = "skipPersistence")]
        skip_persistence: Option<bool>,
    },
    /// Checks if the account's latest address is unused after syncing with the Tangle.
    IsLatestAddressUnused,
    /// Updates the account alias.
    SetAlias(String),
    /// Updates the account client options.
    SetClientOptions(Box<ClientOptions>),
    /// Gets the node information.
    GetNodeInfo(Option<String>),
}

/// The returned account.
#[derive(Debug, Serialize)]
pub struct AccountDto {
    /// Inner account object.
    #[serde(flatten)]
    pub account: Account,
    /// Message history.
    pub messages: Vec<WalletMessage>,
}

impl AccountDto {
    /// Creates a new instance of the account DTO.
    pub fn new(account: Account, messages: Vec<WalletMessage>) -> Self {
        Self { account, messages }
    }
}

/// The messages that can be sent to the actor.
#[derive(Clone, Debug, Deserialize)]
#[serde(tag = "cmd", content = "payload")]
pub enum MessageType {
    /// Remove the account related to the specified `account_id`.
    RemoveAccount(AccountIdentifier),
    /// Creates an account.
    CreateAccount(Box<AccountToCreate>),
    /// Read account.
    GetAccount(AccountIdentifier),
    /// Read accounts.
    GetAccounts,
    /// Consume an account method.
    CallAccountMethod {
        /// The account identifier.
        #[serde(rename = "accountId")]
        account_id: AccountIdentifier,
        /// The account method to call.
        method: AccountMethod,
    },
    /// Sync accounts.
    SyncAccounts {
        /// The first address index to sync.
        #[serde(rename = "addressIndex")]
        address_index: Option<usize>,
        /// The gap limit.
        #[serde(rename = "gapLimit")]
        gap_limit: Option<usize>,
    },
    /// Reattach message.
    Reattach {
        /// The account identifier.
        #[serde(rename = "accountId")]
        account_id: AccountIdentifier,
        /// The message to reattach.
        #[serde(rename = "message_id")]
        message_id: String,
    },
    /// Backup storage.
    Backup {
        /// The backup destination.
        destination: PathBuf,
        /// Stronghold file password.
        password: String,
    },
    /// Import accounts from storage.
    RestoreBackup {
        /// The path to the backed up storage.
        #[serde(rename = "backupPath")]
        backup_path: String,
        /// Stronghold file password.
        password: String,
    },
    /// Sets the password used to encrypt/decrypt the storage.
    SetStoragePassword(String),
    /// Set stronghold snapshot password.
    #[cfg(feature = "stronghold")]
    #[cfg_attr(docsrs, doc(cfg(feature = "stronghold")))]
    SetStrongholdPassword(String),
    /// Sets the password clear interval.
    #[cfg(feature = "stronghold")]
    #[cfg_attr(docsrs, doc(cfg(feature = "stronghold")))]
    SetStrongholdPasswordClearInterval(Duration),
    /// Get stronghold status.
    #[cfg(feature = "stronghold")]
    #[cfg_attr(docsrs, doc(cfg(feature = "stronghold")))]
    GetStrongholdStatus,
    /// Lock the stronghold snapshot (clears password and unload snapshot from memory).
    #[cfg(feature = "stronghold")]
    #[cfg_attr(docsrs, doc(cfg(feature = "stronghold")))]
    LockStronghold,
    /// Send funds.
    SendTransfer {
        /// The account identifier.
        #[serde(rename = "accountId")]
        account_id: AccountIdentifier,
        /// The transfer details.
        transfer: Box<TransferBuilder>,
    },
    /// Move funds on stored accounts.
    InternalTransfer {
        /// The source account identifier.
        #[serde(rename = "fromAccountId")]
        from_account_id: AccountIdentifier,
        /// The destination account identifier.
        #[serde(rename = "toAccountId")]
        to_account_id: AccountIdentifier,
        /// The transfer amount.
        amount: NonZeroU64,
    },
    /// Generates a new mnemonic.
    GenerateMnemonic,
    /// Checks if the given mnemonic is valid.
    VerifyMnemonic(String),
    /// Store mnemonic.
    StoreMnemonic {
        /// The signer type.
        #[serde(rename = "signerType")]
        signer_type: SignerType,
        /// The mnemonic. If empty, we'll generate one.
        mnemonic: Option<String>,
    },
    /// Checks if all accounts has unused latest address after syncing with the Tangle.
    IsLatestAddressUnused,
    /// Get the Ledger Nano or Speculos simulator status.
    #[cfg(any(feature = "ledger-nano", feature = "ledger-nano-simulator"))]
    #[cfg_attr(docsrs, doc(cfg(any(feature = "ledger-nano", feature = "ledger-nano-simulator"))))]
    GetLedgerStatus(bool),
    /// Deletes the storage.
    DeleteStorage,
    /// Changes stronghold snapshot password.
    #[cfg(feature = "stronghold")]
    #[cfg_attr(docsrs, doc(cfg(feature = "stronghold")))]
    ChangeStrongholdPassword {
        /// The current stronghold password.
        #[serde(rename = "currentPassword")]
        current_password: String,
        /// The new stronghold password.
        #[serde(rename = "newPassword")]
        new_password: String,
    },
    /// Updates the client options for all accounts.
    SetClientOptions(Box<ClientOptions>),
    /// Get legacy network balance for the seed.
    GetMigrationData {
        /// The nodes to connect to.
        nodes: Vec<String>,
        /// The permanode to use.
        permanode: Option<String>,
        /// The legacy seed.
        seed: String,
        /// The WOTS address security level.
        #[serde(rename = "securityLevel")]
        security_level: Option<u8>,
        /// The initial address index.
        #[serde(rename = "initialAddressIndex")]
        initial_address_index: Option<u64>,
    },
    /// Creates the bundle for migration, performs bundle mining if the address was spent and signs the bundle.
    CreateMigrationBundle {
        /// The legacy seed.
        seed: String,
        /// The bundle input address indexes.
        #[serde(rename = "inputAddressIndexes")]
        input_address_indexes: Vec<u64>,
        /// Whether we should perform bundle mining or not.
        mine: bool,
        /// Timeout in seconds for the bundle mining process.
        #[serde(rename = "timeoutSeconds")]
        timeout_secs: u64,
        /// Offset for the bundle mining process.
        offset: i64,
        /// The name of the log file (stored on the storage folder).
        #[serde(rename = "logFileName")]
        log_file_name: String,
    },
    /// Sends the migration bundle associated with the hash.
    SendMigrationBundle {
        /// Node URLs.
        nodes: Vec<String>,
        /// Bundle hash returned on `CreateMigrationBundle`.
        #[serde(rename = "bundleHash")]
        bundle_hash: String,
        /// Minimum weight magnitude.
        mwm: u8,
    },
    /// Get seed checksum.
    GetSeedChecksum(String),
}

impl Serialize for MessageType {
    fn serialize<S>(&self, serializer: S) -> std::result::Result<S::Ok, S::Error>
    where
        S: Serializer,
    {
        match self {
            MessageType::RemoveAccount(_) => serializer.serialize_unit_variant("MessageType", 0, "RemoveAccount"),
            MessageType::CreateAccount(_) => serializer.serialize_unit_variant("MessageType", 1, "CreateAccount"),
            MessageType::GetAccount(_) => serializer.serialize_unit_variant("MessageType", 2, "GetAccount"),
            MessageType::GetAccounts => serializer.serialize_unit_variant("MessageType", 3, "GetAccounts"),
            MessageType::CallAccountMethod {
                account_id: _,
                method: _,
            } => serializer.serialize_unit_variant("MessageType", 4, "CallAccountMethod"),
            MessageType::SyncAccounts {
                address_index: _,
                gap_limit: _,
            } => serializer.serialize_unit_variant("MessageType", 5, "SyncAccounts"),
            MessageType::Reattach {
                account_id: _,
                message_id: _,
            } => serializer.serialize_unit_variant("MessageType", 6, "Reattach"),
            MessageType::Backup {
                destination: _,
                password: _,
            } => serializer.serialize_unit_variant("MessageType", 7, "Backup"),
            MessageType::RestoreBackup {
                backup_path: _,
                password: _,
            } => serializer.serialize_unit_variant("MessageType", 8, "RestoreBackup"),
            MessageType::SetStoragePassword(_) => {
                serializer.serialize_unit_variant("MessageType", 9, "SetStoragePassword")
            }
            #[cfg(feature = "stronghold")]
            MessageType::SetStrongholdPassword(_) => {
                serializer.serialize_unit_variant("MessageType", 10, "SetStrongholdPassword")
            }
            #[cfg(feature = "stronghold")]
            MessageType::SetStrongholdPasswordClearInterval(_) => {
                serializer.serialize_unit_variant("MessageType", 11, "SetStrongholdPasswordClearInterval")
            }
            #[cfg(feature = "stronghold")]
            MessageType::GetStrongholdStatus => {
                serializer.serialize_unit_variant("MessageType", 12, "GetStrongholdStatus")
            }
            #[cfg(feature = "stronghold")]
            MessageType::LockStronghold => serializer.serialize_unit_variant("MessageType", 13, "LockStronghold"),
            MessageType::SendTransfer {
                account_id: _,
                transfer: _,
            } => serializer.serialize_unit_variant("MessageType", 14, "SendTransfer"),
            MessageType::InternalTransfer {
                from_account_id: _,
                to_account_id: _,
                amount: _,
            } => serializer.serialize_unit_variant("MessageType", 15, "InternalTransfer"),
            MessageType::GenerateMnemonic => serializer.serialize_unit_variant("MessageType", 16, "GenerateMnemonic"),
            MessageType::VerifyMnemonic(_) => serializer.serialize_unit_variant("MessageType", 17, "VerifyMnemonic"),
            MessageType::StoreMnemonic {
                signer_type: _,
                mnemonic: _,
            } => serializer.serialize_unit_variant("MessageType", 18, "StoreMnemonic"),
            MessageType::IsLatestAddressUnused => {
                serializer.serialize_unit_variant("MessageType", 19, "IsLatestAddressUnused")
            }
            #[cfg(any(feature = "ledger-nano", feature = "ledger-nano-simulator"))]
            MessageType::GetLedgerStatus(_) => serializer.serialize_unit_variant("MessageType", 20, "GetLedgerStatus"),
            MessageType::DeleteStorage => serializer.serialize_unit_variant("MessageType", 21, "DeleteStorage"),
            #[cfg(feature = "stronghold")]
            MessageType::ChangeStrongholdPassword {
                current_password: _,
                new_password: _,
            } => serializer.serialize_unit_variant("MessageType", 22, "ChangeStrongholdPassword"),
            MessageType::SetClientOptions(_) => {
                serializer.serialize_unit_variant("MessageType", 23, "SetClientOptions")
            }
            MessageType::GetMigrationData {
                nodes: _,
                permanode: _,
                seed: _,
                initial_address_index: _,
                security_level: _,
            } => serializer.serialize_unit_variant("MessageType", 24, "GetMigrationData"),
            MessageType::CreateMigrationBundle {
                seed: _,
                input_address_indexes: _,
                mine: _,
                timeout_secs: _,
                offset: _,
                log_file_name: _,
            } => serializer.serialize_unit_variant("MessageType", 25, "CreateMigrationBundle"),
            MessageType::SendMigrationBundle {
                nodes: _,
                bundle_hash: _,
                mwm: _,
            } => serializer.serialize_unit_variant("MessageType", 26, "SendMigrationBundle"),
            MessageType::GetSeedChecksum(_) => serializer.serialize_unit_variant("MessageType", 27, "GetSeedChecksum"),
        }
    }
}

/// The actor response type.
#[derive(Serialize, Debug)]
pub struct Response {
    id: String,
    #[serde(flatten)]
    response: ResponseType,
    action: MessageType,
}

impl Response {
    /// Creates a new response.
    pub fn new<S: Into<String>>(id: S, action: MessageType, response: ResponseType) -> Self {
        Self {
            id: id.into(),
            response,
            action,
        }
    }

    /// The response's type.
    pub fn response(&self) -> &ResponseType {
        &self.response
    }
}

/// Spent address data.
#[derive(Debug, Serialize)]
pub struct MigrationInputDto {
    /// Input address.
    address: String,
    /// Security level.
    #[serde(rename = "securityLevel")]
    security_level: u8,
    /// Balance of the address.
    balance: u64,
    /// Index of the address.
    index: u64,
    /// Spent status.
    spent: bool,
    #[serde(rename = "spentBundleHashes")]
    spent_bundle_hashes: Option<Vec<String>>,
}

/// Legacy information fetched.
#[derive(Debug, Serialize)]
pub struct MigrationDataDto {
    balance: u64,
    #[serde(rename = "lastCheckedAddressIndex")]
    last_checked_address_index: u64,
    inputs: Vec<MigrationInputDto>,
}

impl From<MigrationData> for MigrationDataDto {
    fn from(data: MigrationData) -> Self {
        let mut inputs: Vec<MigrationInputDto> = Vec::new();
        for input in data.inputs {
            let address = input
                .address
                .to_inner()
                .encode::<T3B1Buf>()
                .iter_trytes()
                .map(char::from)
                .collect::<String>();
            inputs.push(MigrationInputDto {
                address,
                security_level: input.security_lvl,
                balance: input.balance,
                index: input.index,
                spent: input.spent,
                spent_bundle_hashes: input.spent_bundlehashes,
            });
        }
        Self {
            balance: data.balance,
            last_checked_address_index: data.last_checked_address_index,
            inputs,
        }
    }
}

/// The response message.
#[derive(Serialize, Debug)]
#[serde(tag = "type", content = "payload")]
pub enum ResponseType {
    /// Account succesfully removed.
    RemovedAccount(AccountIdentifier),
    /// Account succesfully created.
    CreatedAccount(AccountDto),
    /// GetAccount response.
    ReadAccount(AccountDto),
    /// GetAccounts response.
    ReadAccounts(Vec<AccountDto>),
    /// ListMessages response.
    Messages(Vec<WalletMessage>),
    /// ListAddresses/ListSpentAddresses/ListUnspentAddresses response.
    Addresses(Vec<Address>),
    /// GenerateAddress response.
    GeneratedAddress(Address),
    /// GetUnusedAddress response.
    UnusedAddress(Address),
    /// GetLatestAddress response.
    LatestAddress(Address),
    /// GetBalance response.
    Balance(AccountBalance),
    /// SyncAccounts response.
    SyncedAccounts(Vec<SyncedAccount>),
    /// SyncAccount response.
    SyncedAccount(SyncedAccount),
    /// Reattach response.
    Reattached(String),
    /// Backup response.
    BackupSuccessful,
    /// ImportAccounts response.
    BackupRestored,
    /// SetStoragePassword response.
    StoragePasswordSet,
    /// SetStrongholdPassword response.
    #[cfg(feature = "stronghold")]
    #[cfg_attr(docsrs, doc(cfg(feature = "stronghold")))]
    StrongholdPasswordSet,
    /// SetStrongholdPasswordClearInterval response.
    #[cfg(feature = "stronghold")]
    #[cfg_attr(docsrs, doc(cfg(feature = "stronghold")))]
    StrongholdPasswordClearIntervalSet,
    /// GetStrongholdStatus response.
    #[cfg(feature = "stronghold")]
    #[cfg_attr(docsrs, doc(cfg(feature = "stronghold")))]
    StrongholdStatus(crate::stronghold::Status),
    /// LockStronghold response.
    #[cfg(feature = "stronghold")]
    #[cfg_attr(docsrs, doc(cfg(feature = "stronghold")))]
    LockedStronghold,
    /// SendTransfer and InternalTransfer response.
    SentTransfer(WalletMessage),
    /// An error occurred.
    Error(Error),
    /// A panic occurred.
    Panic(String),
    /// GenerateMnemonic response.
    GeneratedMnemonic(String),
    /// VerifyMnemonic response.
    VerifiedMnemonic,
    /// StoreMnemonic response.
    StoredMnemonic,
    /// AccountMethod's IsLatestAddressUnused response.
    IsLatestAddressUnused(bool),
    /// IsLatestAddressUnused response.
    AreAllLatestAddressesUnused(bool),
    /// SetAlias response.
    UpdatedAlias,
    /// Account method SetClientOptions response.
    UpdatedClientOptions,
    /// GetLedgerStatus response.
    #[cfg(any(feature = "ledger-nano", feature = "ledger-nano-simulator"))]
    #[cfg_attr(docsrs, doc(cfg(any(feature = "ledger-nano", feature = "ledger-nano-simulator"))))]
    LedgerStatus(crate::LedgerStatus),
    /// DeleteStorage response.
    DeletedStorage,
    /// ChangeStrongholdPassword response.
    #[cfg(feature = "stronghold")]
    #[cfg_attr(docsrs, doc(cfg(feature = "stronghold")))]
    StrongholdPasswordChanged,
    /// SetClientOptions response.
    UpdatedAllClientOptions,
<<<<<<< HEAD
    /// GetMigrationData response.
    MigrationData(MigrationDataDto),
    /// CreateMigrationBundle response (bundle hash).
    CreatedMigrationBundle(MigrationBundle),
    /// SendMigrationBundle response.
    SentMigrationBundle(MigratedBundle),
    /// GetSeedChecksum response.
    SeedChecksum(String),
=======
    /// GetNodeInfo response.
    NodeInfo(NodeInfoWrapper),
>>>>>>> d9a92830
}

/// The message type.
#[derive(Debug, Clone)]
pub struct Message {
    id: String,
    pub(crate) message_type: MessageType,
    pub(crate) response_tx: UnboundedSender<Response>,
}

impl Message {
    /// Creates a new instance of a Message.
    pub fn new<S: Into<String>>(id: S, message_type: MessageType, response_tx: UnboundedSender<Response>) -> Self {
        Self {
            id: id.into(),
            message_type,
            response_tx,
        }
    }

    /// The message type.
    pub fn message_type(&self) -> &MessageType {
        &self.message_type
    }

    /// The message type.
    pub(crate) fn message_type_mut(&mut self) -> &mut MessageType {
        &mut self.message_type
    }

    /// The response sender.
    pub fn response_tx(&self) -> &UnboundedSender<Response> {
        &self.response_tx
    }

    /// The message identifier.
    pub fn id(&self) -> &String {
        &self.id
    }
}<|MERGE_RESOLUTION|>--- conflicted
+++ resolved
@@ -11,11 +11,8 @@
     Error,
 };
 use chrono::{DateTime, Local};
-<<<<<<< HEAD
+use iota::client::NodeInfoWrapper;
 use iota_migration::{ternary::T3B1Buf, transaction::bundled::BundledTransactionField};
-=======
-use iota::client::NodeInfoWrapper;
->>>>>>> d9a92830
 use serde::{ser::Serializer, Deserialize, Serialize};
 use tokio::sync::mpsc::UnboundedSender;
 
@@ -544,7 +541,8 @@
     StrongholdPasswordChanged,
     /// SetClientOptions response.
     UpdatedAllClientOptions,
-<<<<<<< HEAD
+    /// GetNodeInfo response.
+    NodeInfo(NodeInfoWrapper),
     /// GetMigrationData response.
     MigrationData(MigrationDataDto),
     /// CreateMigrationBundle response (bundle hash).
@@ -553,10 +551,6 @@
     SentMigrationBundle(MigratedBundle),
     /// GetSeedChecksum response.
     SeedChecksum(String),
-=======
-    /// GetNodeInfo response.
-    NodeInfo(NodeInfoWrapper),
->>>>>>> d9a92830
 }
 
 /// The message type.
