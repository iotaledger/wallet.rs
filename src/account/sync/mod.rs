// Copyright 2020 IOTA Stiftung
// SPDX-License-Identifier: Apache-2.0

use crate::{
    account::{get_account_addresses_lock, Account, AccountIdentifier},
    address::{Address, AddressBuilder, AddressOutput, IotaAddress},
    client::get_client,
    message::{Message, RemainderValueStrategy, Transfer},
};

use getset::Getters;
use iota::{
    message::prelude::{
        Input, Message as IotaMessage, MessageBuilder, MessageId, Payload, SignatureLockedSingleOutput, Transaction,
        TransactionEssence, UTXOInput,
    },
    ClientMiner,
};
use serde::{Deserialize, Serialize};
use slip10::BIP32Path;

use std::{
    convert::TryInto,
    num::NonZeroU64,
    path::PathBuf,
    sync::{mpsc::channel, Arc, Mutex, MutexGuard},
    thread,
    time::Duration,
};

mod input_selection;

const OUTPUT_LOCK_TIMEOUT: Duration = Duration::from_secs(30);

/// Syncs addresses with the tangle.
/// The method ensures that the wallet local state has all used addresses plus an unused address.
///
/// To sync addresses for an account from scratch, `address_index` = 0 and `gap_limit` = 10 should be provided.
/// To sync addresses from the latest address, `address_index` = latest address index and `gap_limit` = 1 should be
/// provided.
///
/// # Arguments
///
/// * `address_index` The address index.
/// * `gap_limit` Number of addresses indexes that are generated.
///
/// # Return value
///
/// Returns a (addresses, messages) tuples representing the address history up to latest unused address,
/// and the messages associated with the addresses.
async fn sync_addresses(
    storage_path: &PathBuf,
    account: &'_ Account,
    address_index: usize,
    gap_limit: usize,
) -> crate::Result<(Vec<Address>, Vec<(MessageId, IotaMessage)>)> {
    let mut address_index = address_index;

    let mut generated_addresses = vec![];
    let mut found_messages = vec![];
    loop {
        let mut generated_iota_addresses = vec![]; // collection of (address_index, internal, address) pairs
        for i in address_index..(address_index + gap_limit) {
            // generate both `public` and `internal (change)` addresses
            generated_iota_addresses.push((i, false, crate::address::get_iota_address(&account, i, false)?));
            generated_iota_addresses.push((i, true, crate::address::get_iota_address(&account, i, true)?));
        }

        let mut curr_generated_addresses = vec![];
        let mut curr_found_messages = vec![];

        let mut futures_ = vec![];
        for (iota_address_index, iota_address_internal, iota_address) in &generated_iota_addresses {
<<<<<<< HEAD
            let address_outputs = client.get_address().outputs(&iota_address).await?;
            let balance = client.get_address().balance(&iota_address).await?;

            log::debug!(
                "[SYNC] syncing address {}, got {} outputs and balance {}",
                iota_address.to_bech32(),
                address_outputs.len(),
                balance
            );

            let mut curr_found_outputs: Vec<AddressOutput> = vec![];
            for output in address_outputs.iter() {
                let output = client.get_output(output).await?;
                if let Ok(message) = client
                    .get_message()
                    .data(&MessageId::new(
                        output.message_id[..]
                            .try_into()
                            .map_err(|_| crate::WalletError::InvalidMessageIdLength)?,
                    ))
                    .await
                {
                    curr_found_messages.push((
                        MessageId::new(
=======
            futures_.push(async move {
                let client = crate::client::get_client(account.client_options());
                let client = client.read().unwrap();

                let address_outputs = client.get_address().outputs(&iota_address).await?;
                let balance = client.get_address().balance(&iota_address).await?;
                let mut curr_found_messages = vec![];

                let mut curr_found_outputs: Vec<AddressOutput> = vec![];
                for output in address_outputs.iter() {
                    let output = client.get_output(output).await?;
                    if let Ok(message) = client
                        .get_message()
                        .data(&MessageId::new(
>>>>>>> 6f6fef6e
                            output.message_id[..]
                                .try_into()
                                .map_err(|_| crate::WalletError::InvalidMessageIdLength)?,
                        ))
                        .await
                    {
                        curr_found_messages.push((
                            MessageId::new(
                                output.message_id[..]
                                    .try_into()
                                    .map_err(|_| crate::WalletError::InvalidMessageIdLength)?,
                            ),
                            message,
                        ));
                    }
                    curr_found_outputs.push(output.try_into()?);
                }
<<<<<<< HEAD
                let output = output.try_into()?;
                log::debug!("[SYNC] found output {:?}", output);
                curr_found_outputs.push(output);
            }

            // ignore unused change addresses
            if *iota_address_internal && curr_found_outputs.is_empty() {
                log::debug!("[SYNC] ignoring address because it's internal and the output list is empty");
                continue;
            }
=======

                // ignore unused change addresses
                if *iota_address_internal && curr_found_outputs.is_empty() {
                    return crate::Result::Ok((curr_found_messages, None));
                }
>>>>>>> 6f6fef6e

                if let Some(account_address) = account.addresses().iter().find(|a| a.address() == iota_address) {
                    account_address.fill_outputs_lock(&mut curr_found_outputs);
                }

                let address = AddressBuilder::new()
                    .address(iota_address.clone())
                    .key_index(*iota_address_index)
                    .balance(balance)
                    .outputs(curr_found_outputs)
                    .internal(*iota_address_internal)
                    .build()?;

                crate::Result::Ok((curr_found_messages, Some(address)))
            });
        }

        let results = futures::future::join_all(futures_).await;
        for result in results {
            let (found_messages, address_opt) = result?;
            if let Some(address) = address_opt {
                curr_generated_addresses.push(address);
            }
            curr_found_messages.extend(found_messages);
        }

        address_index += gap_limit;

        let is_empty = curr_found_messages.is_empty()
            && curr_generated_addresses
                .iter()
                .all(|address| !address.outputs().iter().any(|output| *output.is_spent()));

        found_messages.extend(curr_found_messages.into_iter());
        generated_addresses.extend(curr_generated_addresses.into_iter());

        if is_empty {
            log::debug!("[SYNC] finishing address syncing because the current messages list and address list is empty");
            break;
        }
    }

    Ok((generated_addresses, found_messages))
}

/// Syncs messages with the tangle.
/// The method should ensures that the wallet local state has messages associated with the address history.
async fn sync_messages(
    account: &mut Account,
    stop_at_address_index: usize,
) -> crate::Result<Vec<(MessageId, IotaMessage)>> {
    let mut messages = vec![];
    let client_options = account.client_options().clone();

<<<<<<< HEAD
    for address in account.addresses_mut().iter_mut().take(stop_at_address_index) {
        log::debug!(
            "[SYNC] syncing messages and outputs for address {}",
            address.address().to_bech32()
        );
        let address_outputs = client.get_address().outputs(address.address()).await?;
        let balance = client.get_address().balance(address.address()).await?;

        log::debug!("[SYNC] got {} outputs and balance {}", address_outputs.len(), balance);

        let mut outputs = vec![];
        for output in address_outputs.iter() {
            let output = client.get_output(output).await?;
            let output: AddressOutput = output.try_into()?;
=======
    let futures_ = account
        .addresses_mut()
        .iter_mut()
        .take(stop_at_address_index)
        .map(|address| {
            let client_options = client_options.clone();
            async move {
                let client = crate::client::get_client(&client_options);
                let client = client.read().unwrap();

                let address_outputs = client.get_address().outputs(address.address()).await?;
                let balance = client.get_address().balance(address.address()).await?;

                let mut outputs = vec![];
                let mut messages = vec![];
                for output in address_outputs.iter() {
                    let output = client.get_output(output).await?;
                    let output: AddressOutput = output.try_into()?;

                    if let Ok(message) = client.get_message().data(output.message_id()).await {
                        messages.push((*output.message_id(), message));
                    }
>>>>>>> 6f6fef6e

                    outputs.push(output);
                }

<<<<<<< HEAD
            log::debug!("[SYNC] found output {:?}", output);

            outputs.push(output);
        }
=======
                address.filter_outputs(outputs);
                address.set_balance(balance);

                crate::Result::Ok(messages)
            }
        });
>>>>>>> 6f6fef6e

    for res in futures::future::join_all(futures_).await {
        messages.extend(res?);
    }

    Ok(messages)
}

async fn update_account_messages<'a>(
    account: &'a mut Account,
    new_messages: &'a [(MessageId, IotaMessage)],
) -> crate::Result<()> {
    let client = get_client(account.client_options());
    let messages = account.messages_mut();

    // sync `broadcasted` state
    messages
        .iter_mut()
        .filter(|message| !message.broadcasted() && new_messages.iter().any(|(id, _)| id == message.id()))
        .for_each(|message| {
            log::debug!("[SYNC] marking message {:?} as broadcasted", message.id());
            message.set_broadcasted(true);
        });

    // sync `confirmed` state
    let mut unconfirmed_messages: Vec<&mut Message> =
        messages.iter_mut().filter(|message| !message.confirmed()).collect();

    let client = client.read().unwrap();

    let mut unconfirmed_message_ids = Vec::new();
    for message in unconfirmed_messages.iter_mut() {
        let metadata = client.get_message().metadata(message.id()).await?;
        if let Some(inclusion_state) = metadata.ledger_inclusion_state {
            let confirmed = inclusion_state == "included";
            log::debug!(
                "[SYNC] marking message {:?} as {}",
                message.id(),
                if confirmed { "confirmed" } else { "unconfirmed" }
            );
            if confirmed {
                message.set_confirmed(true);
            } else {
                unconfirmed_message_ids.push(*message.id());
            }
        }
    }

    for unconfirmed_message_id in unconfirmed_message_ids {
        account.on_message_unconfirmed(&unconfirmed_message_id);
    }

    Ok(())
}

async fn perform_sync(
    mut account: &mut Account,
    storage_path: &PathBuf,
    address_index: usize,
    gap_limit: usize,
) -> crate::Result<bool> {
    log::debug!(
        "[SYNC] syncing with address_index = {}, gap_limit = {}",
        address_index,
        gap_limit
    );
    let (found_addresses, found_messages) = sync_addresses(&storage_path, &account, address_index, gap_limit).await?;

    let mut new_messages = vec![];
    for (found_message_id, found_message) in found_messages {
        if !account
            .messages()
            .iter()
            .any(|message| message.id() == &found_message_id)
        {
            new_messages.push((found_message_id, found_message));
        }
    }

    let synced_messages = sync_messages(&mut account, address_index).await?;
    new_messages.extend(synced_messages.into_iter());

    update_account_messages(&mut account, &new_messages).await?;

    let mut addresses_to_save = vec![];
    let mut ignored_addresses = vec![];
    let mut previous_address_is_unused = false;
    for found_address in found_addresses.into_iter() {
        let address_is_unused = found_address.outputs().is_empty();

        // if the previous address is unused, we'll keep checking to see if an used address was found on the gap limit
        if previous_address_is_unused {
            // subsequent unused address found; add it to the ignored addresses list
            if address_is_unused {
                ignored_addresses.push(found_address);
            }
            // used address found after finding unused addresses; we'll save all the previous ignored address and this
            // one aswell
            else {
                addresses_to_save.extend(ignored_addresses.into_iter());
                ignored_addresses = vec![];
                addresses_to_save.push(found_address);
            }
        }
        // if the previous address is used or this is the first address,
        // we'll save it because we want at least one unused address
        else {
            addresses_to_save.push(found_address);
        }
        previous_address_is_unused = address_is_unused;
    }
    log::debug!("[SYNC] new addresses: {:#?}", addresses_to_save);

    let is_empty = new_messages.is_empty() && addresses_to_save.iter().all(|address| address.outputs().is_empty());

    account.append_addresses(addresses_to_save);

    let parsed_messages = new_messages
        .iter()
        .map(|(id, message)| Message::from_iota_message(*id, account.addresses(), &message).unwrap())
        .collect();
    log::debug!("[SYNC] new messages: {:#?}", parsed_messages);
    account.append_messages(parsed_messages);

    log::debug!("[SYNC] is empty: {}", is_empty);

    Ok(is_empty)
}

/// Account sync helper.
pub struct AccountSynchronizer<'a> {
    account: &'a mut Account,
    address_index: usize,
    gap_limit: usize,
    skip_persistance: bool,
    storage_path: PathBuf,
}

impl<'a> AccountSynchronizer<'a> {
    /// Initialises a new instance of the sync helper.
    pub(super) fn new(account: &'a mut Account, storage_path: PathBuf) -> Self {
        let address_index = account.addresses().len();
        Self {
            account,
            // by default we synchronize from the latest address (supposedly unspent)
            address_index: if address_index == 0 { 0 } else { address_index - 1 },
            gap_limit: if address_index == 0 { 10 } else { 1 },
            skip_persistance: false,
            storage_path,
        }
    }

    /// Number of address indexes that are generated.
    pub fn gap_limit(mut self, limit: usize) -> Self {
        self.gap_limit = limit;
        self
    }

    /// Skip write to the database.
    pub fn skip_persistance(mut self) -> Self {
        self.skip_persistance = true;
        self
    }

    /// Initial address index to start syncing.
    pub fn address_index(mut self, address_index: usize) -> Self {
        self.address_index = address_index;
        self
    }

    /// Syncs account with the tangle.
    /// The account syncing process ensures that the latest metadata (balance, transactions)
    /// associated with an account is fetched from the tangle and is stored locally.
    pub async fn execute(self) -> crate::Result<SyncedAccount> {
        let options = self.account.client_options().clone();
        let client = get_client(&options);

        if let Err(e) = crate::monitor::unsubscribe(&self.account) {
            log::error!("[MQTT] error unsubscribing from MQTT topics before syncing: {:?}", e);
        }

        let mut account_ = self.account.clone();
        let return_value =
            match perform_sync(&mut account_, &self.storage_path, self.address_index, self.gap_limit).await {
                Ok(is_empty) => {
                    self.account.set_addresses(account_.addresses().to_vec());
                    self.account.set_messages(account_.messages().to_vec());
                    if !self.skip_persistance {
                        crate::storage::with_adapter(&self.storage_path, |storage| {
                            storage.set(self.account.id(), serde_json::to_string(&self.account)?)
                        })?;
                    }

                    let synced_account = SyncedAccount {
                        account_id: self.account.id().clone(),
                        deposit_address: self.account.latest_address().unwrap().clone(),
                        is_empty,
                        storage_path: self.storage_path,
                        addresses: self.account.addresses().clone(),
                        messages: self.account.messages().clone(),
                    };
                    Ok(synced_account)
                }
                Err(e) => Err(e),
            };

        if let Err(e) = crate::monitor::monitor_account_addresses_balance(&self.account) {
            log::error!("[MQTT] error reinitialising account addresses monitoring: {:?}", e);
        }
        if let Err(e) = crate::monitor::monitor_unconfirmed_messages(&self.account) {
            log::error!(
                "[MQTT] error reinitialising account unconfirmed messages monitoring: {:?}",
                e
            );
        }

        return_value
    }
}

/// Data returned from account synchronization.
#[derive(Debug, Clone, PartialEq, Getters, Serialize, Deserialize)]
pub struct SyncedAccount {
    /// The associated account identifier.
    #[serde(rename = "accountId")]
    #[getset(get = "pub")]
    account_id: AccountIdentifier,
    /// The account's deposit address.
    #[serde(rename = "depositAddress")]
    #[getset(get = "pub")]
    deposit_address: Address,
    /// Whether the synced account is empty or not.
    #[serde(rename = "isEmpty")]
    #[getset(get = "pub(crate)")]
    is_empty: bool,
    /// The account messages.
    #[getset(get = "pub")]
    messages: Vec<Message>,
    /// The account addresses.
    #[getset(get = "pub")]
    addresses: Vec<Address>,
    #[serde(rename = "storagePath")]
    storage_path: PathBuf,
}

/// Transfer response metadata.
#[derive(Debug)]
pub struct TransferMetadata {
    /// The transfer message.
    pub message: Message,
    /// The transfer source account with new message and addresses attached.
    pub account: Account,
}

impl SyncedAccount {
    /// Selects input addresses for a value transaction.
    /// The method ensures that the recipient address doesn’t match any of the selected inputs or the remainder address.
    ///
    /// # Arguments
    ///
    /// * `threshold` Amount user wants to spend.
    /// * `address` Recipient address.
    ///
    /// # Return value
    ///
    /// Returns a (addresses, address) tuple representing the selected input addresses and the remainder address if
    /// needed.
    fn select_inputs<'a>(
        &self,
        locked_addresses: &'a mut MutexGuard<'_, Vec<IotaAddress>>,
        threshold: u64,
        account: &'a mut Account,
        address: &'a IotaAddress,
    ) -> crate::Result<(Vec<input_selection::Input>, Option<input_selection::Input>)> {
        let mut available_addresses: Vec<input_selection::Input> = account
            .addresses()
            .iter()
            .filter(|a| a.address() != address && a.available_balance() > 0 && !locked_addresses.contains(a.address()))
            .map(|a| a.into())
            .collect();
        let addresses = input_selection::select_input(threshold, &mut available_addresses)?;

        locked_addresses.extend(
            addresses
                .iter()
                .map(|a| a.address.clone())
                .collect::<Vec<IotaAddress>>(),
        );

        let remainder = if addresses.iter().fold(0, |acc, a| acc + a.balance) > threshold {
            addresses.last().cloned()
        } else {
            None
        };

        Ok((addresses, remainder))
    }

    /// Send messages.
    pub async fn transfer(&self, transfer_obj: Transfer) -> crate::Result<TransferMetadata> {
        log::debug!("[TRANFER] got transfer {:?}", transfer_obj);

        // validate the transfer
        if transfer_obj.amount == 0 {
            return Err(crate::WalletError::ZeroAmount);
        }

        // lock the transfer process until we select the input addresses
        // we do this to prevent multiple threads trying to transfer at the same time
        // so it doesn't consume the same addresses multiple times, which leads to a conflict state
        let account_addresses_locker = get_account_addresses_lock(&self.account_id);
        let mut locked_addresses = account_addresses_locker.lock().unwrap();

        // prepare the transfer getting some needed objects and values
        let value: u64 = transfer_obj.amount;
        let mut account = crate::storage::get_account(&self.storage_path, &self.account_id)?;
        let mut addresses_to_watch = vec![];

        if value > account.total_balance() {
            return Err(crate::WalletError::InsufficientFunds);
        }

        // if the transfer value exceeds the account's available balance,
        // wait for an account update or sync it with the tangle
        if value > account.available_balance() {
            let (tx, rx) = channel();
            let tx = Arc::new(Mutex::new(tx));

            let storage_path = self.storage_path.clone();
            let account_id = self.account_id.clone();
            thread::spawn(move || {
                let tx = tx.lock().unwrap();
                for _ in 1..30 {
                    thread::sleep(OUTPUT_LOCK_TIMEOUT / 30);
                    if let Ok(account) = crate::storage::get_account(&storage_path, &account_id) {
                        // the account received an update and now the balance is sufficient
                        if value <= account.available_balance() {
                            let _ = tx.send(account);
                            break;
                        }
                    }
                }
            });

            match rx.recv_timeout(OUTPUT_LOCK_TIMEOUT) {
                Ok(acc) => {
                    account = acc;
                }
                Err(_) => {
                    // if we got a timeout waiting for the account update, we try to sync it
                    account.sync().execute().await?;
                }
            }
        }

        let client = crate::client::get_client(account.client_options());
        let client = client.read().unwrap();

        if let RemainderValueStrategy::AccountAddress(ref remainder_target_address) =
            transfer_obj.remainder_value_strategy
        {
            if !account
                .addresses()
                .iter()
                .any(|addr| addr.address() == remainder_target_address)
            {
                return Err(crate::WalletError::InvalidRemainderValueAddress);
            }
        }

        // select the input addresses and check if a remainder address is needed
        let (input_addresses, remainder_address) = self.select_inputs(
            &mut locked_addresses,
            transfer_obj.amount,
            &mut account,
            &transfer_obj.address,
        )?;

        log::debug!(
            "[TRANSFER] inputs: {:#?} - remainder address: {:?}",
            input_addresses,
            remainder_address
        );

        // unlock the transfer process since we already selected the input addresses and locked them
        drop(locked_addresses);

        let mut utxos = vec![];
        let mut address_index_recorders = vec![];

        for input_address in &input_addresses {
            let account_address = account
                .addresses()
                .iter()
                .find(|a| a.address() == &input_address.address)
                .unwrap();

            let mut outputs = vec![];
            let address_path = BIP32Path::from_str(&format!(
                "m/44H/4218H/{}H/{}H/{}H",
                *account.index(),
                *account_address.internal() as u32,
                *account_address.key_index()
            ))
            .unwrap();

            for (offset, address_output) in account_address.available_outputs().iter().enumerate() {
                outputs.push((
                    (*address_output).clone(),
                    *account_address.key_index(),
                    address_path.clone(),
                ));
            }
            utxos.extend(outputs.into_iter());
        }

        let mut essence_builder = TransactionEssence::builder();
        let mut current_output_sum = 0;
        let mut remainder_value = 0;
        for (utxo, address_index, address_path) in utxos {
            let input: Input = UTXOInput::new(*utxo.transaction_id(), *utxo.index())
                .map_err(|e| anyhow::anyhow!(e.to_string()))?
                .into();
            essence_builder = essence_builder.add_input(input.clone());
            address_index_recorders.push(crate::signing::TransactionInput {
                input,
                address_index,
                address_path,
            });
            if current_output_sum == value {
                log::debug!(
                    "[TRANFER] current output sum matches the transfer value, adding {} to the remainder value (currently at {})",
                    utxo.amount(),
                    remainder_value
                );
                // already filled the transfer value; just collect the output value as remainder
                remainder_value += *utxo.amount();
            } else if current_output_sum + *utxo.amount() > value {
                log::debug!(
                    "[TRANFER] current output sum ({}) would exceed the transfer value if added the output amount ({})",
                    current_output_sum,
                    utxo.amount()
                );
                // if the used UTXO amount is greater than the transfer value, this is the last iteration and we'll have
                // remainder value. we add an Output for the missing value and collect the remainder
                let missing_value = value - current_output_sum;
                remainder_value += *utxo.amount() - missing_value;
                essence_builder = essence_builder.add_output(
                    SignatureLockedSingleOutput::new(
                        transfer_obj.address.clone(),
                        NonZeroU64::new(missing_value).ok_or_else(|| anyhow::anyhow!("invalid amount"))?,
                    )
                    .into(),
                );
                current_output_sum += missing_value;
                log::debug!(
                    "[TRANSFER] added output with the missing value {}, and the remainder is {}",
                    missing_value,
                    remainder_value
                );
            } else {
                log::debug!(
                    "[TRANSFER] adding output amount {}, current sum {}",
                    utxo.amount(),
                    current_output_sum
                );
                essence_builder = essence_builder.add_output(
                    SignatureLockedSingleOutput::new(
                        transfer_obj.address.clone(),
                        NonZeroU64::new(*utxo.amount()).ok_or_else(|| anyhow::anyhow!("invalid amount"))?,
                    )
                    .into(),
                );
                current_output_sum += *utxo.amount();
            }
        }

        // if there's remainder value, we check the strategy defined in the transfer
        let mut remainder_value_deposit_address = None;
        if remainder_value > 0 {
            let remainder_address =
                remainder_address.ok_or_else(|| anyhow::anyhow!("remainder address not defined"))?;
            let remainder_address = account
                .addresses()
                .iter()
                .find(|a| a.address() == &remainder_address.address)
                .unwrap();

            println!("[TRANFER] remainder value is {}", remainder_value);

            let remainder_target_address = match transfer_obj.remainder_value_strategy {
                // use one of the account's addresses to send the remainder value
                RemainderValueStrategy::AccountAddress(target_address) => {
                    log::debug!(
                        "[TARGET] using user defined account address as remainder target: {}",
                        target_address.to_bech32()
                    );
                    target_address
                }
                // generate a new change address to send the remainder value
                RemainderValueStrategy::ChangeAddress => {
                    if *remainder_address.internal() {
                        let deposit_address = account.latest_address().unwrap().address().clone();
                        log::debug!("[TRANFER] the remainder address is internal, so using latest address as remainder target: {}", deposit_address.to_bech32());
                        deposit_address
                    } else {
                        let change_address = crate::address::get_new_change_address(&account, &remainder_address)?;
                        let addr = change_address.address().clone();
                        log::debug!(
                            "[TRANSFER] generated new change address as remainder target: {}",
                            addr.to_bech32()
                        );
                        account.append_addresses(vec![change_address]);
                        addresses_to_watch.push(addr.clone());
                        addr
                    }
                }
                // keep the remainder value on the address
                RemainderValueStrategy::ReuseAddress => {
                    let address = remainder_address.address().clone();
                    log::debug!("[TRANSFER] reusing address as remainder target {}", address.to_bech32());
                    address
                }
            };
            remainder_value_deposit_address = Some(remainder_target_address.clone());
            essence_builder = essence_builder.add_output(
                SignatureLockedSingleOutput::new(
                    remainder_target_address,
                    NonZeroU64::new(remainder_value).ok_or_else(|| anyhow::anyhow!("invalid amount"))?,
                )
                .into(),
            );
        }

        let (parent1, parent2) = client.get_tips().await?;

        let essence = essence_builder
            .finish()
            .map_err(|e| anyhow::anyhow!(format!("{:?}", e)))?;

        let unlock_blocks = crate::signing::with_signer(account.signer_type(), |signer| {
            signer.sign_message(&account, &essence, &mut address_index_recorders)
        })?;
        let mut tx_builder = Transaction::builder().with_essence(essence);
        for unlock_block in unlock_blocks {
            tx_builder = tx_builder.add_unlock_block(unlock_block);
        }
        let transaction = tx_builder.finish().map_err(|e| anyhow::anyhow!(format!("{:?}", e)))?;

        let message = MessageBuilder::<ClientMiner>::new()
            .with_parent1(parent1)
            .with_parent2(parent2)
            .with_payload(Payload::Transaction(Box::new(transaction)))
            .with_network_id(client.get_network_id().await?)
            .with_nonce_provider(client.get_pow_provider(), 4000f64)
            .finish()
            .map_err(|e| anyhow::anyhow!(e.to_string()))?;

        log::debug!("[TRANSFER] submitting message {:#?}", message);

        let message_id = client.post_message(&message).await?;

        for input_address in &input_addresses {
            // get a mutable reference to the account address
            let account_address = account
                .addresses_mut()
                .iter_mut()
                .find(|a| a.address() == &input_address.address)
                .unwrap();
            for output in account_address.available_outputs_mut().iter_mut() {
                output.set_pending_on_message_id(Some(message_id));
            }
        }

        // if this is a transfer to the account's latest address or we used the latest as deposit of the remainder
        // value, we generate a new one to keep the latest address unused
        let latest_address = account.latest_address().unwrap().address();
        if latest_address == &transfer_obj.address
            || (remainder_value_deposit_address.is_some()
                && &remainder_value_deposit_address.unwrap() == latest_address)
        {
            log::debug!(
                "[TRANSFER] generating new address since {}",
                if latest_address == &transfer_obj.address {
                    "latest address equals the transfer address"
                } else {
                    "latest address equals the remainder value deposit address"
                }
            );
            let addr = crate::address::get_new_address(&account)?;
            addresses_to_watch.push(addr.address().clone());
            account.append_addresses(vec![addr]);
        }

        let message = client.get_message().data(&message_id).await?;

        // drop the client ref so it doesn't lock the monitor system
        std::mem::drop(client);

        for address in addresses_to_watch {
            // ignore errors because we fallback to the polling system
            if let Err(e) = crate::monitor::monitor_address_balance(&account, &address) {
                log::error!("[MQTT] error monitoring new account address: {:?}", e);
            }
        }

        let message = Message::from_iota_message(message_id, account.addresses(), &message)?;
        account.append_messages(vec![message.clone()]);
        crate::storage::with_adapter(&self.storage_path, |storage| {
            storage.set(&self.account_id, serde_json::to_string(&account)?)
        })?;

        let account_addresses_locker = get_account_addresses_lock(&self.account_id);
        let mut locked_addresses = account_addresses_locker.lock().unwrap();
        for input_address in &input_addresses {
            let index = locked_addresses
                .iter()
                .position(|a| a == &input_address.address)
                .unwrap();
            locked_addresses.remove(index);
        }

        // ignore errors because we fallback to the polling system
        if let Err(e) = crate::monitor::monitor_confirmation_state_change(&account, &message_id) {
            log::error!("[MQTT] error monitoring for confirmation change: {:?}", e);
        }

        Ok(TransferMetadata { message, account })
    }

    /// Retry message.
    pub async fn retry(&self, message_id: &MessageId) -> crate::Result<Message> {
        repost_message(&self.account_id, &self.storage_path, message_id, RepostAction::Retry).await
    }

    /// Promote message.
    pub async fn promote(&self, message_id: &MessageId) -> crate::Result<Message> {
        repost_message(&self.account_id, &self.storage_path, message_id, RepostAction::Promote).await
    }

    /// Reattach message.
    pub async fn reattach(&self, message_id: &MessageId) -> crate::Result<Message> {
        repost_message(&self.account_id, &self.storage_path, message_id, RepostAction::Reattach).await
    }
}

pub(crate) enum RepostAction {
    Retry,
    Reattach,
    Promote,
}

pub(crate) async fn repost_message(
    account_id: &AccountIdentifier,
    storage_path: &PathBuf,
    message_id: &MessageId,
    action: RepostAction,
) -> crate::Result<Message> {
    let mut account: Account = crate::storage::get_account(&storage_path, account_id)?;
    let message = match account.get_message(message_id) {
        Some(message_to_repost) => {
            // get the latest reattachment of the message we want to promote/rettry/reattach
            let messages = account.list_messages(0, 0, None);
            let message_to_repost = messages
                .iter()
                .find(|m| m.payload() == message_to_repost.payload())
                .unwrap();
            if *message_to_repost.confirmed() {
                return Err(crate::WalletError::ClientError(
                    iota::client::Error::NoNeedPromoteOrReattach(message_id.to_string()),
                ));
            }

            let client = crate::client::get_client(account.client_options());
            let client = client.read().unwrap();

            let (id, message) = match action {
                RepostAction::Promote => {
                    let metadata = client.get_message().metadata(message_id).await?;
                    if metadata.should_promote.unwrap_or(false) {
                        client.promote(message_id).await?
                    } else {
                        return Err(crate::WalletError::ClientError(
                            iota::client::Error::NoNeedPromoteOrReattach(message_id.to_string()),
                        ));
                    }
                }
                RepostAction::Reattach => {
                    let metadata = client.get_message().metadata(message_id).await?;
                    if metadata.should_reattach.unwrap_or(false) {
                        client.reattach(message_id).await?
                    } else {
                        return Err(crate::WalletError::ClientError(
                            iota::client::Error::NoNeedPromoteOrReattach(message_id.to_string()),
                        ));
                    }
                }
                RepostAction::Retry => client.retry(message_id).await?,
            };
            let message = Message::from_iota_message(id, account.addresses(), &message)?;

            if message.payload() == message_to_repost.payload() {
                let message_to_repost_id = *message_to_repost.id();
                account.on_reattachment(&message_to_repost_id, message.id());
            }

            account.append_messages(vec![message.clone()]);
            crate::storage::with_adapter(&storage_path, |storage| {
                storage.set(account.id(), serde_json::to_string(&account)?)
            })?;

            Ok(message)
        }
        None => Err(crate::WalletError::MessageNotFound),
    }?;

    Ok(message)
}

#[cfg(test)]
mod tests {
    use crate::client::ClientOptionsBuilder;
    use rusty_fork::rusty_fork_test;

    rusty_fork_test! {
        #[test]
        fn account_sync() {
            crate::block_on(async move {
                let manager = crate::test_utils::get_account_manager();
                let client_options = ClientOptionsBuilder::node("https://nodes.devnet.iota.org:443")
                    .unwrap()
                    .build();
                let account = manager
                    .create_account(client_options)
                    .alias("alias")
                    .initialise()
                    .unwrap();

                // let synced_accounts = account.sync().execute().await.unwrap();
                // TODO improve test when the node API is ready to use
            });
        }
    }
}<|MERGE_RESOLUTION|>--- conflicted
+++ resolved
@@ -71,32 +71,6 @@
 
         let mut futures_ = vec![];
         for (iota_address_index, iota_address_internal, iota_address) in &generated_iota_addresses {
-<<<<<<< HEAD
-            let address_outputs = client.get_address().outputs(&iota_address).await?;
-            let balance = client.get_address().balance(&iota_address).await?;
-
-            log::debug!(
-                "[SYNC] syncing address {}, got {} outputs and balance {}",
-                iota_address.to_bech32(),
-                address_outputs.len(),
-                balance
-            );
-
-            let mut curr_found_outputs: Vec<AddressOutput> = vec![];
-            for output in address_outputs.iter() {
-                let output = client.get_output(output).await?;
-                if let Ok(message) = client
-                    .get_message()
-                    .data(&MessageId::new(
-                        output.message_id[..]
-                            .try_into()
-                            .map_err(|_| crate::WalletError::InvalidMessageIdLength)?,
-                    ))
-                    .await
-                {
-                    curr_found_messages.push((
-                        MessageId::new(
-=======
             futures_.push(async move {
                 let client = crate::client::get_client(account.client_options());
                 let client = client.read().unwrap();
@@ -104,6 +78,13 @@
                 let address_outputs = client.get_address().outputs(&iota_address).await?;
                 let balance = client.get_address().balance(&iota_address).await?;
                 let mut curr_found_messages = vec![];
+
+                log::debug!(
+                    "[SYNC] syncing address {}, got {} outputs and balance {}",
+                    iota_address.to_bech32(),
+                    address_outputs.len(),
+                    balance
+                );
 
                 let mut curr_found_outputs: Vec<AddressOutput> = vec![];
                 for output in address_outputs.iter() {
@@ -111,7 +92,6 @@
                     if let Ok(message) = client
                         .get_message()
                         .data(&MessageId::new(
->>>>>>> 6f6fef6e
                             output.message_id[..]
                                 .try_into()
                                 .map_err(|_| crate::WalletError::InvalidMessageIdLength)?,
@@ -129,24 +109,12 @@
                     }
                     curr_found_outputs.push(output.try_into()?);
                 }
-<<<<<<< HEAD
-                let output = output.try_into()?;
-                log::debug!("[SYNC] found output {:?}", output);
-                curr_found_outputs.push(output);
-            }
-
-            // ignore unused change addresses
-            if *iota_address_internal && curr_found_outputs.is_empty() {
-                log::debug!("[SYNC] ignoring address because it's internal and the output list is empty");
-                continue;
-            }
-=======
 
                 // ignore unused change addresses
                 if *iota_address_internal && curr_found_outputs.is_empty() {
+                    log::debug!("[SYNC] ignoring address because it's internal and the output list is empty");
                     return crate::Result::Ok((curr_found_messages, None));
                 }
->>>>>>> 6f6fef6e
 
                 if let Some(account_address) = account.addresses().iter().find(|a| a.address() == iota_address) {
                     account_address.fill_outputs_lock(&mut curr_found_outputs);
@@ -201,22 +169,6 @@
     let mut messages = vec![];
     let client_options = account.client_options().clone();
 
-<<<<<<< HEAD
-    for address in account.addresses_mut().iter_mut().take(stop_at_address_index) {
-        log::debug!(
-            "[SYNC] syncing messages and outputs for address {}",
-            address.address().to_bech32()
-        );
-        let address_outputs = client.get_address().outputs(address.address()).await?;
-        let balance = client.get_address().balance(address.address()).await?;
-
-        log::debug!("[SYNC] got {} outputs and balance {}", address_outputs.len(), balance);
-
-        let mut outputs = vec![];
-        for output in address_outputs.iter() {
-            let output = client.get_output(output).await?;
-            let output: AddressOutput = output.try_into()?;
-=======
     let futures_ = account
         .addresses_mut()
         .iter_mut()
@@ -230,6 +182,13 @@
                 let address_outputs = client.get_address().outputs(address.address()).await?;
                 let balance = client.get_address().balance(address.address()).await?;
 
+                log::debug!(
+                    "[SYNC] syncing messages and outputs for address {}, got {} outputs and balance {}",
+                    address.address().to_bech32(),
+                    address_outputs.len(),
+                    balance
+                );
+
                 let mut outputs = vec![];
                 let mut messages = vec![];
                 for output in address_outputs.iter() {
@@ -239,24 +198,16 @@
                     if let Ok(message) = client.get_message().data(output.message_id()).await {
                         messages.push((*output.message_id(), message));
                     }
->>>>>>> 6f6fef6e
 
                     outputs.push(output);
                 }
 
-<<<<<<< HEAD
-            log::debug!("[SYNC] found output {:?}", output);
-
-            outputs.push(output);
-        }
-=======
                 address.filter_outputs(outputs);
                 address.set_balance(balance);
 
                 crate::Result::Ok(messages)
             }
         });
->>>>>>> 6f6fef6e
 
     for res in futures::future::join_all(futures_).await {
         messages.extend(res?);
