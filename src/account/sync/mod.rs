--- conflicted
+++ resolved
@@ -638,15 +638,8 @@
 
         // if there's remainder value, we check the strategy defined in the transfer
         let mut remainder_value_deposit_address = None;
-<<<<<<< HEAD
         let remainder_deposit_address = if remainder_value > 0 {
-            let remainder_address = remainder_address
-                .as_ref()
-                .ok_or_else(|| anyhow::anyhow!("remainder address not defined"))?;
-=======
-        if remainder_value > 0 {
-            let remainder_address = remainder_address.expect("remainder address not defined");
->>>>>>> d8306c33
+            let remainder_address = remainder_address.as_ref().expect("remainder address not defined");
             let remainder_address = account_
                 .addresses()
                 .iter()
@@ -679,13 +672,8 @@
             remainder_value_deposit_address = Some(remainder_deposit_address.clone());
             essence_builder = essence_builder.add_output(
                 SignatureLockedSingleOutput::new(
-<<<<<<< HEAD
                     remainder_deposit_address.clone(),
-                    NonZeroU64::new(remainder_value).ok_or_else(|| anyhow::anyhow!("invalid amount"))?,
-=======
-                    remainder_target_address,
                     NonZeroU64::new(remainder_value).ok_or(crate::Error::OutputAmountIsZero)?,
->>>>>>> d8306c33
                 )
                 .into(),
             );
@@ -708,8 +696,13 @@
                 &essence,
                 &mut address_index_recorders,
                 SignMessageMetadata {
-                    remainder_address: remainder_address
-                        .map(|remainder| account_.addresses().iter().find(|a| a.address() == &remainder.address).unwrap()),
+                    remainder_address: remainder_address.map(|remainder| {
+                        account_
+                            .addresses()
+                            .iter()
+                            .find(|a| a.address() == &remainder.address)
+                            .unwrap()
+                    }),
                     remainder_value,
                     remainder_deposit_address: remainder_deposit_address
                         .map(|address| account_.addresses().iter().find(|a| a.address() == &address).unwrap()),
