--- conflicted
+++ resolved
@@ -4,7 +4,6 @@
 use crate::{
     account::{Account, AccountHandle},
     address::{Address, AddressBuilder, AddressOutput, IotaAddress},
-    client::get_client,
     message::{Message, RemainderValueStrategy, Transfer},
 };
 
@@ -248,60 +247,6 @@
     Ok(messages)
 }
 
-<<<<<<< HEAD
-=======
-async fn update_account_messages<'a>(
-    account: &'a mut Account,
-    new_messages: &'a [(MessageId, Option<bool>, IotaMessage)],
-) -> crate::Result<()> {
-    let client = get_client(account.client_options());
-
-    account.do_mut(|account| {
-        let messages = account.messages_mut();
-
-        // sync `broadcasted` state
-        messages
-            .iter_mut()
-            .filter(|message| !message.broadcasted() && new_messages.iter().any(|(id, _, _)| id == message.id()))
-            .for_each(|message| {
-                message.set_broadcasted(true);
-            });
-    });
-
-    // sync `confirmed` state
-    let unconfirmed_message_ids: Vec<MessageId> = account
-        .messages()
-        .iter()
-        .filter(|message| message.confirmed().is_none())
-        .map(|m| *m.id())
-        .collect();
-
-    let client = client.read().await;
-
-    for message_id in unconfirmed_message_ids {
-        let metadata = client.get_message().metadata(&message_id).await?;
-        if let Some(inclusion_state) = metadata.ledger_inclusion_state {
-            let confirmed = inclusion_state == "included";
-            account.do_mut(|account| {
-                let message = account
-                    .messages_mut()
-                    .iter_mut()
-                    .find(|m| m.id() == &message_id)
-                    .unwrap();
-                log::debug!(
-                    "[SYNC] marking message {:?} as {}",
-                    message.id(),
-                    if confirmed { "confirmed" } else { "unconfirmed" }
-                );
-                message.set_confirmed(Some(confirmed));
-            });
-        }
-    }
-
-    Ok(())
-}
-
->>>>>>> 723b8e78
 async fn perform_sync(mut account: &mut Account, address_index: usize, gap_limit: usize) -> crate::Result<bool> {
     log::debug!(
         "[SYNC] syncing with address_index = {}, gap_limit = {}",
@@ -901,31 +846,8 @@
             let client = client.read().await;
 
             let (id, message) = match action {
-<<<<<<< HEAD
                 RepostAction::Promote => client.promote(message_id).await?,
                 RepostAction::Reattach => client.reattach(message_id).await?,
-=======
-                RepostAction::Promote => {
-                    let metadata = client.get_message().metadata(message_id).await?;
-                    if metadata.should_promote.unwrap_or(false) {
-                        client.promote(message_id).await?
-                    } else {
-                        return Err(crate::Error::ClientError(iota::client::Error::NoNeedPromoteOrReattach(
-                            message_id.to_string(),
-                        )));
-                    }
-                }
-                RepostAction::Reattach => {
-                    let metadata = client.get_message().metadata(message_id).await?;
-                    if metadata.should_reattach.unwrap_or(false) {
-                        client.reattach(message_id).await?
-                    } else {
-                        return Err(crate::Error::ClientError(iota::client::Error::NoNeedPromoteOrReattach(
-                            message_id.to_string(),
-                        )));
-                    }
-                }
->>>>>>> 723b8e78
                 RepostAction::Retry => client.retry(message_id).await?,
             };
             let message = Message::from_iota_message(id, account.addresses(), &message, None)?;
