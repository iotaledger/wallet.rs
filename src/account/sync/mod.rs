// Copyright 2020 IOTA Stiftung
// SPDX-License-Identifier: Apache-2.0

use crate::{
    account::{Account, AccountHandle},
    address::{Address, AddressBuilder, AddressOutput, IotaAddress},
    message::{Message, RemainderValueStrategy, Transfer},
};

use getset::Getters;
use iota::{
    message::prelude::{
        Input, Message as IotaMessage, MessageBuilder, MessageId, Payload, SignatureLockedSingleOutput, Transaction,
        TransactionEssence, UTXOInput,
    },
    ClientMiner,
};
use serde::{ser::Serializer, Serialize};
use slip10::BIP32Path;
use tokio::{
    sync::{mpsc::channel, MutexGuard},
    time::delay_for,
};

use std::{
    convert::TryInto,
    sync::{Arc, Mutex},
    thread,
    time::Duration,
};

mod input_selection;

const OUTPUT_LOCK_TIMEOUT: Duration = Duration::from_secs(30);

/// Syncs addresses with the tangle.
/// The method ensures that the wallet local state has all used addresses plus an unused address.
///
/// To sync addresses for an account from scratch, `address_index` = 0 and `gap_limit` = 10 should be provided.
/// To sync addresses from the latest address, `address_index` = latest address index and `gap_limit` = 1 should be
/// provided.
///
/// # Arguments
///
/// * `address_index` The address index.
/// * `gap_limit` Number of addresses indexes that are generated.
///
/// # Return value
///
/// Returns a (addresses, messages) tuples representing the address history up to latest unused address,
/// and the messages associated with the addresses.
async fn sync_addresses(
    account: &'_ Account,
    address_index: usize,
    gap_limit: usize,
) -> crate::Result<(Vec<Address>, Vec<(MessageId, Option<bool>, IotaMessage)>)> {
    let mut address_index = address_index;
<<<<<<< HEAD
    let account_index = *account.index();

    let client = crate::client::get_client(account.client_options());
    let client = client.read().unwrap();
=======
>>>>>>> eeedad30

    let mut generated_addresses = vec![];
    let mut found_messages = vec![];
    loop {
        let mut generated_iota_addresses = vec![]; // collection of (address_index, internal, address) pairs
        for i in address_index..(address_index + gap_limit) {
            // generate both `public` and `internal (change)` addresses
            generated_iota_addresses.push((i, false, crate::address::get_iota_address(&account, i, false).await?));
            generated_iota_addresses.push((i, true, crate::address::get_iota_address(&account, i, true).await?));
        }

        let mut curr_generated_addresses = vec![];
        let mut curr_found_messages = vec![];

        let mut futures_ = vec![];
        for (iota_address_index, iota_address_internal, iota_address) in &generated_iota_addresses {
            futures_.push(async move {
                let client = crate::client::get_client(account.client_options());
                let client = client.read().await;

                let address_outputs = client.get_address().outputs(&iota_address.to_bech32().into()).await?;
                let balance = client.get_address().balance(&iota_address.to_bech32().into()).await?;
                let mut curr_found_messages = vec![];

                log::debug!(
                    "[SYNC] syncing address {}, got {} outputs and balance {}",
                    iota_address.to_bech32(),
                    address_outputs.len(),
                    balance
                );

                let mut curr_found_outputs: Vec<AddressOutput> = vec![];
                for output in address_outputs.iter() {
                    let output = client.get_output(output).await?;
                    let message_id = MessageId::new(
                        output.message_id[..]
                            .try_into()
                            .map_err(|_| crate::Error::InvalidMessageIdLength)?,
                    );
                    curr_found_outputs.push(output.try_into()?);

                    // if we already have the message stored
                    // and the confirmation state is known
                    // we skip the `get_message` call
                    if account
                        .messages()
                        .iter()
                        .any(|m| m.id() == &message_id && m.confirmed().is_some())
                    {
                        continue;
                    }

                    if let Ok(message) = client.get_message().data(&message_id).await {
                        let metadata = client.get_message().metadata(&message_id).await?;
                        curr_found_messages.push((
                            message_id,
                            metadata.ledger_inclusion_state.map(|l| l == "included"),
                            message,
                        ));
                    }
                }

                // ignore unused change addresses
                if *iota_address_internal && curr_found_outputs.is_empty() {
                    log::debug!("[SYNC] ignoring address because it's internal and the output list is empty");
                    return crate::Result::Ok((curr_found_messages, None));
                }

                let address = AddressBuilder::new()
                    .address(iota_address.clone())
                    .key_index(*iota_address_index)
                    .balance(balance)
                    .outputs(curr_found_outputs)
                    .internal(*iota_address_internal)
                    .build()?;

                crate::Result::Ok((curr_found_messages, Some(address)))
            });
        }

        let results = futures::future::join_all(futures_).await;
        for result in results {
            let (found_messages, address_opt) = result?;
            if let Some(address) = address_opt {
                curr_generated_addresses.push(address);
            }
            curr_found_messages.extend(found_messages);
        }

        address_index += gap_limit;

        let is_empty = curr_found_messages.is_empty()
            && curr_generated_addresses
                .iter()
                .all(|address| !address.outputs().iter().any(|output| *output.is_spent()));

        found_messages.extend(curr_found_messages.into_iter());
        generated_addresses.extend(curr_generated_addresses.into_iter());

        if is_empty {
            log::debug!(
                "[SYNC] finishing address syncing because the current messages list and address list are empty"
            );
            break;
        }
    }

    Ok((generated_addresses, found_messages))
}

/// Syncs messages with the tangle.
/// The method should ensures that the wallet local state has messages associated with the address history.
async fn sync_messages(
    account: &mut Account,
    stop_at_address_index: usize,
) -> crate::Result<Vec<(MessageId, Option<bool>, IotaMessage)>> {
    let mut messages = vec![];
    let client_options = account.client_options().clone();

    let messages_with_known_confirmation: Vec<MessageId> = account
        .messages()
        .iter()
        .filter(|m| m.confirmed().is_some())
        .map(|m| *m.id())
        .collect();

    let futures_ = account
        .addresses_mut()
        .iter_mut()
        .take(stop_at_address_index)
        .map(|address| {
            let client_options = client_options.clone();
            let messages_with_known_confirmation = messages_with_known_confirmation.clone();
            async move {
                let client = crate::client::get_client(&client_options);
                let client = client.read().await;

                let address_outputs = client
                    .get_address()
                    .outputs(&address.address().to_bech32().into())
                    .await?;
                let balance = client
                    .get_address()
                    .balance(&address.address().to_bech32().into())
                    .await?;

                log::debug!(
                    "[SYNC] syncing messages and outputs for address {}, got {} outputs and balance {}",
                    address.address().to_bech32(),
                    address_outputs.len(),
                    balance
                );

                let mut outputs = vec![];
                let mut messages = vec![];
                for output in address_outputs.iter() {
                    let output = client.get_output(output).await?;
                    let output: AddressOutput = output.try_into()?;

                    // if we already have the message stored
                    // and the confirmation state is known
                    // we skip the `get_message` call
                    if messages_with_known_confirmation.contains(output.message_id()) {
                        continue;
                    }

                    if let Ok(message) = client.get_message().data(output.message_id()).await {
                        let metadata = client.get_message().metadata(output.message_id()).await?;
                        messages.push((
                            *output.message_id(),
                            metadata.ledger_inclusion_state.map(|l| l == "included"),
                            message,
                        ));
                    }

                    outputs.push(output);
                }

                address.set_outputs(outputs);
                address.set_balance(balance);

                crate::Result::Ok(messages)
            }
        });

<<<<<<< HEAD
    // sync `confirmed` state
    let mut unconfirmed_messages: Vec<&mut Message> = messages
        .iter_mut()
        .filter(|message| !message.confirmed())
        .collect();
    let client = get_client(account.client_options());
    let client = client.read().unwrap();
    for message in unconfirmed_messages.iter_mut() {
        let metadata = client.get_message().metadata(message.id()).await?;
        let confirmed =
            !(metadata.should_promote.unwrap_or(true) || metadata.should_reattach.unwrap_or(true));
        if confirmed {
            message.set_confirmed(true);
=======
    for res in futures::future::join_all(futures_).await {
        messages.extend(res?);
    }

    Ok(messages)
}

async fn perform_sync(mut account: &mut Account, address_index: usize, gap_limit: usize) -> crate::Result<bool> {
    log::debug!(
        "[SYNC] syncing with address_index = {}, gap_limit = {}",
        address_index,
        gap_limit
    );
    let (found_addresses, found_messages) = sync_addresses(&account, address_index, gap_limit).await?;

    let mut new_messages = vec![];
    for (found_message_id, confirmed, found_message) in found_messages {
        if !account
            .messages()
            .iter()
            .any(|message| message.id() == &found_message_id)
        {
            new_messages.push((found_message_id, confirmed, found_message));
>>>>>>> eeedad30
        }
    }

    let synced_messages = sync_messages(&mut account, address_index).await?;
    new_messages.extend(synced_messages.into_iter());

    let mut addresses_to_save = vec![];
    let mut ignored_addresses = vec![];
    let mut previous_address_is_unused = false;
    for found_address in found_addresses.into_iter() {
        let address_is_unused = found_address.outputs().is_empty();

        // if the previous address is unused, we'll keep checking to see if an used address was found on the gap limit
        if previous_address_is_unused {
            // subsequent unused address found; add it to the ignored addresses list
            if address_is_unused {
                ignored_addresses.push(found_address);
            }
            // used address found after finding unused addresses; we'll save all the previous ignored address and this
            // one aswell
            else {
                addresses_to_save.extend(ignored_addresses.into_iter());
                ignored_addresses = vec![];
                addresses_to_save.push(found_address);
            }
        }
        // if the previous address is used or this is the first address,
        // we'll save it because we want at least one unused address
        else {
            addresses_to_save.push(found_address);
        }
        previous_address_is_unused = address_is_unused;
    }
    log::debug!("[SYNC] new addresses: {:#?}", addresses_to_save);

    let is_empty = new_messages.is_empty() && addresses_to_save.iter().all(|address| address.outputs().is_empty());

    account.append_addresses(addresses_to_save);

    let parsed_messages = new_messages
        .iter()
        .map(|(id, confirmed, message)| {
            Message::from_iota_message(*id, account.addresses(), &message, *confirmed).unwrap()
        })
        .collect();
    log::debug!("[SYNC] new messages: {:#?}", parsed_messages);
    account.append_messages(parsed_messages);

    log::debug!("[SYNC] is empty: {}", is_empty);

    Ok(is_empty)
}

/// Account sync helper.
pub struct AccountSynchronizer {
    account_handle: AccountHandle,
    address_index: usize,
    gap_limit: usize,
    skip_persistance: bool,
}

impl AccountSynchronizer {
    /// Initialises a new instance of the sync helper.
    pub(super) async fn new(account_handle: AccountHandle) -> Self {
        let address_index = account_handle.read().await.addresses().len();
        Self {
            account_handle,
            // by default we synchronize from the latest address (supposedly unspent)
            address_index: if address_index == 0 { 0 } else { address_index - 1 },
            gap_limit: if address_index == 0 { 10 } else { 1 },
            skip_persistance: false,
        }
    }

    /// Number of address indexes that are generated.
    pub fn gap_limit(mut self, limit: usize) -> Self {
        self.gap_limit = limit;
        self
    }

    /// Skip write to the database.
    pub fn skip_persistance(mut self) -> Self {
        self.skip_persistance = true;
        self
    }

    /// Initial address index to start syncing.
    pub fn address_index(mut self, address_index: usize) -> Self {
        self.address_index = address_index;
        self
    }

    /// Syncs account with the tangle.
    /// The account syncing process ensures that the latest metadata (balance, transactions)
    /// associated with an account is fetched from the tangle and is stored locally.
    pub async fn execute(self) -> crate::Result<SyncedAccount> {
<<<<<<< HEAD
        let options = self.account.client_options().clone();
        let client = get_client(&options);

        let (found_addresses, found_messages) = sync_addresses(
            &self.storage_path,
            self.account,
            self.address_index,
            self.gap_limit,
        )
        .await?;
        let is_empty = found_messages.is_empty()
            && found_addresses
                .iter()
                .all(|address| address.outputs().is_empty());

        let mut new_messages = vec![];
        for (found_message_id, found_message) in found_messages {
            if !self
                .account
                .messages()
                .iter()
                .any(|message| message.id() == &found_message_id)
            {
                new_messages.push((found_message_id, found_message));
            }
        }

        sync_transactions(self.account, &new_messages).await?;
        let new_messages: Vec<Message> = new_messages
            .iter()
            .map(|(id, message)| {
                Message::from_iota_message(*id, self.account.addresses(), &message).unwrap()
            })
            .collect();
        for message in new_messages.iter() {
            if !message.confirmed() {
                // ignore errors because we fallback to the polling system
                let _ =
                    crate::monitor::monitor_confirmation_state_change(&self.account, message.id());
            }
        }
        self.account.append_messages(new_messages);

        let mut addresses_to_save = vec![];
        let mut ignored_addresses = vec![];
        let mut previous_address_is_unused = false;
        for found_address in found_addresses.into_iter() {
            let address_is_unused = found_address.outputs().is_empty();

            // if the previous address is unused, we'll keep checking to see if an used address was found on the gap limit
            if previous_address_is_unused {
                // subsequent unused address found; add it to the ignored addresses list
                if address_is_unused {
                    ignored_addresses.push(found_address);
                }
                // used address found after finding unused addresses; we'll save all the previous ignored address and this one aswell
                else {
                    addresses_to_save.extend(ignored_addresses.into_iter());
                    ignored_addresses = vec![];
                    addresses_to_save.push(found_address);
                }
            }
            // if the previous address is used or this is the first address,
            // we'll save it because we want at least one unused address
            else {
                addresses_to_save.push(found_address);
            }
            previous_address_is_unused = address_is_unused;
        }
        for address in addresses_to_save.iter().filter(|a| !a.internal()) {
            // ignore errors because we fallback to the polling system
            let _ = crate::monitor::monitor_address_balance(&self.account, &address);
        }
        self.account.append_addresses(addresses_to_save);

        if !self.skip_persistance {
            crate::storage::with_adapter(&self.storage_path, |storage| {
                storage.set(
                    self.account.id().into(),
                    serde_json::to_string(&self.account)?,
                )
            })?;
        }
=======
        if let Err(e) = crate::monitor::unsubscribe(self.account_handle.clone()).await {
            log::error!("[MQTT] error unsubscribing from MQTT topics before syncing: {:?}", e);
        }

        let mut account_ = {
            let account_ref = self.account_handle.read().await;
            account_ref.clone()
        };
        let message_ids_before_sync: Vec<MessageId> = account_.messages().iter().map(|m| *m.id()).collect();
        let addresses_before_sync: Vec<String> = account_.addresses().iter().map(|a| a.address().to_bech32()).collect();

        let return_value = match perform_sync(&mut account_, self.address_index, self.gap_limit).await {
            Ok(is_empty) => {
                if !self.skip_persistance {
                    let mut account_ref = self.account_handle.write().await;
                    account_ref.set_addresses(account_.addresses().to_vec());
                    account_ref.set_messages(account_.messages().to_vec());
                }
>>>>>>> eeedad30

                let account_ref = self.account_handle.read().await;

                let synced_account = SyncedAccount {
                    account_handle: self.account_handle.clone(),
                    deposit_address: account_ref.latest_address().unwrap().clone(),
                    is_empty,
                    addresses: account_ref
                        .addresses()
                        .iter()
                        .filter(|a| {
                            !addresses_before_sync
                                .iter()
                                .any(|addr| addr == &a.address().to_bech32())
                        })
                        .cloned()
                        .collect(),
                    messages: account_ref
                        .messages()
                        .iter()
                        .filter(|m| !message_ids_before_sync.iter().any(|id| id == m.id()))
                        .cloned()
                        .collect(),
                };
                Ok(synced_account)
            }
            Err(e) => Err(e),
        };

        let _ = crate::monitor::monitor_account_addresses_balance(self.account_handle.clone());
        let _ = crate::monitor::monitor_unconfirmed_messages(self.account_handle.clone());

        return_value
    }
}

fn serialize_as_id<S>(x: &AccountHandle, s: S) -> Result<S::Ok, S::Error>
where
    S: Serializer,
{
    crate::block_on(async move {
        let account = x.read().await;
        account.id().serialize(s)
    })
}

/// Data returned from account synchronization.
#[derive(Debug, Clone, Getters, Serialize)]
pub struct SyncedAccount {
    /// The associated account identifier.
    #[serde(rename = "accountId", serialize_with = "serialize_as_id")]
    #[getset(get = "pub")]
    account_handle: AccountHandle,
    /// The account's deposit address.
    #[serde(rename = "depositAddress")]
    #[getset(get = "pub")]
    deposit_address: Address,
    /// Whether the synced account is empty or not.
    #[serde(rename = "isEmpty")]
    #[getset(get = "pub(crate)")]
    is_empty: bool,
    /// The account messages.
    #[getset(get = "pub")]
    messages: Vec<Message>,
    /// The account addresses.
    #[getset(get = "pub")]
    addresses: Vec<Address>,
}

impl SyncedAccount {
    /// Selects input addresses for a value transaction.
    /// The method ensures that the recipient address doesn’t match any of the selected inputs or the remainder address.
    ///
    /// # Arguments
    ///
    /// * `threshold` Amount user wants to spend.
    /// * `address` Recipient address.
    ///
    /// # Return value
    ///
    /// Returns a (addresses, address) tuple representing the selected input addresses and the remainder address if
    /// needed.
    fn select_inputs<'a>(
        &self,
        locked_addresses: &'a mut MutexGuard<'_, Vec<IotaAddress>>,
        threshold: u64,
        account: &'a Account,
        address: &'a IotaAddress,
    ) -> crate::Result<(Vec<input_selection::Input>, Option<input_selection::Input>)> {
        let mut available_addresses: Vec<input_selection::Input> = account
            .addresses()
            .iter()
            .filter(|a| {
                a.address() != address && a.available_balance(&account) > 0 && !locked_addresses.contains(a.address())
            })
            .map(|a| input_selection::Input {
                address: a.address().clone(),
                balance: a.available_balance(&account),
            })
            .collect();
        let addresses = input_selection::select_input(threshold, &mut available_addresses)?;

        locked_addresses.extend(
            addresses
                .iter()
                .map(|a| a.address.clone())
                .collect::<Vec<IotaAddress>>(),
        );

        let remainder = if addresses.iter().fold(0, |acc, a| acc + a.balance) > threshold {
            addresses.last().cloned()
        } else {
            None
        };

        Ok((addresses, remainder))
    }

    /// Send messages.
    pub async fn transfer(&self, transfer_obj: Transfer) -> crate::Result<Message> {
        let account_ = self.account_handle.read().await;

        // lock the transfer process until we select the input addresses
        // we do this to prevent multiple threads trying to transfer at the same time
        // so it doesn't consume the same addresses multiple times, which leads to a conflict state
        let account_address_locker = self.account_handle.locked_addresses();
        let mut locked_addresses = account_address_locker.lock().await;

        // prepare the transfer getting some needed objects and values
<<<<<<< HEAD
        let value: u64 = *transfer_obj.amount();
        let account_id: AccountIdentifier = self.account_id.clone().into();
        let mut account = crate::storage::get_account(&self.storage_path, account_id)?;
        let client = crate::client::get_client(account.client_options());
        let client = client.read().unwrap();
=======
        let value = transfer_obj.amount.get();
        let mut addresses_to_watch = vec![];

        if value > account_.total_balance() {
            return Err(crate::Error::InsufficientFunds);
        }

        let available_balance = account_.available_balance();
        drop(account_);

        // if the transfer value exceeds the account's available balance,
        // wait for an account update or sync it with the tangle
        if value > available_balance {
            let (tx, mut rx) = channel(1);
            let tx = Arc::new(Mutex::new(tx));

            let account_handle = self.account_handle.clone();
            thread::spawn(move || {
                let mut tx = tx.lock().unwrap();
                for _ in 1..30 {
                    thread::sleep(OUTPUT_LOCK_TIMEOUT / 30);
                    let account = crate::block_on(async { account_handle.read().await });
                    // the account received an update and now the balance is sufficient
                    if value <= account.available_balance() {
                        let _ = tx.send(());
                        break;
                    }
                }
            });

            let mut delay = delay_for(Duration::from_millis(50));
            tokio::select! {
                v = rx.recv() => {
                    if v.is_none() {
                        // if we got an error waiting for the account update, we try to sync it
                        self.account_handle.sync().await.execute().await?;
                    }
                }
                _ = &mut delay => {
                    // if we got a timeout waiting for the account update, we try to sync it
                    self.account_handle.sync().await.execute().await?;
                }
            }
        }

        let account_ = self.account_handle.read().await;

        let client = crate::client::get_client(account_.client_options());
        let client = client.read().await;

        if let RemainderValueStrategy::AccountAddress(ref remainder_target_address) =
            transfer_obj.remainder_value_strategy
        {
            if !account_
                .addresses()
                .iter()
                .any(|addr| addr.address() == remainder_target_address)
            {
                return Err(crate::Error::InvalidRemainderValueAddress);
            }
        }
>>>>>>> eeedad30

        // select the input addresses and check if a remainder address is needed
        let (input_addresses, remainder_address) =
            self.select_inputs(&mut locked_addresses, value, &account_, &transfer_obj.address)?;

        log::debug!(
            "[TRANSFER] inputs: {:#?} - remainder address: {:?}",
            input_addresses,
            remainder_address
        );

        // unlock the transfer process since we already selected the input addresses and locked them
        drop(locked_addresses);

        let mut utxos = vec![];
        let mut transaction_inputs = vec![];

        for input_address in &input_addresses {
            let account_address = account_
                .addresses()
                .iter()
                .find(|a| a.address() == &input_address.address)
                .unwrap();

            let mut outputs = vec![];
            let address_path = BIP32Path::from_str(&format!(
                "m/44H/4218H/{}H/{}H/{}H",
                *account_.index(),
                *account_address.internal() as u32,
                *account_address.key_index()
            ))
            .unwrap();

            for address_output in account_address.available_outputs(&account_) {
                outputs.push((
                    (*address_output).clone(),
                    *account_address.key_index(),
                    *account_address.internal(),
                    address_path.clone(),
                ));
            }
            utxos.extend(outputs.into_iter());
        }

        let mut essence_builder = TransactionEssence::builder();
        let mut current_output_sum = 0;
        let mut remainder_value = 0;
        for (utxo, address_index, address_internal, address_path) in utxos {
            let input: Input = UTXOInput::new(*utxo.transaction_id(), *utxo.index())?.into();
            essence_builder = essence_builder.add_input(input.clone());
            transaction_inputs.push(crate::signing::TransactionInput {
                input,
                address_index,
                address_path,
                address_internal,
            });
            if current_output_sum == value {
                log::debug!(
                    "[TRANSFER] current output sum matches the transfer value, adding {} to the remainder value (currently at {})",
                    utxo.amount(),
                    remainder_value
                );
                // already filled the transfer value; just collect the output value as remainder
                remainder_value += *utxo.amount();
            } else if current_output_sum + *utxo.amount() > value {
                log::debug!(
                    "[TRANSFER] current output sum ({}) would exceed the transfer value if added to the output amount ({})",
                    current_output_sum,
                    utxo.amount()
                );
                // if the used UTXO amount is greater than the transfer value, this is the last iteration and we'll have
                // remainder value. we add an Output for the missing value and collect the remainder
                let missing_value = value - current_output_sum;
                remainder_value += *utxo.amount() - missing_value;
                essence_builder = essence_builder
                    .add_output(SignatureLockedSingleOutput::new(transfer_obj.address.clone(), missing_value)?.into());
                current_output_sum += missing_value;
                log::debug!(
                    "[TRANSFER] added output with the missing value {}, and the remainder is {}",
                    missing_value,
                    remainder_value
                );
            } else {
                log::debug!(
                    "[TRANSFER] adding output amount {}, current sum {}",
                    utxo.amount(),
                    current_output_sum
                );
                essence_builder = essence_builder
                    .add_output(SignatureLockedSingleOutput::new(transfer_obj.address.clone(), *utxo.amount())?.into());
                current_output_sum += *utxo.amount();
            }
        }

        drop(account_);
        let mut account_ = self.account_handle.write().await;

        // if there's remainder value, we check the strategy defined in the transfer
        let mut remainder_value_deposit_address = None;
        if remainder_value > 0 {
            let remainder_address = remainder_address.expect("remainder address not defined");
            let remainder_address = account_
                .addresses()
                .iter()
                .find(|a| a.address() == &remainder_address.address)
                .unwrap();

            log::debug!("[TRANSFER] remainder value is {}", remainder_value);

            let remainder_target_address = match transfer_obj.remainder_value_strategy {
                // use one of the account's addresses to send the remainder value
                RemainderValueStrategy::AccountAddress(target_address) => {
                    log::debug!(
                        "[TARGET] using user defined account address as remainder target: {}",
                        target_address.to_bech32()
                    );
                    target_address
                }
                // generate a new change address to send the remainder value
                RemainderValueStrategy::ChangeAddress => {
                    if *remainder_address.internal() {
                        let deposit_address = account_.latest_address().unwrap().address().clone();
                        log::debug!("[TRANSFER] the remainder address is internal, so using latest address as remainder target: {}", deposit_address.to_bech32());
                        deposit_address
                    } else {
                        let change_address =
                            crate::address::get_new_change_address(&account_, &remainder_address).await?;
                        let addr = change_address.address().clone();
                        log::debug!(
                            "[TRANSFER] generated new change address as remainder target: {}",
                            addr.to_bech32()
                        );
                        account_.append_addresses(vec![change_address]);
                        addresses_to_watch.push(addr.clone());
                        addr
                    }
                }
                // keep the remainder value on the address
                RemainderValueStrategy::ReuseAddress => {
                    let address = remainder_address.address().clone();
                    log::debug!("[TRANSFER] reusing address as remainder target {}", address.to_bech32());
                    address
                }
            };
            remainder_value_deposit_address = Some(remainder_target_address.clone());
            essence_builder = essence_builder
                .add_output(SignatureLockedSingleOutput::new(remainder_target_address, remainder_value)?.into());
        }

        let (parent1, parent2) = client.get_tips().await?;

        if let Some(indexation) = transfer_obj.indexation {
            essence_builder = essence_builder.with_payload(Payload::Indexation(Box::new(indexation)));
        }

        let essence = essence_builder.finish()?;

        let signer = crate::signing::get_signer(account_.signer_type()).await;
        let signer = signer.lock().await;
        let unlock_blocks = signer
            .sign_message(&account_, &essence, &mut transaction_inputs)
            .await?;

        let mut tx_builder = Transaction::builder().with_essence(essence);
        for unlock_block in unlock_blocks {
            tx_builder = tx_builder.add_unlock_block(unlock_block);
        }
        let transaction = tx_builder.finish()?;

        let message = MessageBuilder::<ClientMiner>::new()
            .with_parent1(parent1)
            .with_parent2(parent2)
            .with_payload(Payload::Transaction(Box::new(transaction)))
            .with_network_id(client.get_network_id().await?)
            .with_nonce_provider(client.get_pow_provider(), 4000f64)
            .finish()?;

        log::debug!("[TRANSFER] submitting message {:#?}", message);

        let message_id = client.post_message(&message).await?;

        // if this is a transfer to the account's latest address or we used the latest as deposit of the remainder
        // value, we generate a new one to keep the latest address unused
        let latest_address = account_.latest_address().unwrap().address();
        if latest_address == &transfer_obj.address
            || (remainder_value_deposit_address.is_some()
                && &remainder_value_deposit_address.unwrap() == latest_address)
        {
            log::debug!(
                "[TRANSFER] generating new address since {}",
                if latest_address == &transfer_obj.address {
                    "latest address equals the transfer address"
                } else {
                    "latest address equals the remainder value deposit address"
                }
            );
            let addr = crate::address::get_new_address(&account_).await?;
            addresses_to_watch.push(addr.address().clone());
            account_.append_addresses(vec![addr]);
        }

        let message = Message::from_iota_message(message_id, account_.addresses(), &message, None)?;
        account_.append_messages(vec![message.clone()]);

        let mut locked_addresses = account_address_locker.lock().await;
        for input_address in &input_addresses {
            let index = locked_addresses
                .iter()
                .position(|a| a == &input_address.address)
                .unwrap();
            locked_addresses.remove(index);
        }

        // drop the client and account_ refs so it doesn't lock the monitor system
        drop(account_);
        drop(client);

        for address in addresses_to_watch {
            // ignore errors because we fallback to the polling system
            let _ = crate::monitor::monitor_address_balance(self.account_handle.clone(), &address);
        }

        // ignore errors because we fallback to the polling system
        if let Err(e) =
            crate::monitor::monitor_confirmation_state_change(self.account_handle.clone(), &message_id).await
        {
            log::error!("[MQTT] error monitoring for confirmation change: {:?}", e);
        }

        // ignore errors because we fallback to the polling system
        let _ = crate::monitor::monitor_confirmation_state_change(&account, &message_id);

        Ok(message)
    }

    /// Retry message.
    pub async fn retry(&self, message_id: &MessageId) -> crate::Result<Message> {
        repost_message(self.account_handle.clone(), message_id, RepostAction::Retry).await
    }

    /// Promote message.
    pub async fn promote(&self, message_id: &MessageId) -> crate::Result<Message> {
        repost_message(self.account_handle.clone(), message_id, RepostAction::Promote).await
    }

    /// Reattach message.
    pub async fn reattach(&self, message_id: &MessageId) -> crate::Result<Message> {
        repost_message(self.account_handle.clone(), message_id, RepostAction::Reattach).await
    }
}

pub(crate) enum RepostAction {
    Retry,
    Reattach,
    Promote,
}

pub(crate) async fn repost_message(
    account_handle: AccountHandle,
    message_id: &MessageId,
    action: RepostAction,
) -> crate::Result<Message> {
    let mut account = account_handle.write().await;

    let message = match account.get_message(message_id) {
        Some(message_to_repost) => {
            // get the latest reattachment of the message we want to promote/rettry/reattach
            let messages = account.list_messages(0, 0, None);
            let message_to_repost = messages
                .iter()
                .find(|m| m.payload() == message_to_repost.payload())
                .unwrap();
            if message_to_repost.confirmed().unwrap_or(false) {
                return Err(crate::Error::ClientError(iota::client::Error::NoNeedPromoteOrReattach(
                    message_id.to_string(),
                )));
            }

            let client = crate::client::get_client(account.client_options());
            let client = client.read().await;

            let (id, message) = match action {
                RepostAction::Promote => client.promote(message_id).await?,
                RepostAction::Reattach => client.reattach(message_id).await?,
                RepostAction::Retry => client.retry(message_id).await?,
            };
            let message = Message::from_iota_message(id, account.addresses(), &message, None)?;

            account.append_messages(vec![message.clone()]);

            Ok(message)
        }
        None => Err(crate::Error::MessageNotFound),
    }?;

    Ok(message)
}

#[cfg(test)]
mod tests {
<<<<<<< HEAD
    // use crate::client::ClientOptionsBuilder;

    #[tokio::test]
    async fn account_sync() {
        /*let manager = crate::test_utils::get_account_manager();
        let client_options = ClientOptionsBuilder::node("https://nodes.devnet.iota.org:443")
            .unwrap()
            .build();
        let mut account = manager
            .create_account(client_options)
            .alias("alias")
            .initialise()
            .unwrap();

        let synced_accounts = account.sync().execute().await.unwrap();*/
=======
    use crate::client::ClientOptionsBuilder;

    #[tokio::test]
    async fn account_sync() {
        let manager = crate::test_utils::get_account_manager().await;

        let client_options = ClientOptionsBuilder::node("https://nodes.devnet.iota.org:443")
            .unwrap()
            .build();
        let _account = manager
            .create_account(client_options)
            .alias("alias")
            .initialise()
            .await
            .unwrap();

        // let synced_accounts = account.sync().execute().await.unwrap();
>>>>>>> eeedad30
        // TODO improve test when the node API is ready to use
    }
}<|MERGE_RESOLUTION|>--- conflicted
+++ resolved
@@ -55,13 +55,6 @@
     gap_limit: usize,
 ) -> crate::Result<(Vec<Address>, Vec<(MessageId, Option<bool>, IotaMessage)>)> {
     let mut address_index = address_index;
-<<<<<<< HEAD
-    let account_index = *account.index();
-
-    let client = crate::client::get_client(account.client_options());
-    let client = client.read().unwrap();
-=======
->>>>>>> eeedad30
 
     let mut generated_addresses = vec![];
     let mut found_messages = vec![];
@@ -247,21 +240,6 @@
             }
         });
 
-<<<<<<< HEAD
-    // sync `confirmed` state
-    let mut unconfirmed_messages: Vec<&mut Message> = messages
-        .iter_mut()
-        .filter(|message| !message.confirmed())
-        .collect();
-    let client = get_client(account.client_options());
-    let client = client.read().unwrap();
-    for message in unconfirmed_messages.iter_mut() {
-        let metadata = client.get_message().metadata(message.id()).await?;
-        let confirmed =
-            !(metadata.should_promote.unwrap_or(true) || metadata.should_reattach.unwrap_or(true));
-        if confirmed {
-            message.set_confirmed(true);
-=======
     for res in futures::future::join_all(futures_).await {
         messages.extend(res?);
     }
@@ -285,7 +263,6 @@
             .any(|message| message.id() == &found_message_id)
         {
             new_messages.push((found_message_id, confirmed, found_message));
->>>>>>> eeedad30
         }
     }
 
@@ -382,91 +359,6 @@
     /// The account syncing process ensures that the latest metadata (balance, transactions)
     /// associated with an account is fetched from the tangle and is stored locally.
     pub async fn execute(self) -> crate::Result<SyncedAccount> {
-<<<<<<< HEAD
-        let options = self.account.client_options().clone();
-        let client = get_client(&options);
-
-        let (found_addresses, found_messages) = sync_addresses(
-            &self.storage_path,
-            self.account,
-            self.address_index,
-            self.gap_limit,
-        )
-        .await?;
-        let is_empty = found_messages.is_empty()
-            && found_addresses
-                .iter()
-                .all(|address| address.outputs().is_empty());
-
-        let mut new_messages = vec![];
-        for (found_message_id, found_message) in found_messages {
-            if !self
-                .account
-                .messages()
-                .iter()
-                .any(|message| message.id() == &found_message_id)
-            {
-                new_messages.push((found_message_id, found_message));
-            }
-        }
-
-        sync_transactions(self.account, &new_messages).await?;
-        let new_messages: Vec<Message> = new_messages
-            .iter()
-            .map(|(id, message)| {
-                Message::from_iota_message(*id, self.account.addresses(), &message).unwrap()
-            })
-            .collect();
-        for message in new_messages.iter() {
-            if !message.confirmed() {
-                // ignore errors because we fallback to the polling system
-                let _ =
-                    crate::monitor::monitor_confirmation_state_change(&self.account, message.id());
-            }
-        }
-        self.account.append_messages(new_messages);
-
-        let mut addresses_to_save = vec![];
-        let mut ignored_addresses = vec![];
-        let mut previous_address_is_unused = false;
-        for found_address in found_addresses.into_iter() {
-            let address_is_unused = found_address.outputs().is_empty();
-
-            // if the previous address is unused, we'll keep checking to see if an used address was found on the gap limit
-            if previous_address_is_unused {
-                // subsequent unused address found; add it to the ignored addresses list
-                if address_is_unused {
-                    ignored_addresses.push(found_address);
-                }
-                // used address found after finding unused addresses; we'll save all the previous ignored address and this one aswell
-                else {
-                    addresses_to_save.extend(ignored_addresses.into_iter());
-                    ignored_addresses = vec![];
-                    addresses_to_save.push(found_address);
-                }
-            }
-            // if the previous address is used or this is the first address,
-            // we'll save it because we want at least one unused address
-            else {
-                addresses_to_save.push(found_address);
-            }
-            previous_address_is_unused = address_is_unused;
-        }
-        for address in addresses_to_save.iter().filter(|a| !a.internal()) {
-            // ignore errors because we fallback to the polling system
-            let _ = crate::monitor::monitor_address_balance(&self.account, &address);
-        }
-        self.account.append_addresses(addresses_to_save);
-
-        if !self.skip_persistance {
-            crate::storage::with_adapter(&self.storage_path, |storage| {
-                storage.set(
-                    self.account.id().into(),
-                    serde_json::to_string(&self.account)?,
-                )
-            })?;
-        }
-=======
         if let Err(e) = crate::monitor::unsubscribe(self.account_handle.clone()).await {
             log::error!("[MQTT] error unsubscribing from MQTT topics before syncing: {:?}", e);
         }
@@ -485,7 +377,6 @@
                     account_ref.set_addresses(account_.addresses().to_vec());
                     account_ref.set_messages(account_.messages().to_vec());
                 }
->>>>>>> eeedad30
 
                 let account_ref = self.account_handle.read().await;
 
@@ -615,13 +506,6 @@
         let mut locked_addresses = account_address_locker.lock().await;
 
         // prepare the transfer getting some needed objects and values
-<<<<<<< HEAD
-        let value: u64 = *transfer_obj.amount();
-        let account_id: AccountIdentifier = self.account_id.clone().into();
-        let mut account = crate::storage::get_account(&self.storage_path, account_id)?;
-        let client = crate::client::get_client(account.client_options());
-        let client = client.read().unwrap();
-=======
         let value = transfer_obj.amount.get();
         let mut addresses_to_watch = vec![];
 
@@ -683,7 +567,6 @@
                 return Err(crate::Error::InvalidRemainderValueAddress);
             }
         }
->>>>>>> eeedad30
 
         // select the input addresses and check if a remainder address is needed
         let (input_addresses, remainder_address) =
@@ -913,9 +796,6 @@
             log::error!("[MQTT] error monitoring for confirmation change: {:?}", e);
         }
 
-        // ignore errors because we fallback to the polling system
-        let _ = crate::monitor::monitor_confirmation_state_change(&account, &message_id);
-
         Ok(message)
     }
 
@@ -984,23 +864,6 @@
 
 #[cfg(test)]
 mod tests {
-<<<<<<< HEAD
-    // use crate::client::ClientOptionsBuilder;
-
-    #[tokio::test]
-    async fn account_sync() {
-        /*let manager = crate::test_utils::get_account_manager();
-        let client_options = ClientOptionsBuilder::node("https://nodes.devnet.iota.org:443")
-            .unwrap()
-            .build();
-        let mut account = manager
-            .create_account(client_options)
-            .alias("alias")
-            .initialise()
-            .unwrap();
-
-        let synced_accounts = account.sync().execute().await.unwrap();*/
-=======
     use crate::client::ClientOptionsBuilder;
 
     #[tokio::test]
@@ -1018,7 +881,6 @@
             .unwrap();
 
         // let synced_accounts = account.sync().execute().await.unwrap();
->>>>>>> eeedad30
         // TODO improve test when the node API is ready to use
     }
 }