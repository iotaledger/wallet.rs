--- conflicted
+++ resolved
@@ -180,7 +180,7 @@
     storage_path: &PathBuf,
     address_index: usize,
     gap_limit: usize,
-) -> crate::Result<(Vec<Message>, Vec<Address>)> {
+) -> crate::Result<(Vec<(MessageId, IotaMessage)>, Vec<Address>)> {
     let (found_addresses, found_messages) =
         sync_addresses(&storage_path, account, address_index, gap_limit).await?;
 
@@ -196,13 +196,6 @@
     }
 
     sync_transactions(account, &new_messages).await?;
-
-    let new_messages = new_messages
-        .iter()
-        .map(|(id, message)| {
-            Message::from_iota_message(*id, account.addresses(), &message).unwrap()
-        })
-        .collect();
 
     let mut addresses_to_save = vec![];
     let mut ignored_addresses = vec![];
@@ -294,7 +287,6 @@
             self.address_index,
             self.gap_limit,
         )
-<<<<<<< HEAD
         .await
         {
             Ok((new_messages, addresses_to_save)) => {
@@ -303,8 +295,15 @@
                         .iter()
                         .all(|address| address.outputs().is_empty());
 
+                self.account.append_addresses(addresses_to_save);
+
+                let new_messages = new_messages
+                    .iter()
+                    .map(|(id, message)| {
+                        Message::from_iota_message(*id, self.account.addresses(), &message).unwrap()
+                    })
+                    .collect();
                 self.account.append_messages(new_messages);
-                self.account.append_addresses(addresses_to_save);
 
                 if !self.skip_persistance {
                     crate::storage::with_adapter(&self.storage_path, |storage| {
@@ -313,45 +312,6 @@
                             serde_json::to_string(&self.account)?,
                         )
                     })?;
-=======
-        .await?;
-        let is_empty = found_messages.is_empty()
-            && found_addresses
-                .iter()
-                .all(|address| address.outputs().is_empty());
-
-        let mut new_messages = vec![];
-        for (found_message_id, found_message) in found_messages {
-            if !self
-                .account
-                .messages()
-                .iter()
-                .any(|message| message.id() == &found_message_id)
-            {
-                new_messages.push((found_message_id, found_message));
-            }
-        }
-
-        sync_transactions(self.account, &new_messages).await?;
-
-        let mut addresses_to_save = vec![];
-        let mut ignored_addresses = vec![];
-        let mut previous_address_is_unused = false;
-        for found_address in found_addresses.into_iter() {
-            let address_is_unused = found_address.outputs().is_empty();
-
-            // if the previous address is unused, we'll keep checking to see if an used address was found on the gap limit
-            if previous_address_is_unused {
-                // subsequent unused address found; add it to the ignored addresses list
-                if address_is_unused {
-                    ignored_addresses.push(found_address);
-                }
-                // used address found after finding unused addresses; we'll save all the previous ignored address and this one aswell
-                else {
-                    addresses_to_save.extend(ignored_addresses.into_iter());
-                    ignored_addresses = vec![];
-                    addresses_to_save.push(found_address);
->>>>>>> 771ddc82
                 }
 
                 let synced_account = SyncedAccount {
@@ -367,28 +327,8 @@
             Err(e) => Err(e),
         };
 
-<<<<<<< HEAD
         let _ = crate::monitor::monitor_account_addresses_balance(&self.account);
         let _ = crate::monitor::monitor_unconfirmed_messages(&self.account);
-=======
-        self.account.append_messages(
-            new_messages
-                .iter()
-                .map(|(id, message)| {
-                    Message::from_iota_message(*id, self.account.addresses(), &message).unwrap()
-                })
-                .collect(),
-        );
-
-        if !self.skip_persistance {
-            crate::storage::with_adapter(&self.storage_path, |storage| {
-                storage.set(
-                    self.account.id().into(),
-                    serde_json::to_string(&self.account)?,
-                )
-            })?;
-        }
->>>>>>> 771ddc82
 
         return_value
     }
@@ -651,13 +591,13 @@
     }
 }
 
-enum RepostAction {
+pub(crate) enum RepostAction {
     Retry,
     Reattach,
     Promote,
 }
 
-async fn repost_message(
+pub(crate) async fn repost_message(
     account_id: AccountIdentifier,
     storage_path: &PathBuf,
     message_id: &MessageId,
@@ -679,6 +619,7 @@
             }
 
             let client = crate::client::get_client(account.client_options());
+            let client = client.read().unwrap();
 
             let (id, message) = match action {
                 RepostAction::Promote => {
