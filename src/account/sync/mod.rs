--- conflicted
+++ resolved
@@ -37,16 +37,8 @@
     storage_path: &PathBuf,
     account: &'_ Account,
     address_index: usize,
-<<<<<<< HEAD
     gap_limit: Option<usize>,
 ) -> crate::Result<(Vec<Address>, Vec<(MessageId, IotaMessage)>)> {
-=======
-    gap_limit: usize,
-) -> crate::Result<(
-    Vec<(Address, Vec<OutputMetadata>)>,
-    Vec<(MessageId, IotaMessage)>,
-)> {
->>>>>>> 87e43eff
     let mut address_index = address_index;
     let account_index = *account.index();
 
@@ -375,7 +367,6 @@
         let mut output_paths = vec![];
         for input_address in &input_addresses {
             let address = input_address.address();
-<<<<<<< HEAD
             let address_path = BIP32Path::from_str(&format!(
                 "m/44H/4218H/{}H/{}H/{}H",
                 account.index(),
@@ -392,12 +383,6 @@
                             .map_err(|e| anyhow::anyhow!(e.to_string()))?,
                     )
                     .await?;
-=======
-            let address_outputs = client.get_address().outputs(&address).await?;
-            let mut outputs = vec![];
-            for (offset, output) in address_outputs.iter().enumerate() {
-                let output = client.get_output(output).await?;
->>>>>>> 87e43eff
                 outputs.push(output);
                 let output_path = BIP32Path::from_str(&format!(
                     "m/44H/4218H/{}H/{}H/{}H",
