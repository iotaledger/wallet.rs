--- conflicted
+++ resolved
@@ -1086,7 +1086,7 @@
     }
 
     /// Selects input addresses for a value transaction.
-    /// The method ensures that the recipient address doesn’t match any of the selected inputs or the remainder address.
+    /// The method ensures that the recipient address doesn’t match the remainder address.
     ///
     /// # Arguments
     ///
@@ -1107,17 +1107,14 @@
         let available_addresses: Vec<input_selection::Input> = addresses
             .iter()
             .filter(|a| {
-<<<<<<< HEAD
-                // we allow an input equal to the deposit address only if it has balance <= transfer amount, so there
+                (!transfer_obj.outputs.iter().any(|o| &o.address == a.address())
+                && a.available_balance(&sent_messages) > 0
+                && !locked_addresses.contains(a.address())
+                // we allow an input equal to a deposit address only if it has balance <= transfer amount, so there
                 // can't be a remainder value with this address as input alone
-                (a.address() == address && a.available_balance(&account) <= transfer_obj.amount.get())
-                    && a.available_balance(&account) > 0
-=======
-                // we allow an input equal to the deposit address only if it has more than one output
-                (!transfer_obj.outputs.iter().any(|o| &o.address == a.address())
-                    || a.available_outputs(&sent_messages).len() > 1)
+                    || transfer_obj.outputs.iter().any(|o| &o.address == a.address())
+                        && a.available_balance(&sent_messages) <= transfer_obj.amount())
                     && a.available_balance(&sent_messages) > 0
->>>>>>> bdbd36d0
                     && !locked_addresses.contains(a.address())
             })
             .map(|a| input_selection::Input {
@@ -1126,42 +1123,9 @@
                 balance: a.available_balance(&sent_messages),
             })
             .collect();
-<<<<<<< HEAD
-        let selected_addresses = input_selection::select_input(transfer_obj.amount.get(), available_addresses)?;
-        let has_remainder = selected_addresses.iter().fold(0, |acc, a| acc + a.balance) > transfer_obj.amount.get();
-
-=======
-        let transfer_amount = transfer_obj.amount();
-        let mut selected_addresses = input_selection::select_input(transfer_amount, available_addresses)?;
-        let has_remainder = selected_addresses.iter().fold(0, |acc, a| acc + a.balance) > transfer_amount;
-
-        // if we're reusing the input address for remainder output
-        // and we have remainder value, we should run the input selection again
-        // without the output address.
-        if has_remainder
-            && transfer_obj.remainder_value_strategy == RemainderValueStrategy::ReuseAddress
-            && addresses
-                .iter()
-                .any(|input| transfer_obj.outputs.iter().any(|o| &o.address == input.address()))
-        {
-            let available_addresses: Vec<input_selection::Input> = addresses
-                .iter()
-                .filter(|a| {
-                    // we do not allow the deposit address as input address
-                    !transfer_obj.outputs.iter().any(|o| &o.address == a.address())
-                        && a.available_balance(&sent_messages) > 0
-                        && !locked_addresses.contains(a.address())
-                })
-                .map(|a| input_selection::Input {
-                    address: a.address().clone(),
-                    internal: *a.internal(),
-                    balance: a.available_balance(&sent_messages),
-                })
-                .collect();
-            selected_addresses = input_selection::select_input(transfer_obj.amount(), available_addresses)?;
-        }
-
->>>>>>> bdbd36d0
+        let selected_addresses = input_selection::select_input(transfer_obj.amount(), available_addresses)?;
+        let has_remainder = selected_addresses.iter().fold(0, |acc, a| acc + a.balance) > transfer_obj.amount();
+
         locked_addresses.extend(
             selected_addresses
                 .iter()
@@ -1172,9 +1136,9 @@
         let remainder = if has_remainder {
             selected_addresses
                 .iter()
-                // We filter the output address, but since we checked that this address balance <=
+                // We filter the output addresses, but since we checked that this address balance <=
                 // transfer_obj.amount.get() we need to have another input address
-                .filter(|a| a.address != transfer_obj.address)
+                .filter(|a| !transfer_obj.outputs.iter().any(|o| o.address == a.address))
                 .collect::<Vec<&input_selection::Input>>()
                 .last()
                 .cloned()
