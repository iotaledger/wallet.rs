// Copyright 2020 IOTA Stiftung
// SPDX-License-Identifier: Apache-2.0

use crate::{
    account::{Account, AccountHandle},
    address::{Address, AddressBuilder, AddressOutput, IotaAddress},
    message::{Message, RemainderValueStrategy, Transfer},
    signing::{GenerateAddressMetadata, SignMessageMetadata},
};

use getset::Getters;
use iota::{
    message::prelude::{
        Input, Message as IotaMessage, MessageBuilder, MessageId, Payload, SignatureLockedSingleOutput,
        TransactionPayload, TransactionPayloadEssence, UTXOInput,
    },
    ClientMiner,
};
use serde::{ser::Serializer, Serialize};
use slip10::BIP32Path;
use tokio::{
    sync::{mpsc::channel, MutexGuard},
    time::sleep,
};

use std::{
    convert::TryInto,
    sync::{Arc, Mutex},
    thread,
    time::Duration,
};

mod input_selection;

const OUTPUT_LOCK_TIMEOUT: Duration = Duration::from_secs(30);

/// Syncs addresses with the tangle.
/// The method ensures that the wallet local state has all used addresses plus an unused address.
///
/// To sync addresses for an account from scratch, `address_index` = 0 and `gap_limit` = 10 should be provided.
/// To sync addresses from the latest address, `address_index` = latest address index and `gap_limit` = 1 should be
/// provided.
///
/// # Arguments
///
/// * `address_index` The address index.
/// * `gap_limit` Number of addresses indexes that are generated.
///
/// # Return value
///
/// Returns a (addresses, messages) tuples representing the address history up to latest unused address,
/// and the messages associated with the addresses.
async fn sync_addresses(
    account: &'_ Account,
    address_index: usize,
    gap_limit: usize,
) -> crate::Result<(Vec<Address>, Vec<(MessageId, Option<bool>, IotaMessage)>)> {
    let mut address_index = address_index;

    let mut generated_addresses = vec![];
    let mut found_messages = vec![];
    loop {
        let mut generated_iota_addresses = vec![]; // collection of (address_index, internal, address) pairs
        for i in address_index..(address_index + gap_limit) {
            // generate both `public` and `internal (change)` addresses
            generated_iota_addresses.push((
                i,
                false,
                crate::address::get_iota_address(&account, i, false, GenerateAddressMetadata { syncing: true }).await?,
            ));
            generated_iota_addresses.push((
                i,
                true,
                crate::address::get_iota_address(&account, i, true, GenerateAddressMetadata { syncing: true }).await?,
            ));
        }

        let mut curr_generated_addresses = vec![];
        let mut curr_found_messages = vec![];

        let mut futures_ = vec![];
        for (iota_address_index, iota_address_internal, iota_address) in &generated_iota_addresses {
            futures_.push(async move {
                let client = crate::client::get_client(account.client_options());
                let client = client.read().await;

                let address_outputs = client.get_address().outputs(&iota_address.to_bech32().into()).await?;
                let balance = client.get_address().balance(&iota_address.to_bech32().into()).await?;
                let mut curr_found_messages = vec![];

                log::debug!(
                    "[SYNC] syncing address {}, got {} outputs and balance {}",
                    iota_address.to_bech32(),
                    address_outputs.len(),
                    balance
                );

                let mut curr_found_outputs: Vec<AddressOutput> = vec![];
                for output in address_outputs.iter() {
                    let output = client.get_output(output).await?;
                    let message_id = MessageId::new(
                        output.message_id[..]
                            .try_into()
                            .map_err(|_| crate::Error::InvalidMessageIdLength)?,
                    );
                    curr_found_outputs.push(output.try_into()?);

                    // if we already have the message stored
                    // and the confirmation state is known
                    // we skip the `get_message` call
                    if account
                        .messages()
                        .iter()
                        .any(|m| m.id() == &message_id && m.confirmed().is_some())
                    {
                        continue;
                    }

                    if let Ok(message) = client.get_message().data(&message_id).await {
                        let metadata = client.get_message().metadata(&message_id).await?;
                        curr_found_messages.push((
                            message_id,
                            metadata.ledger_inclusion_state.map(|l| l == "included"),
                            message,
                        ));
                    }
                }

                // ignore unused change addresses
                if *iota_address_internal && curr_found_outputs.is_empty() {
                    log::debug!("[SYNC] ignoring address because it's internal and the output list is empty");
                    return crate::Result::Ok((curr_found_messages, None));
                }

                let address = AddressBuilder::new()
                    .address(iota_address.clone())
                    .key_index(*iota_address_index)
                    .balance(balance)
                    .outputs(curr_found_outputs)
                    .internal(*iota_address_internal)
                    .build()?;

                crate::Result::Ok((curr_found_messages, Some(address)))
            });
        }

        let results = futures::future::join_all(futures_).await;
        for result in results {
            let (found_messages, address_opt) = result?;
            if let Some(address) = address_opt {
                curr_generated_addresses.push(address);
            }
            curr_found_messages.extend(found_messages);
        }

        address_index += gap_limit;

        let is_empty = curr_found_messages.is_empty()
            && curr_generated_addresses
                .iter()
                .all(|address| !address.outputs().iter().any(|output| *output.is_spent()));

        found_messages.extend(curr_found_messages.into_iter());
        generated_addresses.extend(curr_generated_addresses.into_iter());

        if is_empty {
            log::debug!(
                "[SYNC] finishing address syncing because the current messages list and address list are empty"
            );
            break;
        }
    }

    Ok((generated_addresses, found_messages))
}

/// Syncs messages with the tangle.
/// The method should ensures that the wallet local state has messages associated with the address history.
async fn sync_messages(
    account: &mut Account,
    stop_at_address_index: usize,
) -> crate::Result<Vec<(MessageId, Option<bool>, IotaMessage)>> {
    let mut messages = vec![];
    let client_options = account.client_options().clone();

    let messages_with_known_confirmation: Vec<MessageId> = account
        .messages()
        .iter()
        .filter(|m| m.confirmed().is_some())
        .map(|m| *m.id())
        .collect();

    let futures_ = account
        .addresses_mut()
        .iter_mut()
        .take(stop_at_address_index)
        .map(|address| {
            let client_options = client_options.clone();
            let messages_with_known_confirmation = messages_with_known_confirmation.clone();
            async move {
                let client = crate::client::get_client(&client_options);
                let client = client.read().await;

                let address_outputs = client
                    .get_address()
                    .outputs(&address.address().to_bech32().into())
                    .await?;
                let balance = client
                    .get_address()
                    .balance(&address.address().to_bech32().into())
                    .await?;

                log::debug!(
                    "[SYNC] syncing messages and outputs for address {}, got {} outputs and balance {}",
                    address.address().to_bech32(),
                    address_outputs.len(),
                    balance
                );

                let mut outputs = vec![];
                let mut messages = vec![];
                for output in address_outputs.iter() {
                    let output = client.get_output(output).await?;
                    let output: AddressOutput = output.try_into()?;

                    // if we already have the message stored
                    // and the confirmation state is known
                    // we skip the `get_message` call
                    if messages_with_known_confirmation.contains(output.message_id()) {
                        continue;
                    }

                    if let Ok(message) = client.get_message().data(output.message_id()).await {
                        let metadata = client.get_message().metadata(output.message_id()).await?;
                        messages.push((
                            *output.message_id(),
                            metadata.ledger_inclusion_state.map(|l| l == "included"),
                            message,
                        ));
                    }

                    outputs.push(output);
                }

                address.set_outputs(outputs);
                address.set_balance(balance);

                crate::Result::Ok(messages)
            }
        });

    for res in futures::future::join_all(futures_).await {
        messages.extend(res?);
    }

    Ok(messages)
}

async fn perform_sync(mut account: &mut Account, address_index: usize, gap_limit: usize) -> crate::Result<bool> {
    log::debug!(
        "[SYNC] syncing with address_index = {}, gap_limit = {}",
        address_index,
        gap_limit
    );
    let (found_addresses, found_messages) = sync_addresses(&account, address_index, gap_limit).await?;

    let mut new_messages = vec![];
    for (found_message_id, confirmed, found_message) in found_messages {
        if !account
            .messages()
            .iter()
            .any(|message| message.id() == &found_message_id)
        {
            new_messages.push((found_message_id, confirmed, found_message));
        }
    }

    let synced_messages = sync_messages(&mut account, address_index).await?;
    new_messages.extend(synced_messages.into_iter());

    let mut addresses_to_save = vec![];
    let mut ignored_addresses = vec![];
    let mut previous_address_is_unused = false;
    for found_address in found_addresses.into_iter() {
        let address_is_unused = found_address.outputs().is_empty();

        // if the previous address is unused, we'll keep checking to see if an used address was found on the gap limit
        if previous_address_is_unused {
            // subsequent unused address found; add it to the ignored addresses list
            if address_is_unused {
                ignored_addresses.push(found_address);
            }
            // used address found after finding unused addresses; we'll save all the previous ignored address and this
            // one aswell
            else {
                addresses_to_save.extend(ignored_addresses.into_iter());
                ignored_addresses = vec![];
                addresses_to_save.push(found_address);
            }
        }
        // if the previous address is used or this is the first address,
        // we'll save it because we want at least one unused address
        else {
            addresses_to_save.push(found_address);
        }
        previous_address_is_unused = address_is_unused;
    }
    log::debug!("[SYNC] new addresses: {:#?}", addresses_to_save);

    let is_empty = new_messages.is_empty() && addresses_to_save.iter().all(|address| address.outputs().is_empty());

    account.append_addresses(addresses_to_save);

    let parsed_messages = new_messages
        .iter()
        .map(|(id, confirmed, message)| {
            Message::from_iota_message(*id, account.addresses(), &message, *confirmed).unwrap()
        })
        .collect();
    log::debug!("[SYNC] new messages: {:#?}", parsed_messages);
    account.append_messages(parsed_messages);

    log::debug!("[SYNC] is empty: {}", is_empty);

    Ok(is_empty)
}

/// Account sync helper.
pub struct AccountSynchronizer {
    account_handle: AccountHandle,
    address_index: usize,
    gap_limit: usize,
    skip_persistance: bool,
}

impl AccountSynchronizer {
    /// Initialises a new instance of the sync helper.
    pub(super) async fn new(account_handle: AccountHandle) -> Self {
        let address_index = account_handle.read().await.addresses().len();
        Self {
            account_handle,
            // by default we synchronize from the latest address (supposedly unspent)
            address_index: if address_index == 0 { 0 } else { address_index - 1 },
            gap_limit: if address_index == 0 { 10 } else { 1 },
            skip_persistance: false,
        }
    }

    /// Number of address indexes that are generated.
    pub fn gap_limit(mut self, limit: usize) -> Self {
        self.gap_limit = limit;
        self
    }

    /// Skip saving new messages and addresses on the account object.
    /// The found data is returned on the `execute` call but won't be persisted on the database.
    pub fn skip_persistance(mut self) -> Self {
        self.skip_persistance = true;
        self
    }

    /// Initial address index to start syncing.
    pub fn address_index(mut self, address_index: usize) -> Self {
        self.address_index = address_index;
        self
    }

    /// Syncs account with the tangle.
    /// The account syncing process ensures that the latest metadata (balance, transactions)
    /// associated with an account is fetched from the tangle and is stored locally.
    pub async fn execute(self) -> crate::Result<SyncedAccount> {
        if let Err(e) = crate::monitor::unsubscribe(self.account_handle.clone()).await {
            log::error!("[MQTT] error unsubscribing from MQTT topics before syncing: {:?}", e);
        }

        let mut account_ = {
            let account_ref = self.account_handle.read().await;
            account_ref.clone()
        };
        let message_ids_before_sync: Vec<MessageId> = account_.messages().iter().map(|m| *m.id()).collect();
        let addresses_before_sync: Vec<String> = account_.addresses().iter().map(|a| a.address().to_bech32()).collect();

        let return_value = match perform_sync(&mut account_, self.address_index, self.gap_limit).await {
            Ok(is_empty) => {
                if !self.skip_persistance {
                    let mut account_ref = self.account_handle.write().await;
                    account_ref.set_addresses(account_.addresses().to_vec());
                    account_ref.set_messages(account_.messages().to_vec());
                }

                let account_ref = self.account_handle.read().await;

                let synced_account = SyncedAccount {
                    account_handle: self.account_handle.clone(),
                    deposit_address: account_ref.latest_address().unwrap().clone(),
                    is_empty,
                    addresses: account_ref
                        .addresses()
                        .iter()
                        .filter(|a| {
                            !addresses_before_sync
                                .iter()
                                .any(|addr| addr == &a.address().to_bech32())
                        })
                        .cloned()
                        .collect(),
                    messages: account_ref
                        .messages()
                        .iter()
                        .filter(|m| !message_ids_before_sync.iter().any(|id| id == m.id()))
                        .cloned()
                        .collect(),
                };
                Ok(synced_account)
            }
            Err(e) => Err(e),
        };

        let _ = crate::monitor::monitor_account_addresses_balance(self.account_handle.clone());
        let _ = crate::monitor::monitor_unconfirmed_messages(self.account_handle.clone());

        return_value
    }
}

fn serialize_as_id<S>(x: &AccountHandle, s: S) -> Result<S::Ok, S::Error>
where
    S: Serializer,
{
    crate::block_on(async move {
        let account = x.read().await;
        account.id().serialize(s)
    })
}

/// Data returned from account synchronization.
#[derive(Debug, Clone, Getters, Serialize)]
pub struct SyncedAccount {
    /// The associated account identifier.
    #[serde(rename = "accountId", serialize_with = "serialize_as_id")]
    #[getset(get = "pub")]
    account_handle: AccountHandle,
    /// The account's deposit address.
    #[serde(rename = "depositAddress")]
    #[getset(get = "pub")]
    deposit_address: Address,
    /// Whether the synced account is empty or not.
    #[serde(rename = "isEmpty")]
    #[getset(get = "pub(crate)")]
    is_empty: bool,
    /// The account messages.
    #[getset(get = "pub")]
    messages: Vec<Message>,
    /// The account addresses.
    #[getset(get = "pub")]
    addresses: Vec<Address>,
}

impl SyncedAccount {
    /// Selects input addresses for a value transaction.
    /// The method ensures that the recipient address doesn’t match any of the selected inputs or the remainder address.
    ///
    /// # Arguments
    ///
    /// * `threshold` Amount user wants to spend.
    /// * `address` Recipient address.
    ///
    /// # Return value
    ///
    /// Returns a (addresses, address) tuple representing the selected input addresses and the remainder address if
    /// needed.
    fn select_inputs<'a>(
        &self,
        locked_addresses: &'a mut MutexGuard<'_, Vec<IotaAddress>>,
        threshold: u64,
        account: &'a Account,
        address: &'a IotaAddress,
    ) -> crate::Result<(Vec<input_selection::Input>, Option<input_selection::Input>)> {
        let mut available_addresses: Vec<input_selection::Input> = account
            .addresses()
            .iter()
            .filter(|a| {
                a.address() != address && a.available_balance(&account) > 0 && !locked_addresses.contains(a.address())
            })
            .map(|a| input_selection::Input {
                address: a.address().clone(),
                balance: a.available_balance(&account),
            })
            .collect();
        let addresses = input_selection::select_input(threshold, &mut available_addresses)?;

        locked_addresses.extend(
            addresses
                .iter()
                .map(|a| a.address.clone())
                .collect::<Vec<IotaAddress>>(),
        );

        let remainder = if addresses.iter().fold(0, |acc, a| acc + a.balance) > threshold {
            addresses.last().cloned()
        } else {
            None
        };

        Ok((addresses, remainder))
    }

    /// Send messages.
    pub async fn transfer(&self, transfer_obj: Transfer) -> crate::Result<Message> {
        let account_ = self.account_handle.read().await;

        // lock the transfer process until we select the input addresses
        // we do this to prevent multiple threads trying to transfer at the same time
        // so it doesn't consume the same addresses multiple times, which leads to a conflict state
        let account_address_locker = self.account_handle.locked_addresses();
        let mut locked_addresses = account_address_locker.lock().await;

        // prepare the transfer getting some needed objects and values
        let value = transfer_obj.amount.get();
        let mut addresses_to_watch = vec![];

        if value > account_.total_balance() {
            return Err(crate::Error::InsufficientFunds);
        }

        let available_balance = account_.available_balance();
        drop(account_);

        // if the transfer value exceeds the account's available balance,
        // wait for an account update or sync it with the tangle
        if value > available_balance {
            let (tx, mut rx) = channel(1);
            let tx = Arc::new(Mutex::new(tx));

            let account_handle = self.account_handle.clone();
            thread::spawn(move || {
                let tx = tx.lock().unwrap();
                for _ in 1..30 {
                    thread::sleep(OUTPUT_LOCK_TIMEOUT / 30);
                    let account = crate::block_on(async { account_handle.read().await });
                    // the account received an update and now the balance is sufficient
                    if value <= account.available_balance() {
                        let _ = tx.send(());
                        break;
                    }
                }
            });

            let delay = sleep(Duration::from_millis(50));
            tokio::pin!(delay);
            tokio::select! {
                v = rx.recv() => {
                    if v.is_none() {
                        // if we got an error waiting for the account update, we try to sync it
                        self.account_handle.sync().await.execute().await?;
                    }
                }
                _ = &mut delay => {
                    // if we got a timeout waiting for the account update, we try to sync it
                    self.account_handle.sync().await.execute().await?;
                }
            }
        }

        let account_ = self.account_handle.read().await;

        let client = crate::client::get_client(account_.client_options());
        let client = client.read().await;

        if let RemainderValueStrategy::AccountAddress(ref remainder_deposit_address) =
            transfer_obj.remainder_value_strategy
        {
            if !account_
                .addresses()
                .iter()
                .any(|addr| addr.address() == remainder_deposit_address)
            {
                return Err(crate::Error::InvalidRemainderValueAddress);
            }
        }

        // select the input addresses and check if a remainder address is needed
        let (input_addresses, remainder_address) =
            self.select_inputs(&mut locked_addresses, value, &account_, &transfer_obj.address)?;

        log::debug!(
            "[TRANSFER] inputs: {:#?} - remainder address: {:?}",
            input_addresses,
            remainder_address
        );

        // unlock the transfer process since we already selected the input addresses and locked them
        drop(locked_addresses);

        let mut utxos = vec![];
        let mut transaction_inputs = vec![];

        for input_address in &input_addresses {
            let account_address = account_
                .addresses()
                .iter()
                .find(|a| a.address() == &input_address.address)
                .unwrap();

            let mut outputs = vec![];
            let address_path = BIP32Path::from_str(&format!(
                "m/44H/4218H/{}H/{}H/{}H",
                *account_.index(),
                *account_address.internal() as u32,
                *account_address.key_index()
            ))
            .unwrap();

            for address_output in account_address.available_outputs(&account_) {
                outputs.push((
                    (*address_output).clone(),
                    *account_address.key_index(),
                    *account_address.internal(),
                    address_path.clone(),
                ));
            }
            utxos.extend(outputs.into_iter());
        }

        let mut essence_builder = TransactionPayloadEssence::builder();
        let mut current_output_sum = 0;
        let mut remainder_value = 0;
        for (utxo, address_index, address_internal, address_path) in utxos {
            let input: Input = UTXOInput::new(*utxo.transaction_id(), *utxo.index())?.into();
            essence_builder = essence_builder.add_input(input.clone());
            transaction_inputs.push(crate::signing::TransactionInput {
                input,
                address_index,
                address_path,
                address_internal,
            });
            if current_output_sum == value {
                log::debug!(
                    "[TRANSFER] current output sum matches the transfer value, adding {} to the remainder value (currently at {})",
                    utxo.amount(),
                    remainder_value
                );
                // already filled the transfer value; just collect the output value as remainder
                remainder_value += *utxo.amount();
            } else if current_output_sum + *utxo.amount() > value {
                log::debug!(
                    "[TRANSFER] current output sum ({}) would exceed the transfer value if added to the output amount ({})",
                    current_output_sum,
                    utxo.amount()
                );
                // if the used UTXO amount is greater than the transfer value, this is the last iteration and we'll have
                // remainder value. we add an Output for the missing value and collect the remainder
                let missing_value = value - current_output_sum;
                remainder_value += *utxo.amount() - missing_value;
                essence_builder = essence_builder
                    .add_output(SignatureLockedSingleOutput::new(transfer_obj.address.clone(), missing_value)?.into());
                current_output_sum += missing_value;
                log::debug!(
                    "[TRANSFER] added output with the missing value {}, and the remainder is {}",
                    missing_value,
                    remainder_value
                );
            } else {
                log::debug!(
                    "[TRANSFER] adding output amount {}, current sum {}",
                    utxo.amount(),
                    current_output_sum
                );
                essence_builder = essence_builder
                    .add_output(SignatureLockedSingleOutput::new(transfer_obj.address.clone(), *utxo.amount())?.into());
                current_output_sum += *utxo.amount();
            }
        }

        drop(account_);
        let mut account_ = self.account_handle.write().await;

        // if there's remainder value, we check the strategy defined in the transfer
        let mut remainder_value_deposit_address = None;
        let remainder_deposit_address = if remainder_value > 0 {
            let remainder_address = remainder_address.as_ref().expect("remainder address not defined");
            let remainder_address = account_
                .addresses()
                .iter()
                .find(|a| a.address() == &remainder_address.address)
                .unwrap();

            log::debug!("[TRANSFER] remainder value is {}", remainder_value);

            let remainder_deposit_address = match transfer_obj.remainder_value_strategy {
                // use one of the account's addresses to send the remainder value
                RemainderValueStrategy::AccountAddress(target_address) => {
                    log::debug!(
                        "[TARGET] using user defined account address as remainder target: {}",
                        target_address.to_bech32()
                    );
                    target_address
                }
                // generate a new change address to send the remainder value
                RemainderValueStrategy::ChangeAddress => {
                    if *remainder_address.internal() {
                        let deposit_address = account_.latest_address().unwrap().address().clone();
                        log::debug!("[TRANSFER] the remainder address is internal, so using latest address as remainder target: {}", deposit_address.to_bech32());
                        deposit_address
                    } else {
                        let change_address = crate::address::get_new_change_address(
                            &account_,
                            &remainder_address,
                            GenerateAddressMetadata { syncing: false },
                        )
                        .await?;
                        let addr = change_address.address().clone();
                        log::debug!(
                            "[TRANSFER] generated new change address as remainder target: {}",
                            addr.to_bech32()
                        );
                        account_.append_addresses(vec![change_address]);
                        addresses_to_watch.push(addr.clone());
                        addr
                    }
                }
                // keep the remainder value on the address
                RemainderValueStrategy::ReuseAddress => {
                    let address = remainder_address.address().clone();
                    log::debug!("[TRANSFER] reusing address as remainder target {}", address.to_bech32());
                    address
                }
            };
            remainder_value_deposit_address = Some(remainder_deposit_address.clone());
            essence_builder = essence_builder.add_output(
                SignatureLockedSingleOutput::new(remainder_deposit_address.clone(), remainder_value)?.into(),
            );
            Some(remainder_deposit_address)
        } else {
            None
        };

        let (parent1, parent2) = client.get_tips().await?;

        if let Some(indexation) = transfer_obj.indexation {
            essence_builder = essence_builder.with_payload(Payload::Indexation(Box::new(indexation)));
        }

        let essence = essence_builder.finish()?;

        let signer = crate::signing::get_signer(account_.signer_type()).await;
        let signer = signer.lock().await;

        let unlock_blocks = signer
            .sign_message(
                &account_,
                &essence,
                &mut transaction_inputs,
                SignMessageMetadata {
                    remainder_address: remainder_address.map(|remainder| {
                        account_
                            .addresses()
                            .iter()
                            .find(|a| a.address() == &remainder.address)
                            .unwrap()
                    }),
                    remainder_value,
                    remainder_deposit_address: remainder_deposit_address
                        .map(|address| account_.addresses().iter().find(|a| a.address() == &address).unwrap()),
                },
            )
            .await?;
<<<<<<< HEAD
        let mut tx_builder = Transaction::builder().with_essence(essence);
=======

        let mut tx_builder = TransactionPayload::builder().with_essence(essence);
>>>>>>> 59e4ccb8
        for unlock_block in unlock_blocks {
            tx_builder = tx_builder.add_unlock_block(unlock_block);
        }
        let transaction = tx_builder.finish()?;

        let message = MessageBuilder::<ClientMiner>::new()
            .with_parent1(parent1)
            .with_parent2(parent2)
            .with_payload(Payload::Transaction(Box::new(transaction)))
            .with_network_id(client.get_network_id().await?)
            .with_nonce_provider(client.get_pow_provider(), 4000f64)
            .finish()?;

        log::debug!("[TRANSFER] submitting message {:#?}", message);

        let message_id = client.post_message(&message).await?;

        // if this is a transfer to the account's latest address or we used the latest as deposit of the remainder
        // value, we generate a new one to keep the latest address unused
        let latest_address = account_.latest_address().unwrap().address();
        if latest_address == &transfer_obj.address
            || (remainder_value_deposit_address.is_some()
                && &remainder_value_deposit_address.unwrap() == latest_address)
        {
            log::debug!(
                "[TRANSFER] generating new address since {}",
                if latest_address == &transfer_obj.address {
                    "latest address equals the transfer address"
                } else {
                    "latest address equals the remainder value deposit address"
                }
            );
            let addr = crate::address::get_new_address(&account_, GenerateAddressMetadata { syncing: false }).await?;
            addresses_to_watch.push(addr.address().clone());
            account_.append_addresses(vec![addr]);
        }

        let message = Message::from_iota_message(message_id, account_.addresses(), &message, None)?;
        account_.append_messages(vec![message.clone()]);

        let mut locked_addresses = account_address_locker.lock().await;
        for input_address in &input_addresses {
            let index = locked_addresses
                .iter()
                .position(|a| a == &input_address.address)
                .unwrap();
            locked_addresses.remove(index);
        }

        // drop the client and account_ refs so it doesn't lock the monitor system
        drop(account_);
        drop(client);

        for address in addresses_to_watch {
            // ignore errors because we fallback to the polling system
            let _ = crate::monitor::monitor_address_balance(self.account_handle.clone(), &address);
        }

        // ignore errors because we fallback to the polling system
        if let Err(e) =
            crate::monitor::monitor_confirmation_state_change(self.account_handle.clone(), &message_id).await
        {
            log::error!("[MQTT] error monitoring for confirmation change: {:?}", e);
        }

        Ok(message)
    }

    /// Retry message.
    pub async fn retry(&self, message_id: &MessageId) -> crate::Result<Message> {
        repost_message(self.account_handle.clone(), message_id, RepostAction::Retry).await
    }

    /// Promote message.
    pub async fn promote(&self, message_id: &MessageId) -> crate::Result<Message> {
        repost_message(self.account_handle.clone(), message_id, RepostAction::Promote).await
    }

    /// Reattach message.
    pub async fn reattach(&self, message_id: &MessageId) -> crate::Result<Message> {
        repost_message(self.account_handle.clone(), message_id, RepostAction::Reattach).await
    }
}

pub(crate) enum RepostAction {
    Retry,
    Reattach,
    Promote,
}

pub(crate) async fn repost_message(
    account_handle: AccountHandle,
    message_id: &MessageId,
    action: RepostAction,
) -> crate::Result<Message> {
    let mut account = account_handle.write().await;

    let message = match account.get_message(message_id) {
        Some(message_to_repost) => {
            // get the latest reattachment of the message we want to promote/rettry/reattach
            let messages = account.list_messages(0, 0, None);
            let message_to_repost = messages
                .iter()
                .find(|m| m.payload() == message_to_repost.payload())
                .unwrap();
            if message_to_repost.confirmed().unwrap_or(false) {
                return Err(crate::Error::ClientError(iota::client::Error::NoNeedPromoteOrReattach(
                    message_id.to_string(),
                )));
            }

            let client = crate::client::get_client(account.client_options());
            let client = client.read().await;

            let (id, message) = match action {
                RepostAction::Promote => client.promote(message_id).await?,
                RepostAction::Reattach => client.reattach(message_id).await?,
                RepostAction::Retry => client.retry(message_id).await?,
            };
            let message = Message::from_iota_message(id, account.addresses(), &message, None)?;

            account.append_messages(vec![message.clone()]);

            Ok(message)
        }
        None => Err(crate::Error::MessageNotFound),
    }?;

    Ok(message)
}

#[cfg(test)]
mod tests {
    use crate::client::ClientOptionsBuilder;

    #[tokio::test]
    async fn account_sync() {
        let manager = crate::test_utils::get_account_manager().await;

        let client_options = ClientOptionsBuilder::node("https://nodes.devnet.iota.org:443")
            .unwrap()
            .build();
        let _account = manager
            .create_account(client_options)
            .alias("alias")
            .initialise()
            .await
            .unwrap();

        // let synced_accounts = account.sync().execute().await.unwrap();
        // TODO improve test when the node API is ready to use
    }
}<|MERGE_RESOLUTION|>--- conflicted
+++ resolved
@@ -765,12 +765,8 @@
                 },
             )
             .await?;
-<<<<<<< HEAD
-        let mut tx_builder = Transaction::builder().with_essence(essence);
-=======
 
         let mut tx_builder = TransactionPayload::builder().with_essence(essence);
->>>>>>> 59e4ccb8
         for unlock_block in unlock_blocks {
             tx_builder = tx_builder.add_unlock_block(unlock_block);
         }
