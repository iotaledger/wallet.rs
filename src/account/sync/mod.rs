--- conflicted
+++ resolved
@@ -550,11 +550,7 @@
                                             log::debug!(
                                                 "[SYNC] couldn't get spent output: {}",
                                                 utxo_input.output_id().transaction_id().to_string(),
-<<<<<<< HEAD
-                                            );
-=======
                                             );  
->>>>>>> 98aa05b1
                                             continue;
                                         }
                                     }
