--- conflicted
+++ resolved
@@ -929,9 +929,6 @@
     let client = crate::client::get_client(account_.client_options());
     let client = client.read().await;
 
-<<<<<<< HEAD
-    let parents = client.get_tips().await?;
-=======
     // Check if we would let dust on an address behind or send new dust, which would make the tx unconfirmable
     let mut single_addresses = HashSet::new();
     for dust_or_allowance in &dust_and_allowance_recorders {
@@ -946,8 +943,7 @@
         is_dust_allowed(&client, address, created_or_consumed_outputs).await?;
     }
 
-    let (parent1, parent2) = client.get_tips().await?;
->>>>>>> 7178e30a
+    let parents = client.get_tips().await?;
 
     if let Some(indexation) = transfer_obj.indexation {
         essence_builder = essence_builder.with_payload(Payload::Indexation(Box::new(indexation)));
