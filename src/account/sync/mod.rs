// Copyright 2020 IOTA Stiftung
// SPDX-License-Identifier: Apache-2.0

use crate::{
    account::{Account, AccountHandle},
    account_manager::{AccountOptions, AccountStore},
    address::{Address, AddressBuilder, AddressOutput, AddressWrapper, OutputKind},
    client::ClientOptions,
    event::{
        emit_balance_change, emit_confirmation_state_change, emit_transaction_event, AddressData, BalanceChange,
        PreparedTransactionData, TransactionEventType, TransactionIO, TransferProgressType,
    },
    message::{Message, MessageType, RemainderValueStrategy, Transfer},
    signing::{GenerateAddressMetadata, SignMessageMetadata, SignerType},
};

use bee_common::packable::Packable;
use getset::Getters;
use iota_client::{
    api::finish_pow,
    bee_message::{
        constants::INPUT_OUTPUT_COUNT_MAX,
        prelude::{
            Essence, Input, Message as IotaMessage, MessageId, Output, OutputId, Payload, RegularEssence,
            SignatureLockedDustAllowanceOutput, SignatureLockedSingleOutput, TransactionPayload, UnlockBlocks,
            UtxoInput,
        },
    },
    AddressOutputsOptions, Client,
};
use serde::Serialize;
use tokio::sync::MutexGuard;

use std::{
    collections::{HashMap, HashSet},
    num::NonZeroU64,
};

mod input_selection;

// https://github.com/GalRogozinski/protocol-rfcs/blob/dust/text/0032-dust-protection/0032-dust-protection.md
const MAX_ALLOWED_DUST_OUTPUTS: i64 = 100;
const DUST_DIVISOR: i64 = 100_000;
const DUST_ALLOWANCE_VALUE: u64 = 1_000_000;
const DEFAULT_GAP_LIMIT: usize = 10;
#[cfg(any(feature = "ledger-nano", feature = "ledger-nano-simulator"))]
const DEFAULT_LEDGER_GAP_LIMIT: usize = 10;
#[cfg(any(feature = "ledger-nano", feature = "ledger-nano-simulator"))]
const LEDGER_MAX_IN_OUTPUTS: usize = 17;
const SYNC_CHUNK_SIZE: usize = 500;

#[derive(Debug, Clone)]
pub(crate) struct SyncedMessage {
    pub(crate) id: MessageId,
    pub(crate) inner: IotaMessage,
}

async fn get_address_outputs(
    address: String,
    client: &Client,
    fetch_spent_outputs: bool,
) -> crate::Result<Vec<(UtxoInput, bool)>> {
    let address_outputs = client
        .get_address()
        .outputs(
            &address,
            AddressOutputsOptions {
                include_spent: fetch_spent_outputs,
                ..Default::default()
            },
        )
        .await?
        .to_vec();

    // fetch only the unspent outputs so we can diff it
    if fetch_spent_outputs {
        let unspent_address_outputs = client
            .get_address()
            .outputs(
                &address,
                AddressOutputsOptions {
                    include_spent: false,
                    ..Default::default()
                },
            )
            .await?;
        let spent_address_outputs: Vec<(UtxoInput, bool)> = address_outputs
            .into_iter()
            .filter(|o| !unspent_address_outputs.contains(o))
            .map(|o| (o, true))
            .collect();

        let mut outputs: Vec<(UtxoInput, bool)> = unspent_address_outputs.iter().map(|o| (o.clone(), false)).collect();
        outputs.extend(spent_address_outputs);
        Ok(outputs)
    } else {
        Ok(address_outputs.into_iter().map(|output| (output, false)).collect())
    }
}

async fn get_message(client: &Client, message_id: &MessageId) -> crate::Result<Option<IotaMessage>> {
    match client.get_message().data(message_id).await {
        Ok(message) => Ok(Some(message)),
        Err(iota_client::Error::ResponseError(status_code, _)) if status_code == 404 => Ok(None),
        Err(e) => Err(e.into()),
    }
}

pub(crate) async fn sync_address(
    account_messages: Vec<(MessageId, Option<bool>)>,
    client_options: &ClientOptions,
    outputs: &mut HashMap<OutputId, AddressOutput>,
    iota_address: AddressWrapper,
    bech32_hrp: String,
    options: AccountOptions,
) -> crate::Result<Vec<SyncedMessage>> {
    let client_guard = crate::client::get_client(client_options).await?;
    let client = client_guard.read().await;

    let address_outputs = get_address_outputs(iota_address.to_bech32(), &client, options.sync_spent_outputs).await?;
    drop(client);

    let mut found_messages = vec![];

    log::debug!(
        "[SYNC] syncing address {}, got {} outputs",
        iota_address.to_bech32(),
        address_outputs.len(),
    );

    for (output_id, output) in outputs.iter_mut() {
        // if we previously had an output that wasn't returned by the node, mark it as spent
        if !address_outputs
            .iter()
            .any(|(utxo_input, _)| utxo_input.output_id() == output_id)
        {
            output.set_is_spent(true);
        }
    }

    let mut tasks = Vec::new();
    for (utxo_input, is_spent) in address_outputs.iter() {
        let utxo_input = utxo_input.clone();
        // if we already have the output we don't need to get the info from the node
        if let Some(existing_output) = outputs.get_mut(utxo_input.output_id()) {
            existing_output.set_is_spent(*is_spent);
            continue;
        }

        let client_guard = client_guard.clone();
        let bech32_hrp = bech32_hrp.clone();
        let spent = *is_spent;
        let account_messages = account_messages.clone();
        tasks.push(async move {
            tokio::spawn(async move {
                let client = client_guard.read().await;
                let output = match client.get_output(&utxo_input).await {
                    Ok(output) => output,
                    Err(err) => {
                        if spent {
                            return Err(crate::Error::SpentOutputNotFound);
                        } else {
                            return Err(err.into());
                        }
                    }
                };
                let found_output = AddressOutput::from_output_response(output, bech32_hrp.to_string())?;
                let message_id = *found_output.message_id();

                // if we already have the message stored
                // and the confirmation state is known
                // we skip the `get_message` call
                if account_messages
                    .iter()
                    .any(|(id, confirmed)| id == &message_id && confirmed.is_some())
                {
                    return crate::Result::Ok((found_output, None));
                }

                if let Some(message) = get_message(&client, &message_id).await? {
                    return Ok((
                        found_output,
                        Some(SyncedMessage {
                            id: message_id,
                            inner: message,
                        }),
                    ));
                }

                Ok((found_output, None))
            })
            .await
        });
    }

    for res in futures::future::try_join_all(tasks).await? {
        // Don't return an error if we didn't got a spent output
        match res {
            Ok((found_output, found_message)) => {
                outputs.insert(found_output.id()?, found_output);
                if let Some(m) = found_message {
                    found_messages.push(m);
                }
            }
            Err(e) => match e {
                crate::Error::SpentOutputNotFound => {
                    log::debug!("[SYNC] output not found in syncing address")
                }
                _ => return Err(e),
            },
        }
    }

    crate::Result::Ok(found_messages)
}

// Gets an address for the sync process.
// If the account already has the address with the given index + internal flag, we'll use it
// otherwise we'll generate a new one.
async fn get_address_for_sync(
    account: &Account,
    bech32_hrp: String,
    index: usize,
    internal: bool,
) -> crate::Result<Option<AddressWrapper>> {
    if let Some(address) = account
        .addresses()
        .iter()
        .find(|a| *a.key_index() == index && *a.internal() == internal)
    {
        Ok(Some(address.address().clone()))
    } else {
        // if stronghold is locked, we skip address generation
        #[cfg(feature = "stronghold")]
        {
            if account.signer_type() == &crate::signing::SignerType::Stronghold
                && crate::stronghold::get_status(
                    &crate::signing::stronghold::stronghold_path(account.storage_path()).await?,
                )
                .await
                .snapshot
                    == crate::stronghold::SnapshotStatus::Locked
            {
                return Ok(None);
            }
        }
        let generated_address = crate::address::get_iota_address(
            &account,
            index,
            internal,
            bech32_hrp,
            GenerateAddressMetadata {
                syncing: true,
                network: account.network(),
            },
        )
        .await?;
        Ok(Some(generated_address))
    }
}

async fn sync_address_list(
    addresses: Vec<Address>,
    account_messages: Vec<(MessageId, Option<bool>)>,
    options: AccountOptions,
    client_options: ClientOptions,
    return_all_addresses: bool,
) -> crate::Result<(Vec<Address>, Vec<SyncedMessage>)> {
    let mut found_addresses = Vec::new();
    let mut found_messages = Vec::new();

    log::debug!("[SYNC] address_list length: {}", addresses.len());

    // We split the addresses into chunks so we don't get timeouts if we have thousands
    for addresses_chunk in addresses
        .chunks(SYNC_CHUNK_SIZE)
        .map(|x: &[Address]| x.to_vec())
        .into_iter()
    {
        let mut tasks = Vec::new();
        for address in addresses_chunk {
            let mut address = address.clone();
            let account_messages = account_messages.clone();
            let mut outputs = address.outputs().clone();
            let client_options = client_options.clone();
            tasks.push(async move {
                tokio::spawn(async move {
                    let messages = sync_address(
                        account_messages,
                        &client_options,
                        &mut outputs,
                        address.address().clone(),
                        address.address().bech32_hrp.clone(),
                        options,
                    )
                    .await?;
                    address.set_outputs(outputs);
                    crate::Result::Ok((messages, address))
                })
                .await
            });
        }
        let results = futures::future::try_join_all(tasks).await?;
        let mut inserted_remainder_address = false;
        for res in results {
            let (messages, address) = res?;
            if !address.outputs().is_empty() || return_all_addresses {
                found_addresses.push(address);
            } else if !inserted_remainder_address {
                // We want to insert one unused address to have an unused remainder address
                found_addresses.push(address);
                inserted_remainder_address = true;
            }
            found_messages.extend(messages);
        }
    }

    Ok((found_addresses, found_messages))
}

/// Syncs addresses with the tangle.
/// The method ensures that the wallet local state has all used addresses plus an unused address.
///
/// To sync addresses for an account from scratch, `address_index` = 0 and `gap_limit` = 10 should be provided.
/// To sync addresses from the latest address, `address_index` = latest address index and `gap_limit` = 1 should be
/// provided.
///
/// # Arguments
///
/// * `address_index` The address index.
/// * `gap_limit` Number of addresses indexes that are generated.
///
/// # Return value
///
/// Returns a (addresses, messages) tuples representing the address history up to latest unused address,
/// and the messages associated with the addresses.
async fn sync_addresses(
    account_handle: &AccountHandle,
    internal: bool,
    address_index: usize,
    gap_limit: usize,
    options: AccountOptions,
    return_all_addresses: bool,
) -> crate::Result<(Vec<Address>, Vec<SyncedMessage>)> {
    let mut address_index = address_index;

    let mut generated_addresses = vec![];
    let mut found_messages = vec![];

    let account = account_handle.read().await.clone();
    let bech32_hrp = account.bech32_hrp().clone();
    drop(account);

    loop {
        let mut address_generation_locked = false;
        let mut generated_iota_addresses = vec![]; // collection of (address_index, address) pairs
        for i in address_index..(address_index + gap_limit) {
            // generate addresses
            let account = account_handle.read().await.clone();
            if let Some(address) = get_address_for_sync(&account, bech32_hrp.to_string(), i, internal).await? {
                generated_iota_addresses.push((i, address));
            } else {
                address_generation_locked = true;
                break;
            }
            drop(account);
        }

        let mut curr_generated_addresses = vec![];
        let mut curr_found_messages = vec![];

        let account = account_handle.read().await.clone();
        let account_addresses: Vec<(AddressWrapper, HashMap<OutputId, AddressOutput>)> = account
            .addresses()
            .iter()
            .map(|a| (a.address().clone(), a.outputs().clone()))
            .collect();
        let account_messages: Vec<(MessageId, Option<bool>)> = account
            .with_messages(|messages| messages.iter().map(|m| (m.key, m.confirmed)).collect())
            .await;
        let client_options = account.client_options().clone();
        drop(account);

        let mut addresses_to_sync = Vec::new();
        for (iota_address_index, iota_address) in generated_iota_addresses.to_vec() {
            let outputs = account_addresses
                .iter()
                .find(|(a, _)| a == &iota_address)
                .map(|(_, outputs)| outputs.clone())
                .unwrap_or_default();
            let address = AddressBuilder::new()
                .address(iota_address.clone())
                .key_index(iota_address_index)
                .outputs(outputs.values().cloned().collect())
                .internal(internal)
                .build()?;
            addresses_to_sync.push(address);
        }

        let (found_addresses_, found_messages_) = sync_address_list(
            addresses_to_sync,
            account_messages,
            options,
            client_options.clone(),
            return_all_addresses,
        )
        .await?;
        curr_generated_addresses.extend(found_addresses_);
        curr_found_messages.extend(found_messages_);

        address_index += gap_limit;

        let is_empty = curr_found_messages.is_empty()
            && curr_generated_addresses
                .iter()
                .all(|address| address.outputs().is_empty());

        found_messages.extend(curr_found_messages.into_iter());
        generated_addresses.extend(curr_generated_addresses.into_iter());

        if is_empty {
            log::debug!(
                "[SYNC] finishing address syncing because the current messages list and address list are empty"
            );
            break;
        }

        if address_generation_locked {
            log::debug!("[SYNC] finishing address syncing because stronghold is locked");
            break;
        }
    }

    Ok((generated_addresses, found_messages))
}

/// Syncs messages with the tangle.
/// The method should ensures that the wallet local state has messages associated with the address history.
async fn sync_messages(
    account_handle: &AccountHandle,
    skip_addresses: &[Address],
    options: AccountOptions,
    skip_change_addresses: bool,
    change_addresses_to_sync: HashSet<AddressWrapper>,
) -> crate::Result<(Vec<Address>, Vec<SyncedMessage>)> {
    let mut messages = vec![];

    let account = account_handle.read().await.clone();
    let client_options = account.client_options().clone();

    let messages_with_known_confirmation: Vec<MessageId> = account
        .with_messages(|messages| {
            messages
                .iter()
                .filter(|m| m.confirmed.is_some())
                .map(|m| m.key)
                .collect()
        })
        .await;

    let mut addresses = Vec::new();

    let client = crate::client::get_client(&client_options).await?;

    log::debug!("[SYNC] sync_messages for {} addresses", account.addresses().len());

    // We split the addresses into chunks so we don't get timeouts if we have thousands
    let account_addresses = account.addresses().clone();
    drop(account);
    for addresses_chunk in account_addresses
        .to_vec()
        .chunks(SYNC_CHUNK_SIZE)
        .map(|x: &[Address]| x.to_vec())
        .into_iter()
    {
        let mut tasks = Vec::new();
        for address in addresses_chunk {
            let mut address = address.clone();
            if skip_addresses.contains(&address)
                || (*address.internal()
                    && skip_change_addresses
                    && !change_addresses_to_sync.contains(address.address()))
            {
                continue;
            }
            let client = client.clone();
            let messages_with_known_confirmation = messages_with_known_confirmation.clone();
            let mut outputs = address.outputs.clone();

            tasks.push(async move {
                    tokio::spawn(async move {
                    let client = client.read().await;
                    // get address balance first, because it's faster than the outputs endpoint
                    let address_balance = client.get_address().balance(&address.address().to_bech32()).await?;
                    let unspent_output_amount = address
                        .outputs()
                        .iter()
                        .map(|(_, o)| o.is_spent)
                        .filter(|is_spent| !is_spent)
                        .count();

                    log::debug!(
                        "[SYNC] syncing messages and outputs for address {} index: {}, got balance: {}, known unspent outputs: {}",
                        address.address().to_bech32(),
                        address.key_index(),
                        address_balance.balance,
                        unspent_output_amount
                    );
                    // return early if the address has no balance and we don't have any unspent outputs
                    if address_balance.balance == 0 && unspent_output_amount == 0 {
                        return crate::Result::Ok((address, vec![]));
                    }

                    let address_outputs =
                        get_address_outputs(address.address().to_bech32(), &client, options.sync_spent_outputs).await?;

                    for (output_id, output) in outputs.iter_mut() {
                        // if we previously had an output that wasn't returned by the node, mark it as spent
                        if !address_outputs
                            .iter()
                            .any(|(utxo_input, _)| utxo_input.output_id() == output_id)
                        {
                            output.set_is_spent(true);
                        }
                    }

                    log::debug!(
                        "[SYNC] syncing messages and outputs for address {}, got {} outputs",
                        address.address().to_bech32(),
                        address_outputs.len(),
                    );

                    let mut messages = vec![];
                    for (utxo_input, is_spent) in address_outputs.iter() {
                        let output = match address.outputs().get(utxo_input.output_id()) {
                            // if we already have the output we don't need to get the info from the node
                            Some(output) => {
                                let mut output = output.clone();
                                output.set_is_spent(*is_spent);
                                output
                            }
                            None => {
                                // if the output got spent and we didn't get it from the node we ignore it and don't return an error
                                if *is_spent {
                                    match client.get_output(utxo_input).await{
                                        Ok(output) => {
                                            AddressOutput::from_output_response(output, address.address().bech32_hrp().to_string())?
                                        }
                                        Err(_) =>{
                                            log::debug!(
                                                "[SYNC] couldn't get spent output: {}",
                                                utxo_input.output_id().transaction_id().to_string(),
<<<<<<< HEAD
                                            );
=======
                                            );  
>>>>>>> b1c38814
                                            continue;
                                        }
                                    }
                                } else {
                                    let output = client.get_output(utxo_input).await?;
                                    AddressOutput::from_output_response(output, address.address().bech32_hrp().to_string())?
                                }
                            }
                        };

                        let output_message_id = *output.message_id();
                        outputs.insert(output.id()?, output);

                        // if we already have the message stored
                        // and the confirmation state is known
                        // we skip the `get_message` call
                        if messages_with_known_confirmation.contains(&output_message_id) {
                            continue;
                        }

                        if let Some(message) = get_message(&client, &output_message_id).await? {
                            messages.push(SyncedMessage {
                                id: output_message_id,
                                inner: message,
                            });
                        }
                    }

                    address.set_outputs(outputs);

                    crate::Result::Ok((address, messages))
                })
                .await
            });
        }
        for res in futures::future::try_join_all(tasks).await? {
            let (address, found_messages) = res?;
            if !address.outputs().is_empty() {
                addresses.push(address);
            }
            messages.extend(found_messages);
        }
    }

    Ok((addresses, messages))
}

#[allow(clippy::too_many_arguments)]
async fn perform_sync(
    account_handle: AccountHandle,
    address_index: usize,
    gap_limit: usize,
    skip_change_addresses: bool,
    change_addresses_to_sync: HashSet<AddressWrapper>,
    steps: &[AccountSynchronizeStep],
    options: AccountOptions,
    return_all_addresses: bool,
) -> crate::Result<SyncedAccountData> {
    log::debug!(
        "[SYNC] syncing with address_index = {}, gap_limit = {}",
        address_index,
        gap_limit
    );
    let (mut found_addresses, found_messages) = if let Some(index) = steps
        .iter()
        .position(|s| matches!(s, AccountSynchronizeStep::SyncAddresses(_)))
    {
        if let AccountSynchronizeStep::SyncAddresses(addresses) = &steps[index] {
            if let Some(addresses) = addresses {
                log::debug!(
                    "[SYNC] syncing specific addresses: {:?}",
                    addresses.iter().map(|a| a.to_bech32()).collect::<Vec<String>>()
                );
                let account = account_handle.read().await.clone();
                let account_messages: Vec<(MessageId, Option<bool>)> = account
                    .with_messages(|messages| messages.iter().map(|m| (m.key, m.confirmed)).collect())
                    .await;
                let mut addresses_to_sync = Vec::new();
                for address in account.addresses() {
                    if !addresses.contains(address.address()) {
                        continue;
                    }
                    let address = AddressBuilder::new()
                        .address(address.address().clone())
                        .key_index(*address.key_index())
                        .outputs(Vec::new())
                        .internal(*address.internal())
                        .build()?;
                    addresses_to_sync.push(address);
                }
                drop(account);
                sync_address_list(
                    addresses_to_sync,
                    account_messages,
                    options,
                    account_handle.read().await.clone().client_options().clone(),
                    return_all_addresses,
                )
                .await?
            } else {
                let (found_public_addresses, mut messages) = sync_addresses(
                    &account_handle,
                    false,
                    address_index,
                    gap_limit,
                    options,
                    return_all_addresses,
                )
                .await?;
                let account = account_handle.read().await.clone();
                let (found_change_addresses, synced_messages) = sync_addresses(
                    &account_handle,
                    true,
                    account
                        .addresses()
                        .iter()
                        .filter(|a| *a.internal())
                        .map(|a| a.key_index())
                        .max()
                        .copied()
                        .unwrap_or_default(),
                    gap_limit,
                    options,
                    return_all_addresses,
                )
                .await?;
                let mut found_addresses = found_public_addresses;
                found_addresses.extend(found_change_addresses);
                messages.extend(synced_messages);
                (found_addresses, messages)
            }
        } else {
            unreachable!()
        }
    } else {
        (Vec::new(), Vec::new())
    };

    let account = account_handle.read().await.clone();
    let mut new_messages = vec![];
    for found_message in found_messages {
        let message_exists = account
            .with_messages(|messages| messages.iter().any(|message| message.key == found_message.id))
            .await;
        if !message_exists {
            new_messages.push(found_message);
        }
    }

    if steps.contains(&AccountSynchronizeStep::SyncMessages) {
        let (synced_addresses, synced_messages) = sync_messages(
            &account_handle,
            &found_addresses,
            options,
            skip_change_addresses,
            change_addresses_to_sync,
        )
        .await?;
        found_addresses.extend(synced_addresses);
        new_messages.extend(synced_messages.into_iter());
    }
    log::debug!("FOUND {:?}", found_addresses);

    // we have two address spaces so we find change & public addresses to save separately
    let mut addresses_to_save = find_addresses_to_save(
        &account,
        found_addresses.iter().filter(|a| !a.internal()).cloned().collect(),
    );
    // Add first public address if there is none, required for account discovery because we always need a public address
    // in an account
    if addresses_to_save.is_empty() && return_all_addresses {
        addresses_to_save.extend(found_addresses.iter().find(|a| !a.internal()).cloned());
    }
    addresses_to_save.extend(find_addresses_to_save(
        &account,
        found_addresses.iter().filter(|a| *a.internal()).cloned().collect(),
    ));

    Ok(SyncedAccountData {
        messages: new_messages,
        addresses: addresses_to_save,
    })
}

fn find_addresses_to_save(account: &Account, found_addresses: Vec<Address>) -> Vec<Address> {
    let mut addresses_to_save = vec![];
    let mut ignored_addresses = vec![];
    let mut previous_address_is_unused = false;
    for found_address in found_addresses.into_iter() {
        let address_is_unused = found_address.outputs().is_empty();

        // if the address was updated, we need to save it
        if let Some(existing_address) = account
            .addresses()
            .iter()
            .find(|a| a.address() == found_address.address())
        {
            if existing_address.outputs() != found_address.outputs() {
                addresses_to_save.push(found_address);
                continue;
            }
        }

        // if the previous address is unused, we'll keep checking to see if an used address was found on the gap limit
        if previous_address_is_unused {
            // subsequent unused address found; add it to the ignored addresses list
            if address_is_unused {
                ignored_addresses.push(found_address);
            }
            // used address found after finding unused addresses; we'll save all the previous ignored address and this
            // one aswell
            else {
                addresses_to_save.extend(ignored_addresses.into_iter());
                ignored_addresses = vec![];
                addresses_to_save.push(found_address);
            }
        }
        // if the previous address is used or this is the first address,
        // we'll save it because we want at least one unused address
        else {
            addresses_to_save.push(found_address);
        }
        previous_address_is_unused = address_is_unused;
    }
    addresses_to_save
}

#[derive(Clone, PartialEq)]
pub(crate) enum AccountSynchronizeStep {
    SyncAddresses(Option<Vec<AddressWrapper>>),
    SyncMessages,
}

#[derive(Debug, Clone)]
pub(crate) struct BalanceChangeEventData {
    pub(crate) address: AddressWrapper,
    pub(crate) balance_change: BalanceChange,
    pub(crate) message_id: Option<MessageId>,
}

#[derive(Debug, Clone)]
pub(crate) struct ConfirmationChangeEventData {
    pub(crate) message: Message,
    pub(crate) confirmed: bool,
}

/// Account sync helper.
pub struct AccountSynchronizer {
    account_handle: AccountHandle,
    address_index: usize,
    gap_limit: usize,
    skip_persistence: bool,
    skip_change_addresses: bool,
    steps: Vec<AccountSynchronizeStep>,
}

#[derive(Debug)]
pub(crate) struct SyncedAccountData {
    pub(crate) messages: Vec<SyncedMessage>,
    pub(crate) addresses: Vec<Address>,
}

impl SyncedAccountData {
    pub(crate) async fn parse_messages(
        &self,
        accounts: AccountStore,
        account: &Account,
    ) -> crate::Result<Vec<Message>> {
        let mut tasks = Vec::new();
        for new_message in self.messages.to_vec() {
            let client_options = account.client_options().clone();
            let account_id = account.id().to_string();
            let account_addresses = account.addresses().to_vec();
            let accounts = accounts.clone();
            tasks.push(async move {
                tokio::spawn(async move {
                    Message::from_iota_message(
                        new_message.id,
                        new_message.inner,
                        accounts,
                        &account_id,
                        &account_addresses,
                        &client_options,
                    )
                    .with_confirmed(Some(true))
                    .finish()
                    .await
                })
                .await
            });
        }
        let mut parsed_messages = Vec::new();
        for message in futures::future::try_join_all(tasks).await? {
            parsed_messages.push(message?);
        }
        Ok(parsed_messages)
    }
}

fn get_balance_change_events(
    old_balance: u64,
    new_balance: u64,
    address: AddressWrapper,
    account_options: AccountOptions,
    before_sync_outputs: HashMap<OutputId, AddressOutput>,
    outputs: &HashMap<OutputId, AddressOutput>,
) -> Vec<BalanceChangeEventData> {
    let mut balance_change_events = Vec::new();
    let mut output_change_balance = 0i64;
    // we use this flag in case the new balance is 0
    let mut emitted_event = false;
    // check new and updated outputs to find message ids
    // note that this is unreliable if we're not syncing spent outputs,
    // since not all information are collected.
    if account_options.sync_spent_outputs {
        for (output_id, output) in outputs {
            if !before_sync_outputs.contains_key(output_id) {
                let balance_change = if output.is_spent {
                    BalanceChange::spent(output.amount)
                } else {
                    BalanceChange::received(output.amount)
                };
                if output.is_spent {
                    output_change_balance -= output.amount as i64;
                } else {
                    output_change_balance += output.amount as i64;
                }
                log::info!("[SYNC] balance change on {} {:?}", address.to_bech32(), balance_change);
                balance_change_events.push(BalanceChangeEventData {
                    address: address.clone(),
                    balance_change,
                    message_id: Some(output.message_id),
                });
                emitted_event = true;
            }
        }
    }

    // we can't guarantee we picked up all output changes since querying spent outputs is
    // optional and the node might prune it so we handle it here; if not all balance change has
    // been emitted, we emit the remainder value with `None` as
    // message_id
    let balance_change = new_balance as i64 - old_balance as i64;
    if !emitted_event || output_change_balance != balance_change {
        let change = new_balance as i64 - old_balance as i64 - output_change_balance;
        let balance_change = if change > 0 {
            BalanceChange::received(change as u64)
        } else {
            BalanceChange::spent(change.abs() as u64)
        };
        log::info!(
            "[SYNC] remaining balance change on {} {:?}",
            address.to_bech32(),
            balance_change
        );
        balance_change_events.push(BalanceChangeEventData {
            address,
            balance_change,
            message_id: None,
        });
    }
    balance_change_events
}

impl AccountSynchronizer {
    /// Initialises a new instance of the sync helper.
    pub(super) async fn new(account_handle: AccountHandle) -> Self {
        let latest_address_index = *account_handle.read().await.latest_address().key_index();
        let default_gap_limit = match account_handle.read().await.signer_type() {
            #[cfg(feature = "ledger-nano")]
            SignerType::LedgerNano => DEFAULT_LEDGER_GAP_LIMIT,
            #[cfg(feature = "ledger-nano-simulator")]
            SignerType::LedgerNanoSimulator => DEFAULT_LEDGER_GAP_LIMIT,
            _ => DEFAULT_GAP_LIMIT,
        };
        Self {
            account_handle,
            // by default we synchronize from the latest address (supposedly unspent)
            address_index: latest_address_index,
            gap_limit: if latest_address_index == 0 {
                default_gap_limit
            } else {
                1
            },
            skip_persistence: false,
            skip_change_addresses: false,
            steps: vec![
                AccountSynchronizeStep::SyncAddresses(None),
                AccountSynchronizeStep::SyncMessages,
            ],
        }
    }

    /// Number of address indexes that are generated.
    pub fn gap_limit(mut self, limit: usize) -> Self {
        self.gap_limit = limit;
        self
    }

    /// Skip saving new messages and addresses on the account object.
    /// The found data is returned on the `execute` call but won't be persisted on the database.
    pub fn skip_persistence(mut self) -> Self {
        self.skip_persistence = true;
        self
    }

    /// Skip syncing existing change addresses.
    pub fn skip_change_addresses(mut self) -> Self {
        self.skip_change_addresses = true;
        self
    }

    /// Initial address index to start syncing.
    pub fn address_index(mut self, address_index: usize) -> Self {
        self.address_index = address_index;
        self
    }

    /// Sets the steps to run on the sync process.
    /// By default it runs all steps (sync_addresses and sync_messages),
    /// but the library can pick what to run here.
    pub(crate) fn steps(mut self, steps: Vec<AccountSynchronizeStep>) -> Self {
        self.steps = steps;
        self
    }

    pub(crate) async fn get_new_history(&self, return_all_addresses: bool) -> crate::Result<SyncedAccountData> {
        let change_addresses_to_sync = self.account_handle.change_addresses_to_sync.lock().await.clone();
        perform_sync(
            self.account_handle.clone(),
            self.address_index,
            self.gap_limit,
            self.skip_change_addresses,
            change_addresses_to_sync,
            &self.steps,
            self.account_handle.account_options,
            return_all_addresses,
        )
        .await
    }

    pub(crate) async fn get_events(
        account_options: AccountOptions,
        addresses_before_sync: &[(String, u64, HashMap<OutputId, AddressOutput>)],
        addresses: &[Address],
        new_messages: &[Message],
        confirmation_changed_messages: &[Message],
    ) -> crate::Result<SyncedAccountEvents> {
        // balance event
        let mut balance_change_events = Vec::new();
        for address_after_sync in addresses.iter() {
            let address_bech32 = address_after_sync.address().to_bech32();
            let (address_before_sync, before_sync_balance, before_sync_outputs) = addresses_before_sync
                .iter()
                .find(|(address, _, _)| &address_bech32 == address)
                .cloned()
                .unwrap_or_else(|| (address_bech32, 0, HashMap::new()));
            if address_after_sync.balance() != before_sync_balance {
                log::debug!(
                    "[SYNC] address {} balance changed from {} to {}",
                    address_before_sync,
                    before_sync_balance,
                    address_after_sync.balance()
                );
                balance_change_events.extend(get_balance_change_events(
                    before_sync_balance,
                    address_after_sync.balance(),
                    address_after_sync.address().clone(),
                    account_options,
                    before_sync_outputs,
                    address_after_sync.outputs(),
                ))
            }
        }

        // new messages event
        let mut new_transaction_events = Vec::new();
        for message in new_messages.iter() {
            log::info!("[SYNC] new message: {:?}", message.id());
            new_transaction_events.push(message.clone());
        }

        // confirmation state change event
        let mut confirmation_change_events = Vec::new();
        for message in confirmation_changed_messages.iter() {
            log::info!("[SYNC] message confirmation state changed: {:?}", message.id());
            confirmation_change_events.push(ConfirmationChangeEventData {
                message: message.clone(),
                confirmed: message.confirmed().unwrap_or(false),
            });
        }

        Ok(SyncedAccountEvents {
            balance_change_events,
            new_transaction_events,
            confirmation_change_events,
        })
    }

    /// Syncs account with the tangle.
    /// The account syncing process ensures that the latest metadata (balance, transactions)
    /// associated with an account is fetched from the tangle and is stored locally.
    pub async fn execute(self) -> crate::Result<SyncedAccount> {
        self.account_handle.disable_mqtt();
        let syc_start_time = std::time::Instant::now();
        let return_value = match self.get_new_history(false).await {
            Ok(data) => {
                let is_empty = data
                    .addresses
                    .iter()
                    .all(|address| address.balance() == 0 && address.outputs().is_empty());
                log::debug!("[SYNC] is empty: {}", is_empty);
                let mut account = self.account_handle.write().await;
                let messages_before_sync: Vec<(MessageId, Option<bool>)> = account
                    .with_messages(|messages| messages.iter().map(|m| (m.key, m.confirmed)).collect())
                    .await;
                let addresses_before_sync: Vec<(String, u64, HashMap<OutputId, AddressOutput>)> = account
                    .addresses()
                    .iter()
                    .map(|a| (a.address().to_bech32(), a.balance(), a.outputs().clone()))
                    .collect();

                let parsed_messages = data
                    .parse_messages(self.account_handle.accounts.clone(), &account)
                    .await?;
                log::debug!("[SYNC] new messages: {:#?}", parsed_messages);
                let new_addresses = data.addresses;

                if !self.skip_persistence && (!new_addresses.is_empty() || !parsed_messages.is_empty()) {
                    account.append_addresses(new_addresses.to_vec());
                    account.save_messages(parsed_messages.to_vec()).await?;
                    account.set_last_synced_at(Some(chrono::Local::now()));
                    account.save().await?;
                }

                let mut new_messages = Vec::new();
                let mut confirmation_changed_messages = Vec::new();
                for message in parsed_messages {
                    if !messages_before_sync.iter().any(|(id, _)| id == message.id()) {
                        new_messages.push(message.clone());
                    }
                    if messages_before_sync
                        .iter()
                        .any(|(id, confirmed)| id == message.id() && confirmed != message.confirmed())
                    {
                        confirmation_changed_messages.push(message);
                    }
                }

                let persist_events = self.account_handle.account_options.persist_events;
                let events = Self::get_events(
                    self.account_handle.account_options,
                    &addresses_before_sync,
                    &new_addresses,
                    &new_messages,
                    &confirmation_changed_messages,
                )
                .await?;
                for message in events.new_transaction_events {
                    emit_transaction_event(TransactionEventType::NewTransaction, &account, message, persist_events)
                        .await?;
                }
                for confirmation_change_event in events.confirmation_change_events {
                    emit_confirmation_state_change(
                        &account,
                        confirmation_change_event.message,
                        confirmation_change_event.confirmed,
                        persist_events,
                    )
                    .await?;
                }
                for balance_change_event in events.balance_change_events {
                    emit_balance_change(
                        &account,
                        &balance_change_event.address,
                        balance_change_event.message_id,
                        balance_change_event.balance_change,
                        persist_events,
                    )
                    .await?;
                }

                let mut updated_messages = new_messages;
                updated_messages.extend(confirmation_changed_messages);

                let synced_account = SyncedAccount {
                    id: account.id().to_string(),
                    index: *account.index(),
                    account_handle: self.account_handle.clone(),
                    deposit_address: account.latest_address().clone(),
                    is_empty,
                    addresses: new_addresses,
                    messages: updated_messages,
                };
                log::debug!("[SYNC] syncing took: {:.2?}", syc_start_time.elapsed());
                Ok(synced_account)
            }
            Err(e) => Err(e),
        };

        self.account_handle.enable_mqtt();

        return_value
    }
}

/// Data returned from account synchronization.
#[derive(Debug, Clone, Getters, Serialize)]
pub struct SyncedAccount {
    /// The account identifier.
    id: String,
    /// The account index.
    index: usize,
    /// The associated account handle.
    #[serde(skip)]
    #[getset(get = "pub")]
    pub(crate) account_handle: AccountHandle,
    /// The account's deposit address.
    #[serde(rename = "depositAddress")]
    #[getset(get = "pub")]
    deposit_address: Address,
    /// Whether the synced account is empty or not.
    #[serde(rename = "isEmpty")]
    #[getset(get = "pub(crate)")]
    is_empty: bool,
    /// The newly found and updated account messages.
    #[getset(get = "pub")]
    pub(crate) messages: Vec<Message>,
    /// The newly generated and updated account addresses.
    #[getset(get = "pub")]
    pub(crate) addresses: Vec<Address>,
}

#[derive(Debug, Clone, Getters)]
pub(crate) struct SyncedAccountEvents {
    pub(crate) balance_change_events: Vec<BalanceChangeEventData>,
    pub(crate) new_transaction_events: Vec<Message>,
    pub(crate) confirmation_change_events: Vec<ConfirmationChangeEventData>,
}

impl SyncedAccount {
    /// Emulates a synced account from an account handle.
    /// Should only be used if sync is guaranteed (e.g. when using MQTT)
    pub(crate) async fn from(account_handle: AccountHandle) -> Self {
        let id = account_handle.id().await;
        let index = account_handle.index().await;
        let deposit_address = account_handle.latest_address().await;
        Self {
            id,
            index,
            deposit_address,
            account_handle,
            is_empty: false,
            messages: Default::default(),
            addresses: Default::default(),
        }
    }

    /// Selects input addresses for a value transaction.
    /// The method ensures that the recipient address doesn’t match the remainder address.
    ///
    /// # Arguments
    ///
    /// * `threshold` Amount user wants to spend.
    /// * `address` Recipient address.
    ///
    /// # Return value
    ///
    /// Returns a (addresses, address) tuple representing the selected input addresses and the remainder address if
    /// needed.
    fn select_inputs<'a>(
        &self,
        locked_outputs: &'a mut MutexGuard<'_, Vec<AddressOutput>>,
        transfer_obj: &Transfer,
        available_outputs: Vec<input_selection::AddressInputs>,
        signer_type: SignerType,
    ) -> crate::Result<(Vec<input_selection::AddressInputs>, Option<input_selection::Remainder>)> {
        let output_amount = transfer_obj.outputs.len();
        let max_inputs = match signer_type {
            #[cfg(feature = "ledger-nano")]
            SignerType::LedgerNano => {
                // -1 because we need at least one input and the limit is for inputs and outputs together
                if output_amount >= LEDGER_MAX_IN_OUTPUTS - 1 {
                    return Err(crate::Error::TooManyOutputs(output_amount, LEDGER_MAX_IN_OUTPUTS - 1));
                }
                LEDGER_MAX_IN_OUTPUTS - output_amount
            }
            #[cfg(feature = "ledger-nano-simulator")]
            SignerType::LedgerNanoSimulator => {
                // -1 because we need at least one input and the limit is for inputs and outputs together
                if output_amount >= LEDGER_MAX_IN_OUTPUTS - 1 {
                    return Err(crate::Error::TooManyOutputs(output_amount, LEDGER_MAX_IN_OUTPUTS - 1));
                }
                LEDGER_MAX_IN_OUTPUTS - output_amount
            }
            _ => {
                if output_amount >= INPUT_OUTPUT_COUNT_MAX {
                    return Err(crate::Error::TooManyOutputs(output_amount, INPUT_OUTPUT_COUNT_MAX));
                }
                INPUT_OUTPUT_COUNT_MAX
            }
        };

        let mut available_inputs: Vec<input_selection::Input> = Vec::new();
        for address_input in available_outputs {
            let filtered: Vec<AddressOutput> = address_input.clone()
                .outputs
                .clone()
                .into_iter()
                .filter(|output| {
                    (!transfer_obj.outputs.iter().any(|transfer_output| transfer_output.address == output.address)
                        && *output.amount() > 0
                        && !locked_outputs.iter().any(|locked_output| locked_output.transaction_id == output.transaction_id && locked_output.index == output.index)
                        // we allow an input equal to a deposit address only if it has balance <= transfer amount, so there
                        // can't be a remainder value with this address as input alone
                    || transfer_obj.outputs.iter().any(|o| &o.address == output.address())
                        && *output.amount() <= transfer_obj.amount())
                        && *output.amount() > 0
                        && !locked_outputs.iter().any(|locked_output| {
                            locked_output.transaction_id == output.transaction_id && locked_output.index == output.index
                        })
                }).collect();
            for output in filtered {
                available_inputs.push(input_selection::Input {
                    internal: address_input.internal,
                    output: output.clone(),
                });
            }
        }

        let selected_outputs = input_selection::select_input(transfer_obj.amount(), available_inputs, max_inputs)?;
        locked_outputs.extend(selected_outputs.iter().map(|input| input.output.clone()));

        let inputs_amount = selected_outputs.iter().fold(0, |acc, a| acc + a.output.amount);
        let has_remainder = inputs_amount > transfer_obj.amount();

        let remainder = if has_remainder {
            let input_for_remainder = selected_outputs
                .iter()
                // We filter the output addresses, but since we checked that this address balance <=
                // transfer_obj.amount.get() we need to have another input address
                .filter(|input| !transfer_obj.outputs.iter().any(|o| o.address == input.output.address))
                .collect::<Vec<&input_selection::Input>>()
                .last()
                .cloned()
                .cloned();
            if let Some(remainder) = input_for_remainder {
                Some(input_selection::Remainder {
                    address: remainder.output.address,
                    internal: remainder.internal,
                    amount: inputs_amount,
                })
            } else {
                return Err(crate::Error::FailedToGetRemainder);
            }
        } else {
            None
        };
        let mut selected_address_outputs: HashMap<AddressWrapper, input_selection::AddressInputs> = HashMap::new();
        for input in selected_outputs {
            match selected_address_outputs.get_mut(&input.output.address) {
                Some(entry) => entry.outputs.push(input.output),
                None => {
                    selected_address_outputs.insert(
                        input.output.address.clone(),
                        input_selection::AddressInputs {
                            address: input.output.address.clone(),
                            internal: input.internal,
                            outputs: vec![input.output.clone()],
                        },
                    );
                }
            }
        }

        Ok((
            selected_address_outputs
                .into_iter()
                .map(|(_id, address_inputs)| address_inputs)
                .collect(),
            remainder,
        ))
    }

    async fn get_output_consolidation_transfers(
        &self,
        include_dust_allowance_outputs: bool,
    ) -> crate::Result<Vec<Transfer>> {
        let mut transfers: Vec<Transfer> = Vec::new();
        // collect the transactions we need to make
        {
            let account = self.account_handle.read().await;
            let sent_messages = account.list_messages(0, 0, Some(MessageType::Sent)).await?;
            for address in account.addresses() {
                if address.outputs().len() >= self.account_handle.account_options.output_consolidation_threshold {
                    let mut address_outputs = address.available_outputs(&sent_messages);
                    if !include_dust_allowance_outputs {
                        address_outputs = address_outputs
                            .into_iter()
                            .filter(|addr| addr.kind != OutputKind::SignatureLockedDustAllowance)
                            .collect();
                    }

                    // the address outputs exceed the threshold, so we push a transfer to our vector
                    if address_outputs.len() >= self.account_handle.account_options.output_consolidation_threshold {
                        for outputs in address_outputs.chunks(INPUT_OUTPUT_COUNT_MAX) {
                            // Only create dust_allowance_output if an input is also a dust_allowance_outputs
                            let output_kind = if include_dust_allowance_outputs
                                && outputs
                                    .iter()
                                    .any(|addr| addr.kind == OutputKind::SignatureLockedDustAllowance)
                            {
                                Some(OutputKind::SignatureLockedDustAllowance)
                            } else {
                                None
                            };
                            transfers.push(
                                Transfer::builder(
                                    address.address().clone(),
                                    NonZeroU64::new(outputs.iter().fold(0, |v, o| v + o.amount)).unwrap(),
                                    output_kind,
                                )
                                .with_input(
                                    address.address().clone(),
                                    outputs.iter().map(|o| (*o).clone()).collect(),
                                )
                                .with_events(false)
                                .finish(),
                            );
                        }
                    }
                }
            }
        }
        Ok(transfers)
    }

    /// Consolidate account outputs.
    pub(crate) async fn consolidate_outputs(
        &self,
        include_dust_allowance_outputs: bool,
    ) -> crate::Result<Vec<Message>> {
        let mut tasks = Vec::new();
        // run the transfers in parallel
        for transfer in self
            .get_output_consolidation_transfers(include_dust_allowance_outputs)
            .await?
        {
            let task = self.transfer(transfer);
            tasks.push(task);
        }

        let mut messages = Vec::new();
        for message in futures::future::try_join_all(tasks).await? {
            messages.push(message);
        }

        Ok(messages)
    }

    /// Send messages.
    pub(crate) async fn transfer(&self, mut transfer_obj: Transfer) -> crate::Result<Message> {
        let account_ = self.account_handle.read().await;

        // validate ledger seed for ledger accounts
        #[cfg(any(feature = "ledger-nano", feature = "ledger-nano-simulator"))]
        {
            let ledger = match account_.signer_type() {
                #[cfg(feature = "ledger-nano")]
                SignerType::LedgerNano => true,
                #[cfg(feature = "ledger-nano-simulator")]
                SignerType::LedgerNanoSimulator => true,
                _ => false,
            };
            // validate that the first address matches the first address of the account, validation happens inside of
            // get_address_with_index
            if ledger {
                log::debug!("[TRANSFER] validate ledger seed with first address");
                let _ = crate::address::get_address_with_index(
                    &account_,
                    0,
                    account_.bech32_hrp(),
                    GenerateAddressMetadata {
                        syncing: true,
                        network: account_.network(),
                    },
                )
                .await?;
            }
        }

        // if any of the deposit addresses belongs to the account, we'll reuse the input address
        // for remainder value output. This is the only way to know the transaction value for
        // transactions between account addresses.
        if account_
            .addresses()
            .iter()
            .any(|a| transfer_obj.outputs.iter().any(|o| &o.address == a.address()))
        {
            transfer_obj.remainder_value_strategy = RemainderValueStrategy::ReuseAddress;
        }

        // lock the transfer process until we select the input (outputs)
        // we do this to prevent multiple threads trying to transfer at the same time
        // so it doesn't consume the same outputs multiple times, which leads to a conflict state
        let account_outputs_locker = self.account_handle.locked_outputs.clone();
        let mut locked_outputs = account_outputs_locker.lock().await;

        // prepare the transfer getting some needed objects and values
        let value = transfer_obj.amount();

        let sent_messages = account_.list_messages(0, 0, Some(MessageType::Sent)).await?;

        let balance = account_.balance_internal(&sent_messages).await;

        if value > balance.total {
            return Err(crate::Error::InsufficientFunds(balance.total, value));
        }

        if let RemainderValueStrategy::AccountAddress(ref remainder_deposit_address) =
            transfer_obj.remainder_value_strategy
        {
            if !account_
                .addresses()
                .iter()
                .any(|addr| addr.address() == remainder_deposit_address)
            {
                return Err(crate::Error::InvalidRemainderValueAddress);
            }
        }

        let (input_addresses, remainder_address): (
            Vec<input_selection::AddressInputs>,
            Option<input_selection::Remainder>,
        ) = match transfer_obj.input.take() {
            Some((address, address_inputs)) => {
                if let Some(address) = account_.addresses().iter().find(|a| a.address() == &address) {
                    locked_outputs.extend(address_inputs.iter().cloned());
                    (
                        vec![input_selection::AddressInputs {
                            internal: *address.internal(),
                            address: address.address().clone(),
                            outputs: address_inputs,
                        }],
                        None,
                    )
                } else {
                    return Err(crate::Error::InputAddressNotFound);
                }
            }
            None => {
                transfer_obj
                    .emit_event_if_needed(account_.id().to_string(), TransferProgressType::SelectingInputs)
                    .await;
                // Get all available outputs
                let available_outputs = account_
                    .addresses()
                    .iter()
                    .map(|address| input_selection::AddressInputs {
                        address: address.address().clone(),
                        internal: *address.internal(),
                        outputs: address
                            .available_outputs(&sent_messages)
                            .iter()
                            .map(|o| (*o).clone())
                            .collect::<Vec<AddressOutput>>(),
                    })
                    .collect();

                let signer_type = account_.signer_type().clone();

                // select the input addresses and check if a remainder address is needed
                let (selected_inputs, remainder_address) =
                    self.select_inputs(&mut locked_outputs, &transfer_obj, available_outputs, signer_type)?;
                (selected_inputs, remainder_address)
            }
        };

        // unlock the transfer process since we already selected the input addresses and locked them
        drop(locked_outputs);
        drop(account_);

        log::debug!(
            "[TRANSFER] inputs: {:#?} - remainder address: {:?}",
            input_addresses,
            remainder_address
        );

        let res = perform_transfer(
            transfer_obj,
            &input_addresses,
            self.account_handle.clone(),
            remainder_address,
        )
        .await;

        let mut locked_outputs = account_outputs_locker.lock().await;
        for input_address in &input_addresses {
            let index = locked_outputs
                .iter()
                .position(|a| {
                    input_address
                        .outputs
                        .iter()
                        .any(|output| output.transaction_id == a.transaction_id && output.index == a.index)
                })
                .unwrap();
            locked_outputs.remove(index);
        }

        res
    }

    /// Retry message.
    pub(crate) async fn retry(&self, message_id: &MessageId) -> crate::Result<Message> {
        repost_message(self.account_handle.clone(), message_id, RepostAction::Retry).await
    }

    /// Promote message.
    pub(crate) async fn promote(&self, message_id: &MessageId) -> crate::Result<Message> {
        repost_message(self.account_handle.clone(), message_id, RepostAction::Promote).await
    }

    /// Reattach message.
    pub(crate) async fn reattach(&self, message_id: &MessageId) -> crate::Result<Message> {
        repost_message(self.account_handle.clone(), message_id, RepostAction::Reattach).await
    }
}

async fn perform_transfer(
    transfer_obj: Transfer,
    input_addresses: &[input_selection::AddressInputs],
    account_handle: AccountHandle,
    remainder_address: Option<input_selection::Remainder>,
) -> crate::Result<Message> {
    let mut utxos = vec![];
    let mut transaction_inputs = vec![];
    // store (amount, address, new_created) to check later if dust is allowed
    let mut dust_and_allowance_recorders = Vec::new();
    let transfer_amount = transfer_obj.amount();

    let mut outputs_for_event: Vec<TransactionIO> = Vec::new();
    for output in transfer_obj.outputs.iter() {
        if transfer_amount < DUST_ALLOWANCE_VALUE {
            dust_and_allowance_recorders.push((output.amount.get(), output.address.to_bech32(), true));
        }
        outputs_for_event.push(TransactionIO {
            address: output.address.to_bech32(),
            amount: u64::from(output.amount),
            remainder: Some(false),
        });
    }
    // do we need to add dust_allowance to dust_and_allowance_recorders here?

    let account_ = account_handle.read().await;

    for address_input in input_addresses.iter() {
        let account_address = account_
            .addresses()
            .iter()
            .find(|a| a.address() == &address_input.address)
            .unwrap();

        let mut outputs = vec![];

        for address_output in address_input.outputs.iter() {
            outputs.push((
                address_output.clone(),
                *account_address.key_index(),
                *account_address.internal(),
            ));
        }
        utxos.extend(outputs.into_iter());
    }

    let mut outputs_for_essence: Vec<Output> = Vec::new();
    for output in transfer_obj.outputs.iter() {
        match output.output_kind {
            crate::address::OutputKind::SignatureLockedSingle => {
                outputs_for_essence
                    .push(SignatureLockedSingleOutput::new(*output.address.as_ref(), output.amount.get())?.into());
            }
            crate::address::OutputKind::SignatureLockedDustAllowance => {
                outputs_for_essence.push(
                    SignatureLockedDustAllowanceOutput::new(*output.address.as_ref(), output.amount.get())?.into(),
                );
            }
            _ => return Err(crate::error::Error::InvalidOutputKind("Treasury".to_string())),
        }
    }
    let mut inputs_for_essence: Vec<Input> = Vec::new();
    let mut inputs_for_event: Vec<TransactionIO> = Vec::new();
    let mut current_output_sum = 0;
    let mut remainder_value = 0;

    for (utxo, address_index, address_internal) in utxos {
        let (amount, address) = match utxo.kind {
            OutputKind::SignatureLockedSingle => {
                if utxo.amount < DUST_ALLOWANCE_VALUE {
                    dust_and_allowance_recorders.push((utxo.amount, utxo.address.to_bech32(), false));
                }
                (utxo.amount, utxo.address.to_bech32())
            }
            OutputKind::SignatureLockedDustAllowance => {
                dust_and_allowance_recorders.push((utxo.amount, utxo.address.to_bech32(), false));
                (utxo.amount, utxo.address.to_bech32())
            }
            OutputKind::Treasury => return Err(crate::Error::InvalidOutputKind("Treasury".to_string())),
        };
        inputs_for_event.push(TransactionIO {
            address,
            amount,
            remainder: None,
        });

        let input: Input = UtxoInput::new(*utxo.transaction_id(), *utxo.index())?.into();
        inputs_for_essence.push(input.clone());
        transaction_inputs.push(crate::signing::TransactionInput {
            input,
            address_index,
            address_internal,
        });
        if current_output_sum == transfer_amount {
            log::debug!(
                    "[TRANSFER] current output sum matches the transfer value, adding {} to the remainder value (currently at {})",
                    utxo.amount(),
                    remainder_value
                );
            // already filled the transfer value; just collect the output value as remainder
            remainder_value += *utxo.amount();
        } else if current_output_sum + *utxo.amount() > transfer_amount {
            log::debug!(
                "[TRANSFER] current output sum ({}) would exceed the transfer value if added to the output amount ({})",
                current_output_sum,
                utxo.amount()
            );
            // if the used UTXO amount is greater than the transfer value,
            // this is the last iteration and we'll have remainder value
            let missing_value = transfer_amount - current_output_sum;
            remainder_value += *utxo.amount() - missing_value;
            current_output_sum += missing_value;
            log::debug!(
                "[TRANSFER] added output with the missing value {}, and the remainder is {}",
                missing_value,
                remainder_value
            );

            let remaining_balance_on_source = current_output_sum - transfer_amount;
            if remaining_balance_on_source < DUST_ALLOWANCE_VALUE && remaining_balance_on_source != 0 {
                dust_and_allowance_recorders.push((remaining_balance_on_source, utxo.address().to_bech32(), true));
            }
        } else {
            log::debug!(
                "[TRANSFER] adding output amount {}, current sum {}",
                utxo.amount(),
                current_output_sum
            );
            current_output_sum += *utxo.amount();

            if current_output_sum > transfer_amount {
                let remaining_balance_on_source = current_output_sum - transfer_amount;
                if remaining_balance_on_source < DUST_ALLOWANCE_VALUE && remaining_balance_on_source != 0 {
                    dust_and_allowance_recorders.push((remaining_balance_on_source, utxo.address().to_bech32(), true));
                }
            }
        }
    }

    drop(account_);
    let mut account_ = account_handle.write().await;

    let mut addresses_to_watch = vec![];

    // if there's remainder value, we check the strategy defined in the transfer
    let mut remainder_value_deposit_address = None;
    let remainder_deposit_address = if remainder_value > 0 {
        let remainder_address = remainder_address.as_ref().expect("remainder address not defined");
        let remainder_address = account_
            .addresses()
            .iter()
            .find(|a| a.address() == &remainder_address.address)
            .unwrap();

        log::debug!("[TRANSFER] remainder value is {}", remainder_value);

        let remainder_deposit_address = match transfer_obj.remainder_value_strategy.clone() {
            // use one of the account's addresses to send the remainder value
            RemainderValueStrategy::AccountAddress(target_address) => {
                log::debug!(
                    "[TARGET] using user defined account address as remainder target: {}",
                    target_address.to_bech32()
                );
                target_address
            }
            // generate a new change address to send the remainder value
            RemainderValueStrategy::ChangeAddress => {
                let change_address = if let Some(address) = account_.latest_change_address() {
                    log::debug!(
                        "[TRANSFER] using latest latest_change_address as remainder target: {}",
                        address.address().to_bech32()
                    );
                    #[cfg(any(feature = "ledger-nano", feature = "ledger-nano-simulator"))]
                    {
                        let ledger = match account_.signer_type() {
                            #[cfg(feature = "ledger-nano")]
                            SignerType::LedgerNano => true,
                            #[cfg(feature = "ledger-nano-simulator")]
                            SignerType::LedgerNanoSimulator => true,
                            _ => false,
                        };
                        if ledger {
                            transfer_obj
                                .emit_event_if_needed(
                                    account_.id().to_string(),
                                    TransferProgressType::GeneratingRemainderDepositAddress(AddressData {
                                        address: address.address().to_bech32(),
                                    }),
                                )
                                .await;
                            log::debug!("[TRANSFER] regnerate address so it's displayed on the ledger");
                            let regenrated_address = crate::address::get_new_change_address(
                                &account_,
                                *address.key_index(),
                                account_.bech32_hrp(),
                                GenerateAddressMetadata {
                                    syncing: false,
                                    network: account_.network(),
                                },
                            )
                            .await?;
                            if address.address().inner != regenrated_address.address().inner {
                                return Err(crate::Error::WrongLedgerSeedError);
                            }
                        }
                    }
                    address.address().clone()
                } else {
                    // Generate an address with syncing: true so it doesn't get displayed, then generate it with
                    // syncing:false so the user can verify it on the ledger
                    let change_address_for_event = crate::address::get_new_change_address(
                        &account_,
                        // Index 0 because it's the first address
                        0,
                        account_.bech32_hrp(),
                        GenerateAddressMetadata {
                            syncing: false,
                            network: account_.network(),
                        },
                    )
                    .await?;
                    transfer_obj
                        .emit_event_if_needed(
                            account_.id().to_string(),
                            TransferProgressType::GeneratingRemainderDepositAddress(AddressData {
                                address: change_address_for_event.address().to_bech32(),
                            }),
                        )
                        .await;
                    let change_address = crate::address::get_new_change_address(
                        &account_,
                        // Index 0 because it's the first address
                        0,
                        account_.bech32_hrp(),
                        GenerateAddressMetadata {
                            syncing: false,
                            network: account_.network(),
                        },
                    )
                    .await?;
                    let addr = change_address.address().clone();
                    log::debug!(
                        "[TRANSFER] generated new change address as remainder target: {}",
                        addr.to_bech32()
                    );
                    account_.append_addresses(vec![change_address]);
                    addresses_to_watch.push(addr.clone());
                    addr
                };
                account_handle
                    .change_addresses_to_sync
                    .lock()
                    .await
                    .insert(change_address.clone());
                change_address
            }
            // keep the remainder value on the address
            RemainderValueStrategy::ReuseAddress => {
                let address = remainder_address.address().clone();
                log::debug!("[TRANSFER] reusing address as remainder target {}", address.to_bech32());
                address
            }
        };
        remainder_value_deposit_address.replace(remainder_deposit_address.clone());
        outputs_for_essence
            .push(SignatureLockedSingleOutput::new(*remainder_deposit_address.as_ref(), remainder_value)?.into());
        Some(remainder_deposit_address)
    } else {
        None
    };

    if let Some(remainder_deposit_address) = &remainder_deposit_address {
        if remainder_value < DUST_ALLOWANCE_VALUE {
            dust_and_allowance_recorders.push((remainder_value, remainder_deposit_address.to_bech32(), true));
        }
        outputs_for_event.push(TransactionIO {
            address: remainder_deposit_address.to_bech32(),
            amount: remainder_value,
            remainder: Some(true),
        });
    }

    let client = crate::client::get_client(account_.client_options()).await?;
    let client = client.read().await;

    // Check if we would let dust on an address behind or send new dust, which would make the tx unconfirmable
    let mut single_addresses = HashSet::new();
    for dust_or_allowance in &dust_and_allowance_recorders {
        single_addresses.insert(dust_or_allowance.1.to_string());
    }
    for address in single_addresses {
        let created_or_consumed_outputs: Vec<(u64, bool)> = dust_and_allowance_recorders
            .iter()
            .filter(|d| d.1 == address)
            .map(|(amount, _, flag)| (*amount, *flag))
            .collect();
        is_dust_allowed(&account_, &client, address, created_or_consumed_outputs).await?;
    }

    // Build transaction essence
    let mut essence_builder = RegularEssence::builder();

    // Order inputs and add them to the essence
    inputs_for_essence.sort_unstable_by_key(|a| a.pack_new());
    essence_builder = essence_builder.with_inputs(inputs_for_essence);

    // Order outputs and add them to the essence
    outputs_for_essence.sort_unstable_by_key(|a| a.pack_new());
    essence_builder = essence_builder.with_outputs(outputs_for_essence);

    let mut indexation_data = None;
    if let Some(indexation) = &transfer_obj.indexation {
        if !indexation.data().is_empty() {
            indexation_data = Some(hex::encode(&*indexation.data()));
        }
        essence_builder = essence_builder.with_payload(Payload::Indexation(Box::new(indexation.clone())));
    }

    let essence = essence_builder.finish()?;
    let essence = Essence::Regular(essence);

    transfer_obj
        .emit_event_if_needed(
            account_.id().to_string(),
            TransferProgressType::PreparedTransaction(PreparedTransactionData {
                inputs: inputs_for_event,
                outputs: outputs_for_event,
                data: indexation_data,
            }),
        )
        .await;
    transfer_obj
        .emit_event_if_needed(account_.id().to_string(), TransferProgressType::SigningTransaction)
        .await;
    let unlock_blocks = crate::signing::get_signer(account_.signer_type())
        .await
        .lock()
        .await
        .sign_message(
            &account_,
            &essence,
            &mut transaction_inputs,
            SignMessageMetadata {
                remainder_address: remainder_address.map(|remainder| {
                    account_
                        .addresses()
                        .iter()
                        .find(|a| a.address() == &remainder.address)
                        .unwrap()
                }),
                remainder_value,
                remainder_deposit_address: remainder_deposit_address
                    .map(|address| account_.addresses().iter().find(|a| a.address() == &address).unwrap()),
                network: account_.network(),
            },
        )
        .await?;

    let transaction = TransactionPayload::builder()
        .with_essence(essence)
        .with_unlock_blocks(UnlockBlocks::new(unlock_blocks)?)
        .finish()?;

    transfer_obj
        .emit_event_if_needed(account_.id().to_string(), TransferProgressType::PerformingPoW)
        .await;
    let message = finish_pow(&client, Some(Payload::Transaction(Box::new(transaction)))).await?;

    log::debug!("[TRANSFER] submitting message {:#?}", message);

    transfer_obj
        .emit_event_if_needed(account_.id().to_string(), TransferProgressType::Broadcasting)
        .await;

    let message_id = client.post_message(&message).await?;

    // if this is a transfer to the account's latest address or we used the latest as deposit of the remainder
    // value, we generate a new one to keep the latest address unused
    let latest_address = account_.latest_address().address();
    let latest_address_in_transfer_output = transfer_obj.outputs.iter().any(|o| &o.address == latest_address);
    if latest_address_in_transfer_output
        || (remainder_value_deposit_address.is_some() && &remainder_value_deposit_address.unwrap() == latest_address)
    {
        log::debug!(
            "[TRANSFER] generating new address since {}",
            if latest_address_in_transfer_output {
                "latest address is part of the transfer output"
            } else {
                "latest address equals the remainder value deposit address"
            }
        );
        // We set it to syncing: true so it will not be shown on the ledger
        let addr = crate::address::get_new_address(
            &account_,
            GenerateAddressMetadata {
                syncing: true,
                network: account_.network(),
            },
        )
        .await?;
        addresses_to_watch.push(addr.address().clone());
        account_.append_addresses(vec![addr]);
    }

    // drop the  client ref so it doesn't lock the Message parsing
    drop(client);

    let message = Message::from_iota_message(
        message_id,
        message,
        account_handle.accounts.clone(),
        account_.id(),
        account_.addresses(),
        account_.client_options(),
    )
    .finish()
    .await?;
    account_.save_messages(vec![message.clone()]).await?;
    for input_address in input_addresses {
        if input_address.internal {
            account_handle
                .change_addresses_to_sync
                .lock()
                .await
                .insert(input_address.address.clone());
        }
    }

    // if we generated an address, we need to save the account
    if !addresses_to_watch.is_empty() {
        account_.save().await?;
    }

    // drop the  account_ ref so it doesn't lock the monitor system
    drop(account_);
    crate::monitor::monitor_address_balance(account_handle.clone(), addresses_to_watch).await;

    Ok(message)
}

// Calculate the outputs on this address after the transaction gets confirmed so we know if we can send dust or
// dust allowance outputs (as input). the bool in the outputs defines if we consume this output (false) or create a new
// one (true)
async fn is_dust_allowed(
    account: &Account,
    client: &iota_client::Client,
    address: String,
    outputs: Vec<(u64, bool)>,
) -> crate::Result<()> {
    // balance of all dust allowance outputs
    let mut dust_allowance_balance: i64 = 0;
    // Amount of dust outputs
    let mut dust_outputs_amount: i64 = 0;

    // Add outputs from this transaction
    for (dust, add_outputs) in outputs {
        let sign = if add_outputs { 1 } else { -1 };
        if dust >= DUST_ALLOWANCE_VALUE {
            dust_allowance_balance += sign * dust as i64;
        } else {
            dust_outputs_amount += sign;
        }
    }

    let address_data = client.get_address().balance(&address).await?;
    // If we create a dust output and a dust allowance output we don't need to check more outputs if the balance/100_000
    // is < 100 because then we are sure that we didn't reach the max dust outputs
    if address_data.dust_allowed
        && dust_outputs_amount == 1
        && dust_allowance_balance >= 0
        && address_data.balance as i64 / DUST_DIVISOR < MAX_ALLOWED_DUST_OUTPUTS
    {
        return Ok(());
    } else if !address_data.dust_allowed && dust_outputs_amount == 1 && dust_allowance_balance <= 0 {
        return Err(crate::Error::DustError(format!(
            "No dust output allowed on address {}",
            address
        )));
    }

    // Get outputs from address and apply values
    let address_outputs = if let Some(address) = account.addresses().iter().find(|a| a.address().to_bech32() == address)
    {
        let outputs = address
            .outputs()
            .values()
            .filter(|output| !output.is_spent)
            .map(|output| (output.amount, output.kind.clone()))
            .collect();
        outputs
    } else {
        let outputs = client.find_outputs(&[], &[address.to_string()]).await?;
        let mut address_outputs = Vec::new();
        for output in outputs {
            let output = AddressOutput::from_output_response(output, "".to_string())?;
            address_outputs.push((output.amount, output.kind));
        }
        address_outputs
    };
    for (amount, kind) in address_outputs {
        match kind {
            OutputKind::SignatureLockedDustAllowance => {
                dust_allowance_balance += amount as i64;
            }
            OutputKind::SignatureLockedSingle => {
                if amount < DUST_ALLOWANCE_VALUE {
                    dust_outputs_amount += 1;
                }
            }
            OutputKind::Treasury => {}
        }
    }

    // Here dust_allowance_balance and dust_outputs_amount should be as if this transaction gets confirmed
    // Max allowed dust outputs is 100
    let allowed_dust_amount = std::cmp::min(dust_allowance_balance / DUST_DIVISOR, MAX_ALLOWED_DUST_OUTPUTS);
    if dust_outputs_amount > allowed_dust_amount {
        return Err(crate::Error::DustError(format!(
            "No dust output allowed on address {}",
            address
        )));
    }
    Ok(())
}

pub(crate) enum RepostAction {
    Retry,
    Reattach,
    Promote,
}

pub(crate) async fn repost_message(
    account_handle: AccountHandle,
    message_id: &MessageId,
    action: RepostAction,
) -> crate::Result<Message> {
    let mut account = account_handle.write().await;

    let message = match account.get_message(message_id).await {
        Some(message_to_repost) => {
            let mut message_to_repost = message_to_repost.clone();
            // check all reattachments of the message we want to promote/rettry/reattach
            while let Some(reattachment_message_id) = message_to_repost.reattachment_message_id {
                match account.get_message(&reattachment_message_id).await {
                    Some(m) => {
                        message_to_repost = m.clone();
                        if message_to_repost.confirmed().unwrap_or(false) {
                            return Err(crate::Error::ClientError(Box::new(
                                iota_client::Error::NoNeedPromoteOrReattach(message_id.to_string()),
                            )));
                        }
                    }
                    None => break,
                }
            }

            let client = crate::client::get_client(account.client_options()).await?;
            let client = client.read().await;

            let (id, message) = match action {
                RepostAction::Promote => client.promote(message_id).await?,
                RepostAction::Reattach => client.reattach(message_id).await?,
                RepostAction::Retry => client.retry(message_id).await?,
            };
            let message = Message::from_iota_message(
                id,
                message,
                account_handle.accounts.clone(),
                account.id(),
                account.addresses(),
                account.client_options(),
            )
            .finish()
            .await?;

            account.save_messages(vec![message.clone()]).await?;

            Ok(message)
        }
        None => Err(crate::Error::MessageNotFound),
    }?;

    Ok(message)
}

#[cfg(test)]
mod tests {
    use crate::{
        address::{AddressOutput, OutputKind},
        client::ClientOptionsBuilder,
    };
    use iota_client::bee_message::prelude::{MessageId, TransactionId};
    use quickcheck_macros::quickcheck;
    use std::collections::HashMap;

    #[tokio::test]
    async fn account_sync() {
        crate::test_utils::with_account_manager(crate::test_utils::TestType::Storage, |manager, _| async move {
            let client_options = ClientOptionsBuilder::new()
                .with_node("https://api.lb-0.testnet.chrysalis2.com")
                .unwrap()
                .build()
                .unwrap();
            let _account = manager
                .create_account(client_options)
                .unwrap()
                .alias("alias")
                .initialise()
                .await
                .unwrap();
        })
        .await;

        // TODO improve test when the node API is ready to use
    }

    // this needs a proper client mock to run on CI
    // #[tokio::test]
    #[allow(dead_code)]
    async fn dust_transfer() {
        let manager = crate::test_utils::get_account_manager().await;

        // first we create an address with balance - the source address
        let mut address1 = crate::test_utils::generate_random_address();
        let output = crate::address::AddressOutput {
            transaction_id: iota_client::bee_message::prelude::TransactionId::from([0; 32]),
            message_id: iota_client::bee_message::MessageId::from([0; 32]),
            index: 0,
            amount: 10000000,
            is_spent: false,
            address: address1.address().clone(),
            kind: crate::address::OutputKind::SignatureLockedSingle,
        };
        address1.outputs.insert(output.id().unwrap(), output);

        // then we create an address without balance - the deposit address
        let address2 = crate::test_utils::generate_random_address();

        let mut address3 = crate::test_utils::generate_random_address();
        address3.set_key_index(0);
        address3.set_internal(true);
        let output = crate::address::AddressOutput {
            transaction_id: iota_client::bee_message::prelude::TransactionId::from([1; 32]),
            message_id: iota_client::bee_message::MessageId::from([1; 32]),
            index: 0,
            amount: 10000000,
            is_spent: false,
            address: address3.address().clone(),
            kind: crate::address::OutputKind::SignatureLockedDustAllowance,
        };
        address3.outputs.insert(output.id().unwrap(), output);

        println!(
            "{}\n{}\n{}",
            address1.address().to_bech32(),
            address2.address().to_bech32(),
            address3.address().to_bech32()
        );

        let account_handle = crate::test_utils::AccountCreator::new(&manager)
            .addresses(vec![address1, address2.clone(), address3])
            .create()
            .await;
        let id = account_handle.id().await;
        let index = account_handle.index().await;
        let synced = super::SyncedAccount {
            id,
            index,
            account_handle,
            deposit_address: crate::test_utils::generate_random_address(),
            is_empty: false,
            messages: Vec::new(),
            addresses: Vec::new(),
        };
        let res = synced
            .transfer(
                super::Transfer::builder(
                    address2.address().clone(),
                    std::num::NonZeroU64::new(999500).unwrap(),
                    None,
                )
                .finish(),
            )
            .await;
        assert!(res.is_err());
        match res.unwrap_err() {
            crate::Error::DustError(_) => {}
            _ => panic!("unexpected response"),
        }
    }

    fn _generate_address_output(amount: u64, is_spent: bool) -> AddressOutput {
        let mut tx_id = [0; 32];
        crypto::utils::rand::fill(&mut tx_id).unwrap();
        AddressOutput {
            transaction_id: TransactionId::new(tx_id),
            message_id: MessageId::new([0; 32]),
            index: 0,
            amount,
            is_spent,
            address: crate::test_utils::generate_random_iota_address(),
            kind: OutputKind::SignatureLockedSingle,
        }
    }

    #[quickcheck]
    fn balance_change_event(old_balance: u32, new_balance: u32, outputs: Vec<(u64, bool)>) {
        let address = crate::test_utils::generate_random_iota_address();
        let mut address_outputs = HashMap::new();
        for (amount, is_spent) in outputs {
            let output = _generate_address_output(amount, is_spent);
            address_outputs.insert(output.id().unwrap(), output);
        }
        let events = super::get_balance_change_events(
            old_balance.into(),
            new_balance.into(),
            address,
            Default::default(),
            Default::default(),
            &address_outputs,
        );
        assert_eq!(
            new_balance as i64,
            old_balance as i64
                + events.iter().fold(0i64, |a, c| a - (c.balance_change.spent as i64)
                    + (c.balance_change.received as i64))
        );
    }
}<|MERGE_RESOLUTION|>--- conflicted
+++ resolved
@@ -550,11 +550,7 @@
                                             log::debug!(
                                                 "[SYNC] couldn't get spent output: {}",
                                                 utxo_input.output_id().transaction_id().to_string(),
-<<<<<<< HEAD
                                             );
-=======
-                                            );  
->>>>>>> b1c38814
                                             continue;
                                         }
                                     }
