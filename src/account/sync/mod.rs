--- conflicted
+++ resolved
@@ -1771,11 +1771,7 @@
                                 )
                                 .await;
                             log::debug!("[TRANSFER] regnerate address so it's displayed on the ledger");
-<<<<<<< HEAD
-                            let regenrated_address = crate::address::get_new_change_address(
-=======
                             let regenerated_address = crate::address::get_new_change_address(
->>>>>>> 46357806
                                 &account_,
                                 *address.key_index(),
                                 account_.bech32_hrp(),
@@ -1785,11 +1781,7 @@
                                 },
                             )
                             .await?;
-<<<<<<< HEAD
-                            if address.address().inner != regenrated_address.address().inner {
-=======
                             if address.address().inner != regenerated_address.address().inner {
->>>>>>> 46357806
                                 return Err(crate::Error::WrongLedgerSeedError);
                             }
                         }
