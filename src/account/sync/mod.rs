--- conflicted
+++ resolved
@@ -3,19 +3,12 @@
 use crate::client::get_client;
 use crate::message::{Message, Transfer};
 
-<<<<<<< HEAD
-use iota::transaction::{
-    prelude::{
-        Error as TransactionError, Input, Message as IotaMessage, MessageId, Output, Payload,
-        SignatureLockedSingleOutput, Transaction, UTXOInput,
-=======
 use getset::Getters;
 use iota::{
     client::OutputMetadata,
     message::prelude::{
         Input, Message as IotaMessage, MessageId, Output, Payload, SignatureLockedSingleOutput,
         Transaction, TransactionEssence, TransactionId, UTXOInput,
->>>>>>> bcf4adcd
     },
 };
 use serde::Serialize;
@@ -45,15 +38,11 @@
     account: &'_ Account,
     address_index: usize,
     gap_limit: Option<usize>,
-<<<<<<< HEAD
-) -> crate::Result<(Vec<Address>, Vec<IotaMessage>)> {
-=======
 ) -> crate::Result<(
     Vec<Address>,
     Vec<OutputMetadata>,
     Vec<(MessageId, IotaMessage)>,
 )> {
->>>>>>> bcf4adcd
     let mut address_index = address_index;
     let account_index = account.index()?;
 
@@ -61,12 +50,8 @@
     let gap_limit = gap_limit.unwrap_or(20);
 
     let mut generated_addresses = vec![];
-<<<<<<< HEAD
-    let mut found_transactions = vec![];
-=======
     let mut found_messages = vec![];
     let mut found_outputs = vec![];
->>>>>>> bcf4adcd
     loop {
         let mut generated_iota_addresses = vec![];
         for i in address_index..(address_index + gap_limit) {
@@ -85,24 +70,6 @@
             )?);
         }
 
-<<<<<<< HEAD
-        let curr_found_transactions = client
-            .get_transactions()
-            .addresses(&generated_iota_addresses[..])
-            .get()?;
-        found_transactions.extend(curr_found_transactions.into_iter());
-
-        let generated_addresses_outputs =
-            client.get_addresses_balance(&generated_iota_addresses[..])?;
-
-        for iota_address in generated_iota_addresses {
-            let balance = generated_addresses_outputs
-                .iter()
-                .filter(|output| output.address == iota_address)
-                .fold(0, |acc, output| acc + output.amount);
-            let address = AddressBuilder::new()
-                .address(iota_address)
-=======
         let mut curr_found_messages = vec![];
         let mut curr_found_outputs = vec![];
         for address in &generated_iota_addresses {
@@ -142,7 +109,6 @@
             let balance = client.get_address().balance(&iota_address).await?;
             let address = AddressBuilder::new()
                 .address(iota_address.clone())
->>>>>>> bcf4adcd
                 .key_index(address_index)
                 .balance(balance)
                 .build()?;
@@ -150,49 +116,31 @@
             address_index += 1;
         }
 
-<<<<<<< HEAD
-        if found_transactions.is_empty()
-            && generated_addresses_outputs.iter().all(|o| o.amount == 0)
-=======
         if found_messages.is_empty()
             && !is_spent
             && generated_addresses.iter().all(|o| *o.balance() == 0)
->>>>>>> bcf4adcd
         {
             break;
         }
     }
 
-<<<<<<< HEAD
-    Ok((generated_addresses, found_transactions))
-=======
     Ok((generated_addresses, found_outputs, found_messages))
->>>>>>> bcf4adcd
 }
 
 /// Syncs transactions with the tangle.
 /// The method should ensures that the wallet local state has transactions associated with the address history.
 async fn sync_transactions<'a>(
     account: &'a Account,
-<<<<<<< HEAD
-    new_message_ids: Vec<MessageId>,
-) -> crate::Result<Vec<Message>> {
-=======
     new_messages: &'a [(MessageId, IotaMessage)],
 ) -> crate::Result<()> {
->>>>>>> bcf4adcd
     let mut messages: Vec<Message> = account.messages().to_vec();
 
     // sync `broadcasted` state
     messages
         .iter_mut()
-<<<<<<< HEAD
-        .filter(|message| !message.broadcasted() && new_message_ids.contains(message.message_id()))
-=======
         .filter(|message| {
             !message.broadcasted() && new_messages.iter().any(|(id, _)| id == message.id())
         })
->>>>>>> bcf4adcd
         .for_each(|message| {
             message.set_broadcasted(true);
         });
@@ -205,11 +153,7 @@
     let client = get_client(account.client_options());
     let unconfirmed_transaction_ids: Vec<MessageId> = unconfirmed_messages
         .iter()
-<<<<<<< HEAD
-        .map(|message| *message.message_id())
-=======
         .map(|message| *message.id())
->>>>>>> bcf4adcd
         .collect();
     let confirmed_states = client.is_confirmed(&unconfirmed_transaction_ids[..])?;
     for (message, confirmed) in unconfirmed_messages
@@ -221,23 +165,7 @@
         }
     }
 
-<<<<<<< HEAD
-    // get new transactions
-    let found_messages = client
-        .get_transactions()
-        .hashes(&new_message_ids[..])
-        .get()?;
-    let mut ids_iter = new_message_ids.iter();
-
-    for message in found_messages {
-        let message_id = ids_iter.next().unwrap();
-        messages.push(Message::from_iota_message(&message).unwrap());
-    }
-
-    Ok(messages)
-=======
     Ok(())
->>>>>>> bcf4adcd
 }
 
 /// Account sync helper.
@@ -282,29 +210,6 @@
             addresses.push(address.address().clone());
         }
 
-<<<<<<< HEAD
-        let (found_addresses, found_messages) =
-            sync_addresses(self.account, self.address_index, self.gap_limit).await?;
-
-        let mut new_message_ids = vec![];
-        for found_message in found_messages {
-            if !self.account.messages().iter().any(
-                |message| message.message_id() == found_message.trunk(), /* TODO hash instead of trunk */
-            ) {
-                new_message_ids.push(*found_message.trunk()); // TODO hash instead of trunk
-            }
-        }
-
-        let messages = sync_transactions(self.account, new_message_ids).await?;
-
-        self.account.set_messages(messages);
-        self.account.set_addresses(found_addresses);
-        let storage_adapter = crate::storage::get_adapter()?;
-        storage_adapter.set(
-            self.account.id().into(),
-            serde_json::to_string(&self.account)?,
-        )?;
-=======
         let (found_addresses, found_outputs, found_messages) =
             sync_addresses(self.account, self.address_index, self.gap_limit).await?;
         let is_empty = found_messages.is_empty()
@@ -340,15 +245,11 @@
                 serde_json::to_string(&self.account)?,
             )?;
         }
->>>>>>> bcf4adcd
 
         let synced_account = SyncedAccount {
             account_id: *self.account.id(),
             deposit_address: self.account.latest_address().unwrap().clone(),
-<<<<<<< HEAD
-=======
             is_empty,
->>>>>>> bcf4adcd
         };
         Ok(synced_account)
     }
@@ -437,14 +338,6 @@
         let mut utxo_outputs: Vec<Output> = vec![];
         let mut current_output_sum = 0;
         for utxo in utxos {
-<<<<<<< HEAD
-            indexed_utxo_inputs.push((
-                UTXOInput::new(utxo.producer, utxo.output_index)
-                    .map_err(|e| anyhow::anyhow!(e.to_string()))?
-                    .into(),
-                BIP32Path::from_str("").map_err(|e| anyhow::anyhow!(e.to_string()))?,
-            ));
-=======
             utxo_inputs.push(
                 UTXOInput::new(
                     TransactionId::new(
@@ -458,7 +351,6 @@
                 .map_err(|e| anyhow::anyhow!(e.to_string()))?
                 .into(),
             );
->>>>>>> bcf4adcd
             let utxo_amount = if current_output_sum + utxo.amount > value {
                 value - utxo.amount
             } else {
@@ -482,38 +374,6 @@
             );
         }
 
-<<<<<<< HEAD
-        let (parent1, parent2) = client.get_tips()?;
-
-        let stronghold_account =
-            crate::with_stronghold(|stronghold| stronghold.account_get_by_id(account.id()))?;
-        let transaction_res: Result<Transaction, TransactionError> = stronghold_account
-            .with_transaction_builder(|builder| {
-                builder
-                    .set_outputs(utxo_outputs)
-                    .set_inputs(indexed_utxo_inputs)
-                    .build()
-            });
-        let transaction = transaction_res.map_err(|e| anyhow::anyhow!(format!("{:?}", e)))?;
-        let message = IotaMessage::builder()
-            .parent1(parent1)
-            .parent2(parent2)
-            .payload(Payload::Transaction(Box::new(transaction)))
-            .build()
-            .map_err(|e| anyhow::anyhow!(e.to_string()))?;
-
-        let attached = client.post_messages(&[message])?;
-        let messages: Vec<Message> = client
-            .get_messages()
-            .hashes(&attached[..])
-            .get()?
-            .iter()
-            .map(|message| Message::from_iota_message(&message).unwrap())
-            .collect();
-
-        let message = messages.first().unwrap().clone();
-        account.append_messages(messages);
-=======
         let (parent1, parent2) = client.get_tips().await?;
 
         let stronghold_account =
@@ -545,7 +405,6 @@
         let message = client.get_message().data(&message_id).await?;
 
         account.append_messages(vec![Message::from_iota_message(message_id, &message)?]);
->>>>>>> bcf4adcd
         adapter.set(account_id, serde_json::to_string(&account)?)?;
 
         Ok(Message::from_iota_message(message_id, &message)?)
@@ -575,21 +434,13 @@
                 let client_options = ClientOptionsBuilder::node("https://nodes.devnet.iota.org:443")
                     .unwrap()
                     .build();
-<<<<<<< HEAD
                 let mut account = manager
-=======
-                let account = manager
->>>>>>> bcf4adcd
                     .create_account(client_options)
                     .alias("alias")
                     .initialise()
                     .unwrap();
 
-<<<<<<< HEAD
                 let synced_accounts = account.sync().execute().await.unwrap();
-=======
-                // let synced_accounts = account.sync().execute().await.unwrap();
->>>>>>> bcf4adcd
                 // TODO improve test when the node API is ready to use
             });
         }
