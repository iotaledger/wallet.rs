// Copyright 2020 IOTA Stiftung
// SPDX-License-Identifier: Apache-2.0

use crate::{
    account::{Account, AccountHandle},
    address::{Address, AddressBuilder, AddressOutput, IotaAddress},
    client::get_client,
    message::{Message, RemainderValueStrategy, Transfer},
    signing::{GenerateAddressMetadata, SignMessageMetadata},
};

use getset::Getters;
use iota::{
    message::prelude::{
        Input, Message as IotaMessage, MessageBuilder, MessageId, Payload, SignatureLockedSingleOutput, Transaction,
        TransactionEssence, UTXOInput,
    },
    ClientMiner,
};
use serde::{ser::Serializer, Serialize};
use slip10::BIP32Path;
use tokio::{
    sync::{mpsc::channel, MutexGuard},
    time::delay_for,
};

use std::{
    convert::TryInto,
    sync::{Arc, Mutex},
    thread,
    time::Duration,
};

mod input_selection;

const OUTPUT_LOCK_TIMEOUT: Duration = Duration::from_secs(30);

/// Syncs addresses with the tangle.
/// The method ensures that the wallet local state has all used addresses plus an unused address.
///
/// To sync addresses for an account from scratch, `address_index` = 0 and `gap_limit` = 10 should be provided.
/// To sync addresses from the latest address, `address_index` = latest address index and `gap_limit` = 1 should be
/// provided.
///
/// # Arguments
///
/// * `address_index` The address index.
/// * `gap_limit` Number of addresses indexes that are generated.
///
/// # Return value
///
/// Returns a (addresses, messages) tuples representing the address history up to latest unused address,
/// and the messages associated with the addresses.
async fn sync_addresses(
    account: &'_ Account,
    address_index: usize,
    gap_limit: usize,
) -> crate::Result<(Vec<Address>, Vec<(MessageId, Option<bool>, IotaMessage)>)> {
    let mut address_index = address_index;

    let mut generated_addresses = vec![];
    let mut found_messages = vec![];
    loop {
        let mut generated_iota_addresses = vec![]; // collection of (address_index, internal, address) pairs
        for i in address_index..(address_index + gap_limit) {
            // generate both `public` and `internal (change)` addresses
<<<<<<< HEAD
            generated_iota_addresses.push((
                i,
                false,
                crate::address::get_iota_address(&account, i, false, GenerateAddressMetadata { syncing: true })?,
            ));
            generated_iota_addresses.push((
                i,
                true,
                crate::address::get_iota_address(&account, i, true, GenerateAddressMetadata { syncing: true })?,
            ));
=======
            generated_iota_addresses.push((i, false, crate::address::get_iota_address(&account, i, false).await?));
            generated_iota_addresses.push((i, true, crate::address::get_iota_address(&account, i, true).await?));
>>>>>>> ebaef161
        }

        let mut curr_generated_addresses = vec![];
        let mut curr_found_messages = vec![];

        let mut futures_ = vec![];
        for (iota_address_index, iota_address_internal, iota_address) in &generated_iota_addresses {
            futures_.push(async move {
                let client = crate::client::get_client(account.client_options());
                let client = client.read().await;

                let address_outputs = client.get_address().outputs(&iota_address).await?;
                let balance = client.get_address().balance(&iota_address).await?;
                let mut curr_found_messages = vec![];

                log::debug!(
                    "[SYNC] syncing address {}, got {} outputs and balance {}",
                    iota_address.to_bech32(),
                    address_outputs.len(),
                    balance
                );

                let mut curr_found_outputs: Vec<AddressOutput> = vec![];
                for output in address_outputs.iter() {
                    let output = client.get_output(output).await?;
                    let message_id = MessageId::new(
                        output.message_id[..]
                            .try_into()
                            .map_err(|_| crate::Error::InvalidMessageIdLength)?,
                    );
                    if let Ok(message) = client.get_message().data(&message_id).await {
                        let metadata = client.get_message().metadata(&message_id).await?;
                        curr_found_messages.push((
                            message_id,
                            metadata.ledger_inclusion_state.map(|l| l == "included"),
                            message,
                        ));
                    }
                    curr_found_outputs.push(output.try_into()?);
                }

                // ignore unused change addresses
                if *iota_address_internal && curr_found_outputs.is_empty() {
                    log::debug!("[SYNC] ignoring address because it's internal and the output list is empty");
                    return crate::Result::Ok((curr_found_messages, None));
                }

                let address = AddressBuilder::new()
                    .address(iota_address.clone())
                    .key_index(*iota_address_index)
                    .balance(balance)
                    .outputs(curr_found_outputs)
                    .internal(*iota_address_internal)
                    .build()?;

                crate::Result::Ok((curr_found_messages, Some(address)))
            });
        }

        let results = futures::future::join_all(futures_).await;
        for result in results {
            let (found_messages, address_opt) = result?;
            if let Some(address) = address_opt {
                curr_generated_addresses.push(address);
            }
            curr_found_messages.extend(found_messages);
        }

        address_index += gap_limit;

        let is_empty = curr_found_messages.is_empty()
            && curr_generated_addresses
                .iter()
                .all(|address| !address.outputs().iter().any(|output| *output.is_spent()));

        found_messages.extend(curr_found_messages.into_iter());
        generated_addresses.extend(curr_generated_addresses.into_iter());

        if is_empty {
            log::debug!(
                "[SYNC] finishing address syncing because the current messages list and address list are empty"
            );
            break;
        }
    }

    Ok((generated_addresses, found_messages))
}

/// Syncs messages with the tangle.
/// The method should ensures that the wallet local state has messages associated with the address history.
async fn sync_messages(
    account: &mut Account,
    stop_at_address_index: usize,
) -> crate::Result<Vec<(MessageId, Option<bool>, IotaMessage)>> {
    let mut messages = vec![];
    let client_options = account.client_options().clone();

    let futures_ = account
        .addresses_mut()
        .iter_mut()
        .take(stop_at_address_index)
        .map(|address| {
            let client_options = client_options.clone();
            async move {
                let client = crate::client::get_client(&client_options);
                let client = client.read().await;

                let address_outputs = client.get_address().outputs(address.address()).await?;
                let balance = client.get_address().balance(address.address()).await?;

                log::debug!(
                    "[SYNC] syncing messages and outputs for address {}, got {} outputs and balance {}",
                    address.address().to_bech32(),
                    address_outputs.len(),
                    balance
                );

                let mut outputs = vec![];
                let mut messages = vec![];
                for output in address_outputs.iter() {
                    let output = client.get_output(output).await?;
                    let output: AddressOutput = output.try_into()?;

                    if let Ok(message) = client.get_message().data(output.message_id()).await {
                        let metadata = client.get_message().metadata(output.message_id()).await?;
                        messages.push((
                            *output.message_id(),
                            metadata.ledger_inclusion_state.map(|l| l == "included"),
                            message,
                        ));
                    }

                    outputs.push(output);
                }

                address.set_outputs(outputs);
                address.set_balance(balance);

                crate::Result::Ok(messages)
            }
        });

    for res in futures::future::join_all(futures_).await {
        messages.extend(res?);
    }

    Ok(messages)
}

async fn update_account_messages<'a>(
    account: &'a mut Account,
    new_messages: &'a [(MessageId, Option<bool>, IotaMessage)],
) -> crate::Result<()> {
    let client = get_client(account.client_options());

    account.do_mut(|account| {
        let messages = account.messages_mut();

        // sync `broadcasted` state
        messages
            .iter_mut()
            .filter(|message| !message.broadcasted() && new_messages.iter().any(|(id, _, _)| id == message.id()))
            .for_each(|message| {
                message.set_broadcasted(true);
            });
    });

    // sync `confirmed` state
    let unconfirmed_message_ids: Vec<MessageId> = account
        .messages()
        .iter()
        .filter(|message| message.confirmed().is_none())
        .map(|m| *m.id())
        .collect();

    let client = client.read().await;

    for message_id in unconfirmed_message_ids {
        let metadata = client.get_message().metadata(&message_id).await?;
        if let Some(inclusion_state) = metadata.ledger_inclusion_state {
            let confirmed = inclusion_state == "included";
            account.do_mut(|account| {
                let message = account
                    .messages_mut()
                    .iter_mut()
                    .find(|m| m.id() == &message_id)
                    .unwrap();
                log::debug!(
                    "[SYNC] marking message {:?} as {}",
                    message.id(),
                    if confirmed { "confirmed" } else { "unconfirmed" }
                );
                message.set_confirmed(Some(confirmed));
            });
        }
    }

    Ok(())
}

async fn perform_sync(mut account: &mut Account, address_index: usize, gap_limit: usize) -> crate::Result<bool> {
    log::debug!(
        "[SYNC] syncing with address_index = {}, gap_limit = {}",
        address_index,
        gap_limit
    );
    let (found_addresses, found_messages) = sync_addresses(&account, address_index, gap_limit).await?;

    let mut new_messages = vec![];
    for (found_message_id, confirmed, found_message) in found_messages {
        if !account
            .messages()
            .iter()
            .any(|message| message.id() == &found_message_id)
        {
            new_messages.push((found_message_id, confirmed, found_message));
        }
    }

    let synced_messages = sync_messages(&mut account, address_index).await?;
    new_messages.extend(synced_messages.into_iter());

    update_account_messages(&mut account, &new_messages).await?;

    let mut addresses_to_save = vec![];
    let mut ignored_addresses = vec![];
    let mut previous_address_is_unused = false;
    for found_address in found_addresses.into_iter() {
        let address_is_unused = found_address.outputs().is_empty();

        // if the previous address is unused, we'll keep checking to see if an used address was found on the gap limit
        if previous_address_is_unused {
            // subsequent unused address found; add it to the ignored addresses list
            if address_is_unused {
                ignored_addresses.push(found_address);
            }
            // used address found after finding unused addresses; we'll save all the previous ignored address and this
            // one aswell
            else {
                addresses_to_save.extend(ignored_addresses.into_iter());
                ignored_addresses = vec![];
                addresses_to_save.push(found_address);
            }
        }
        // if the previous address is used or this is the first address,
        // we'll save it because we want at least one unused address
        else {
            addresses_to_save.push(found_address);
        }
        previous_address_is_unused = address_is_unused;
    }
    log::debug!("[SYNC] new addresses: {:#?}", addresses_to_save);

    let is_empty = new_messages.is_empty() && addresses_to_save.iter().all(|address| address.outputs().is_empty());

    account.append_addresses(addresses_to_save);

    let parsed_messages = new_messages
        .iter()
        .map(|(id, confirmed, message)| {
            Message::from_iota_message(*id, account.addresses(), &message, *confirmed).unwrap()
        })
        .collect();
    log::debug!("[SYNC] new messages: {:#?}", parsed_messages);
    account.append_messages(parsed_messages);

    log::debug!("[SYNC] is empty: {}", is_empty);

    Ok(is_empty)
}

/// Account sync helper.
pub struct AccountSynchronizer {
    account_handle: AccountHandle,
    address_index: usize,
    gap_limit: usize,
    skip_persistance: bool,
}

impl AccountSynchronizer {
    /// Initialises a new instance of the sync helper.
    pub(super) async fn new(account_handle: AccountHandle) -> Self {
        let address_index = account_handle.read().await.addresses().len();
        Self {
            account_handle,
            // by default we synchronize from the latest address (supposedly unspent)
            address_index: if address_index == 0 { 0 } else { address_index - 1 },
            gap_limit: if address_index == 0 { 10 } else { 1 },
            skip_persistance: false,
        }
    }

    /// Number of address indexes that are generated.
    pub fn gap_limit(mut self, limit: usize) -> Self {
        self.gap_limit = limit;
        self
    }

    /// Skip write to the database.
    pub fn skip_persistance(mut self) -> Self {
        self.skip_persistance = true;
        self
    }

    /// Initial address index to start syncing.
    pub fn address_index(mut self, address_index: usize) -> Self {
        self.address_index = address_index;
        self
    }

    /// Syncs account with the tangle.
    /// The account syncing process ensures that the latest metadata (balance, transactions)
    /// associated with an account is fetched from the tangle and is stored locally.
    pub async fn execute(self) -> crate::Result<SyncedAccount> {
        let options = self.account_handle.client_options().await;
        let client = get_client(&options);

        if let Err(e) = crate::monitor::unsubscribe(self.account_handle.clone()).await {
            log::error!("[MQTT] error unsubscribing from MQTT topics before syncing: {:?}", e);
        }

        let mut account_ = {
            let account_ref = self.account_handle.read().await;
            account_ref.clone()
        };
        let message_ids_before_sync: Vec<MessageId> = account_.messages().iter().map(|m| *m.id()).collect();
        let addresses_before_sync: Vec<String> = account_.addresses().iter().map(|a| a.address().to_bech32()).collect();

        let return_value = match perform_sync(&mut account_, self.address_index, self.gap_limit).await {
            Ok(is_empty) => {
                if !self.skip_persistance {
                    let mut account_ref = self.account_handle.write().await;
                    account_ref.set_addresses(account_.addresses().to_vec());
                    account_ref.set_messages(account_.messages().to_vec());
                }

                let account_ref = self.account_handle.read().await;

                let synced_account = SyncedAccount {
                    account_handle: self.account_handle.clone(),
                    deposit_address: account_ref.latest_address().unwrap().clone(),
                    is_empty,
                    addresses: account_ref
                        .addresses()
                        .iter()
                        .filter(|a| {
                            !addresses_before_sync
                                .iter()
                                .any(|addr| addr == &a.address().to_bech32())
                        })
                        .cloned()
                        .collect(),
                    messages: account_ref
                        .messages()
                        .iter()
                        .filter(|m| !message_ids_before_sync.iter().any(|id| id == m.id()))
                        .cloned()
                        .collect(),
                };
                Ok(synced_account)
            }
            Err(e) => Err(e),
        };

        let _ = crate::monitor::monitor_account_addresses_balance(self.account_handle.clone());
        let _ = crate::monitor::monitor_unconfirmed_messages(self.account_handle.clone());

        return_value
    }
}

fn serialize_as_id<S>(x: &AccountHandle, s: S) -> Result<S::Ok, S::Error>
where
    S: Serializer,
{
    crate::block_on(async move {
        let account = x.read().await;
        account.id().serialize(s)
    })
}

/// Data returned from account synchronization.
#[derive(Debug, Clone, Getters, Serialize)]
pub struct SyncedAccount {
    /// The associated account identifier.
    #[serde(rename = "accountId", serialize_with = "serialize_as_id")]
    #[getset(get = "pub")]
    account_handle: AccountHandle,
    /// The account's deposit address.
    #[serde(rename = "depositAddress")]
    #[getset(get = "pub")]
    deposit_address: Address,
    /// Whether the synced account is empty or not.
    #[serde(rename = "isEmpty")]
    #[getset(get = "pub(crate)")]
    is_empty: bool,
    /// The account messages.
    #[getset(get = "pub")]
    messages: Vec<Message>,
    /// The account addresses.
    #[getset(get = "pub")]
    addresses: Vec<Address>,
}

impl SyncedAccount {
    /// Selects input addresses for a value transaction.
    /// The method ensures that the recipient address doesn’t match any of the selected inputs or the remainder address.
    ///
    /// # Arguments
    ///
    /// * `threshold` Amount user wants to spend.
    /// * `address` Recipient address.
    ///
    /// # Return value
    ///
    /// Returns a (addresses, address) tuple representing the selected input addresses and the remainder address if
    /// needed.
    fn select_inputs<'a>(
        &self,
        locked_addresses: &'a mut MutexGuard<'_, Vec<IotaAddress>>,
        threshold: u64,
        account: &'a Account,
        address: &'a IotaAddress,
    ) -> crate::Result<(Vec<input_selection::Input>, Option<input_selection::Input>)> {
        let mut available_addresses: Vec<input_selection::Input> = account
            .addresses()
            .iter()
            .filter(|a| {
                a.address() != address && a.available_balance(&account) > 0 && !locked_addresses.contains(a.address())
            })
            .map(|a| input_selection::Input {
                address: a.address().clone(),
                balance: a.available_balance(&account),
            })
            .collect();
        let addresses = input_selection::select_input(threshold, &mut available_addresses)?;

        locked_addresses.extend(
            addresses
                .iter()
                .map(|a| a.address.clone())
                .collect::<Vec<IotaAddress>>(),
        );

        let remainder = if addresses.iter().fold(0, |acc, a| acc + a.balance) > threshold {
            addresses.last().cloned()
        } else {
            None
        };

        Ok((addresses, remainder))
    }

    /// Send messages.
    pub async fn transfer(&self, transfer_obj: Transfer) -> crate::Result<Message> {
        let account_ = self.account_handle.read().await;

        // lock the transfer process until we select the input addresses
        // we do this to prevent multiple threads trying to transfer at the same time
        // so it doesn't consume the same addresses multiple times, which leads to a conflict state
        let account_address_locker = self.account_handle.locked_addresses();
        let mut locked_addresses = account_address_locker.lock().await;

        // prepare the transfer getting some needed objects and values
        let value = transfer_obj.amount.get();
        let mut addresses_to_watch = vec![];

        if value > account_.total_balance() {
            return Err(crate::Error::InsufficientFunds);
        }

        let available_balance = account_.available_balance();
        drop(account_);

        // if the transfer value exceeds the account's available balance,
        // wait for an account update or sync it with the tangle
        if value > available_balance {
            let (tx, mut rx) = channel(1);
            let tx = Arc::new(Mutex::new(tx));

            let account_handle = self.account_handle.clone();
            thread::spawn(move || {
                let mut tx = tx.lock().unwrap();
                for _ in 1..30 {
                    thread::sleep(OUTPUT_LOCK_TIMEOUT / 30);
                    let account = crate::block_on(async { account_handle.read().await });
                    // the account received an update and now the balance is sufficient
                    if value <= account.available_balance() {
                        let _ = tx.send(());
                        break;
                    }
                }
            });

            let mut delay = delay_for(Duration::from_millis(50));
            tokio::select! {
                v = rx.recv() => {
                    if v.is_none() {
                        // if we got an error waiting for the account update, we try to sync it
                        self.account_handle.sync().await.execute().await?;
                    }
                }
                _ = &mut delay => {
                    // if we got a timeout waiting for the account update, we try to sync it
                    self.account_handle.sync().await.execute().await?;
                }
            }
        }

        let account_ = self.account_handle.read().await;

        let client = crate::client::get_client(account_.client_options());
        let client = client.read().await;

        if let RemainderValueStrategy::AccountAddress(ref remainder_deposit_address) =
            transfer_obj.remainder_value_strategy
        {
            if !account_
                .addresses()
                .iter()
                .any(|addr| addr.address() == remainder_deposit_address)
            {
                return Err(crate::Error::InvalidRemainderValueAddress);
            }
        }

        // select the input addresses and check if a remainder address is needed
        let (input_addresses, remainder_address) =
            self.select_inputs(&mut locked_addresses, value, &account_, &transfer_obj.address)?;

        log::debug!(
            "[TRANSFER] inputs: {:#?} - remainder address: {:?}",
            input_addresses,
            remainder_address
        );

        // unlock the transfer process since we already selected the input addresses and locked them
        drop(locked_addresses);

        let mut utxos = vec![];
        let mut transaction_inputs = vec![];

        for input_address in &input_addresses {
            let account_address = account_
                .addresses()
                .iter()
                .find(|a| a.address() == &input_address.address)
                .unwrap();

            let mut outputs = vec![];
            let address_path = BIP32Path::from_str(&format!(
                "m/44H/4218H/{}H/{}H/{}H",
                *account_.index(),
                *account_address.internal() as u32,
                *account_address.key_index()
            ))
            .unwrap();

            for (offset, address_output) in account_address.available_outputs(&account_).iter().enumerate() {
                outputs.push((
                    (*address_output).clone(),
                    *account_address.key_index(),
                    *account_address.internal(),
                    address_path.clone(),
                ));
            }
            utxos.extend(outputs.into_iter());
        }

        let mut essence_builder = TransactionEssence::builder();
        let mut current_output_sum = 0;
        let mut remainder_value = 0;
        for (utxo, address_index, address_internal, address_path) in utxos {
            let input: Input = UTXOInput::new(*utxo.transaction_id(), *utxo.index())?.into();
            essence_builder = essence_builder.add_input(input.clone());
            transaction_inputs.push(crate::signing::TransactionInput {
                input,
                address_index,
                address_path,
                address_internal,
            });
            if current_output_sum == value {
                log::debug!(
                    "[TRANSFER] current output sum matches the transfer value, adding {} to the remainder value (currently at {})",
                    utxo.amount(),
                    remainder_value
                );
                // already filled the transfer value; just collect the output value as remainder
                remainder_value += *utxo.amount();
            } else if current_output_sum + *utxo.amount() > value {
                log::debug!(
                    "[TRANSFER] current output sum ({}) would exceed the transfer value if added to the output amount ({})",
                    current_output_sum,
                    utxo.amount()
                );
                // if the used UTXO amount is greater than the transfer value, this is the last iteration and we'll have
                // remainder value. we add an Output for the missing value and collect the remainder
                let missing_value = value - current_output_sum;
                remainder_value += *utxo.amount() - missing_value;
                essence_builder = essence_builder
                    .add_output(SignatureLockedSingleOutput::new(transfer_obj.address.clone(), missing_value)?.into());
                current_output_sum += missing_value;
                log::debug!(
                    "[TRANSFER] added output with the missing value {}, and the remainder is {}",
                    missing_value,
                    remainder_value
                );
            } else {
                log::debug!(
                    "[TRANSFER] adding output amount {}, current sum {}",
                    utxo.amount(),
                    current_output_sum
                );
                essence_builder = essence_builder
                    .add_output(SignatureLockedSingleOutput::new(transfer_obj.address.clone(), *utxo.amount())?.into());
                current_output_sum += *utxo.amount();
            }
        }

        drop(account_);
        let mut account_ = self.account_handle.write().await;

        // if there's remainder value, we check the strategy defined in the transfer
        let mut remainder_value_deposit_address = None;
        let remainder_deposit_address = if remainder_value > 0 {
            let remainder_address = remainder_address.as_ref().expect("remainder address not defined");
            let remainder_address = account_
                .addresses()
                .iter()
                .find(|a| a.address() == &remainder_address.address)
                .unwrap();

<<<<<<< HEAD
            let remainder_deposit_address = match transfer_obj.remainder_value_strategy {
=======
            log::debug!("[TRANSFER] remainder value is {}", remainder_value);

            let remainder_target_address = match transfer_obj.remainder_value_strategy {
>>>>>>> ebaef161
                // use one of the account's addresses to send the remainder value
                RemainderValueStrategy::AccountAddress(target_address) => {
                    log::debug!(
                        "[TARGET] using user defined account address as remainder target: {}",
                        target_address.to_bech32()
                    );
                    target_address
                }
                // generate a new change address to send the remainder value
                RemainderValueStrategy::ChangeAddress => {
                    if *remainder_address.internal() {
                        let deposit_address = account_.latest_address().unwrap().address().clone();
                        log::debug!("[TRANSFER] the remainder address is internal, so using latest address as remainder target: {}", deposit_address.to_bech32());
                        deposit_address
                    } else {
<<<<<<< HEAD
                        let change_address = crate::address::get_new_change_address(
                            &account_,
                            &remainder_address,
                            GenerateAddressMetadata { syncing: false },
                        )?;
=======
                        let change_address =
                            crate::address::get_new_change_address(&account_, &remainder_address).await?;
>>>>>>> ebaef161
                        let addr = change_address.address().clone();
                        log::debug!(
                            "[TRANSFER] generated new change address as remainder target: {}",
                            addr.to_bech32()
                        );
                        account_.append_addresses(vec![change_address]);
                        addresses_to_watch.push(addr.clone());
                        addr
                    }
                }
                // keep the remainder value on the address
                RemainderValueStrategy::ReuseAddress => {
                    let address = remainder_address.address().clone();
                    log::debug!("[TRANSFER] reusing address as remainder target {}", address.to_bech32());
                    address
                }
            };
<<<<<<< HEAD
            remainder_value_deposit_address = Some(remainder_deposit_address.clone());
            essence_builder = essence_builder.add_output(
                SignatureLockedSingleOutput::new(
                    remainder_deposit_address.clone(),
                    NonZeroU64::new(remainder_value).ok_or(crate::Error::OutputAmountIsZero)?,
                )
                .into(),
            );
            Some(remainder_deposit_address)
        } else {
            None
        };
=======
            remainder_value_deposit_address = Some(remainder_target_address.clone());
            essence_builder = essence_builder
                .add_output(SignatureLockedSingleOutput::new(remainder_target_address, remainder_value)?.into());
        }
>>>>>>> ebaef161

        let (parent1, parent2) = client.get_tips().await?;

        if let Some(indexation) = transfer_obj.indexation {
            essence_builder = essence_builder.with_payload(Payload::Indexation(Box::new(indexation)));
        }

        let essence = essence_builder.finish()?;

<<<<<<< HEAD
        let unlock_blocks = crate::signing::with_signer(account_.signer_type(), |signer| {
            signer.sign_message(
                &account_,
                &essence,
                &mut address_index_recorders,
                SignMessageMetadata {
                    remainder_address: remainder_address.map(|remainder| {
                        account_
                            .addresses()
                            .iter()
                            .find(|a| a.address() == &remainder.address)
                            .unwrap()
                    }),
                    remainder_value,
                    remainder_deposit_address: remainder_deposit_address
                        .map(|address| account_.addresses().iter().find(|a| a.address() == &address).unwrap()),
                },
            )
        })?;
=======
        let signer = crate::signing::get_signer(account_.signer_type()).await;
        let signer = signer.lock().await;
        let unlock_blocks = signer
            .sign_message(&account_, &essence, &mut transaction_inputs)
            .await?;

>>>>>>> ebaef161
        let mut tx_builder = Transaction::builder().with_essence(essence);
        for unlock_block in unlock_blocks {
            tx_builder = tx_builder.add_unlock_block(unlock_block);
        }
        let transaction = tx_builder.finish()?;

        let message = MessageBuilder::<ClientMiner>::new()
            .with_parent1(parent1)
            .with_parent2(parent2)
            .with_payload(Payload::Transaction(Box::new(transaction)))
            .with_network_id(client.get_network_id().await?)
            .with_nonce_provider(client.get_pow_provider(), 4000f64)
            .finish()?;

        log::debug!("[TRANSFER] submitting message {:#?}", message);

        let message_id = client.post_message(&message).await?;

        // if this is a transfer to the account's latest address or we used the latest as deposit of the remainder
        // value, we generate a new one to keep the latest address unused
        let latest_address = account_.latest_address().unwrap().address();
        if latest_address == &transfer_obj.address
            || (remainder_value_deposit_address.is_some()
                && &remainder_value_deposit_address.unwrap() == latest_address)
        {
<<<<<<< HEAD
            let addr = crate::address::get_new_address(&account_, GenerateAddressMetadata { syncing: false })?;
=======
            log::debug!(
                "[TRANSFER] generating new address since {}",
                if latest_address == &transfer_obj.address {
                    "latest address equals the transfer address"
                } else {
                    "latest address equals the remainder value deposit address"
                }
            );
            let addr = crate::address::get_new_address(&account_).await?;
>>>>>>> ebaef161
            addresses_to_watch.push(addr.address().clone());
            account_.append_addresses(vec![addr]);
        }

        let message = client.get_message().data(&message_id).await?;

        let message = Message::from_iota_message(message_id, account_.addresses(), &message, None)?;
        account_.append_messages(vec![message.clone()]);

        let mut locked_addresses = account_address_locker.lock().await;
        for input_address in &input_addresses {
            let index = locked_addresses
                .iter()
                .position(|a| a == &input_address.address)
                .unwrap();
            locked_addresses.remove(index);
        }

        // drop the client and account_ refs so it doesn't lock the monitor system
        drop(account_);
        drop(client);

        for address in addresses_to_watch {
            // ignore errors because we fallback to the polling system
            let _ = crate::monitor::monitor_address_balance(self.account_handle.clone(), &address);
        }

        // ignore errors because we fallback to the polling system
        if let Err(e) =
            crate::monitor::monitor_confirmation_state_change(self.account_handle.clone(), &message_id).await
        {
            log::error!("[MQTT] error monitoring for confirmation change: {:?}", e);
        }

        Ok(message)
    }

    /// Retry message.
    pub async fn retry(&self, message_id: &MessageId) -> crate::Result<Message> {
        repost_message(self.account_handle.clone(), message_id, RepostAction::Retry).await
    }

    /// Promote message.
    pub async fn promote(&self, message_id: &MessageId) -> crate::Result<Message> {
        repost_message(self.account_handle.clone(), message_id, RepostAction::Promote).await
    }

    /// Reattach message.
    pub async fn reattach(&self, message_id: &MessageId) -> crate::Result<Message> {
        repost_message(self.account_handle.clone(), message_id, RepostAction::Reattach).await
    }
}

pub(crate) enum RepostAction {
    Retry,
    Reattach,
    Promote,
}

pub(crate) async fn repost_message(
    account_handle: AccountHandle,
    message_id: &MessageId,
    action: RepostAction,
) -> crate::Result<Message> {
    let mut account = account_handle.write().await;

    let message = match account.get_message(message_id) {
        Some(message_to_repost) => {
            // get the latest reattachment of the message we want to promote/rettry/reattach
            let messages = account.list_messages(0, 0, None);
            let message_to_repost = messages
                .iter()
                .find(|m| m.payload() == message_to_repost.payload())
                .unwrap();
            if message_to_repost.confirmed().unwrap_or(false) {
                return Err(crate::Error::ClientError(iota::client::Error::NoNeedPromoteOrReattach(
                    message_id.to_string(),
                )));
            }

            let client = crate::client::get_client(account.client_options());
            let client = client.read().await;

            let (id, message) = match action {
                RepostAction::Promote => {
                    let metadata = client.get_message().metadata(message_id).await?;
                    if metadata.should_promote.unwrap_or(false) {
                        client.promote(message_id).await?
                    } else {
                        return Err(crate::Error::ClientError(iota::client::Error::NoNeedPromoteOrReattach(
                            message_id.to_string(),
                        )));
                    }
                }
                RepostAction::Reattach => {
                    let metadata = client.get_message().metadata(message_id).await?;
                    if metadata.should_reattach.unwrap_or(false) {
                        client.reattach(message_id).await?
                    } else {
                        return Err(crate::Error::ClientError(iota::client::Error::NoNeedPromoteOrReattach(
                            message_id.to_string(),
                        )));
                    }
                }
                RepostAction::Retry => client.retry(message_id).await?,
            };
            let message = Message::from_iota_message(id, account.addresses(), &message, None)?;

            account.append_messages(vec![message.clone()]);

            Ok(message)
        }
        None => Err(crate::Error::MessageNotFound),
    }?;

    Ok(message)
}

#[cfg(test)]
mod tests {
    use crate::client::ClientOptionsBuilder;

    #[tokio::test]
    async fn account_sync() {
        let manager = crate::test_utils::get_account_manager().await;

        let client_options = ClientOptionsBuilder::node("https://nodes.devnet.iota.org:443")
            .unwrap()
            .build();
        let account = manager
            .create_account(client_options)
            .alias("alias")
            .initialise()
            .await
            .unwrap();

        // let synced_accounts = account.sync().execute().await.unwrap();
        // TODO improve test when the node API is ready to use
    }
}<|MERGE_RESOLUTION|>--- conflicted
+++ resolved
@@ -64,21 +64,16 @@
         let mut generated_iota_addresses = vec![]; // collection of (address_index, internal, address) pairs
         for i in address_index..(address_index + gap_limit) {
             // generate both `public` and `internal (change)` addresses
-<<<<<<< HEAD
             generated_iota_addresses.push((
                 i,
                 false,
-                crate::address::get_iota_address(&account, i, false, GenerateAddressMetadata { syncing: true })?,
+                crate::address::get_iota_address(&account, i, false, GenerateAddressMetadata { syncing: true }).await?,
             ));
             generated_iota_addresses.push((
                 i,
                 true,
-                crate::address::get_iota_address(&account, i, true, GenerateAddressMetadata { syncing: true })?,
+                crate::address::get_iota_address(&account, i, true, GenerateAddressMetadata { syncing: true }).await?,
             ));
-=======
-            generated_iota_addresses.push((i, false, crate::address::get_iota_address(&account, i, false).await?));
-            generated_iota_addresses.push((i, true, crate::address::get_iota_address(&account, i, true).await?));
->>>>>>> ebaef161
         }
 
         let mut curr_generated_addresses = vec![];
@@ -712,13 +707,9 @@
                 .find(|a| a.address() == &remainder_address.address)
                 .unwrap();
 
-<<<<<<< HEAD
+            log::debug!("[TRANSFER] remainder value is {}", remainder_value);
+
             let remainder_deposit_address = match transfer_obj.remainder_value_strategy {
-=======
-            log::debug!("[TRANSFER] remainder value is {}", remainder_value);
-
-            let remainder_target_address = match transfer_obj.remainder_value_strategy {
->>>>>>> ebaef161
                 // use one of the account's addresses to send the remainder value
                 RemainderValueStrategy::AccountAddress(target_address) => {
                     log::debug!(
@@ -734,16 +725,12 @@
                         log::debug!("[TRANSFER] the remainder address is internal, so using latest address as remainder target: {}", deposit_address.to_bech32());
                         deposit_address
                     } else {
-<<<<<<< HEAD
                         let change_address = crate::address::get_new_change_address(
                             &account_,
                             &remainder_address,
                             GenerateAddressMetadata { syncing: false },
-                        )?;
-=======
-                        let change_address =
-                            crate::address::get_new_change_address(&account_, &remainder_address).await?;
->>>>>>> ebaef161
+                        )
+                        .await?;
                         let addr = change_address.address().clone();
                         log::debug!(
                             "[TRANSFER] generated new change address as remainder target: {}",
@@ -761,25 +748,14 @@
                     address
                 }
             };
-<<<<<<< HEAD
             remainder_value_deposit_address = Some(remainder_deposit_address.clone());
             essence_builder = essence_builder.add_output(
-                SignatureLockedSingleOutput::new(
-                    remainder_deposit_address.clone(),
-                    NonZeroU64::new(remainder_value).ok_or(crate::Error::OutputAmountIsZero)?,
-                )
-                .into(),
+                SignatureLockedSingleOutput::new(remainder_deposit_address.clone(), remainder_value)?.into(),
             );
             Some(remainder_deposit_address)
         } else {
             None
         };
-=======
-            remainder_value_deposit_address = Some(remainder_target_address.clone());
-            essence_builder = essence_builder
-                .add_output(SignatureLockedSingleOutput::new(remainder_target_address, remainder_value)?.into());
-        }
->>>>>>> ebaef161
 
         let (parent1, parent2) = client.get_tips().await?;
 
@@ -789,12 +765,14 @@
 
         let essence = essence_builder.finish()?;
 
-<<<<<<< HEAD
-        let unlock_blocks = crate::signing::with_signer(account_.signer_type(), |signer| {
-            signer.sign_message(
+        let signer = crate::signing::get_signer(account_.signer_type()).await;
+        let signer = signer.lock().await;
+
+        let unlock_blocks = signer
+            .sign_message(
                 &account_,
                 &essence,
-                &mut address_index_recorders,
+                &mut transaction_inputs,
                 SignMessageMetadata {
                     remainder_address: remainder_address.map(|remainder| {
                         account_
@@ -808,15 +786,7 @@
                         .map(|address| account_.addresses().iter().find(|a| a.address() == &address).unwrap()),
                 },
             )
-        })?;
-=======
-        let signer = crate::signing::get_signer(account_.signer_type()).await;
-        let signer = signer.lock().await;
-        let unlock_blocks = signer
-            .sign_message(&account_, &essence, &mut transaction_inputs)
             .await?;
-
->>>>>>> ebaef161
         let mut tx_builder = Transaction::builder().with_essence(essence);
         for unlock_block in unlock_blocks {
             tx_builder = tx_builder.add_unlock_block(unlock_block);
@@ -842,9 +812,6 @@
             || (remainder_value_deposit_address.is_some()
                 && &remainder_value_deposit_address.unwrap() == latest_address)
         {
-<<<<<<< HEAD
-            let addr = crate::address::get_new_address(&account_, GenerateAddressMetadata { syncing: false })?;
-=======
             log::debug!(
                 "[TRANSFER] generating new address since {}",
                 if latest_address == &transfer_obj.address {
@@ -853,8 +820,7 @@
                     "latest address equals the remainder value deposit address"
                 }
             );
-            let addr = crate::address::get_new_address(&account_).await?;
->>>>>>> ebaef161
+            let addr = crate::address::get_new_address(&account_, GenerateAddressMetadata { syncing: false }).await?;
             addresses_to_watch.push(addr.address().clone());
             account_.append_addresses(vec![addr]);
         }
