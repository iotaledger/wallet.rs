--- conflicted
+++ resolved
@@ -212,22 +212,18 @@
     let mut unconfirmed_message_ids = Vec::new();
     for message in unconfirmed_messages.iter_mut() {
         let metadata = client.get_message().metadata(message.id()).await?;
-<<<<<<< HEAD
-        let confirmed = metadata.ledger_inclusion_state.as_deref() == Some("included");
-        if confirmed {
-            log::debug!("[SYNC] marking message {:?} as confirmed", message.id());
-            message.set_confirmed(true);
-        } else {
-            account.on_message_unconfirmed(message.id());
-=======
         if let Some(inclusion_state) = metadata.ledger_inclusion_state {
             let confirmed = inclusion_state == "included";
+            log::debug!(
+                "[SYNC] marking message {:?} as {}",
+                message.id(),
+                if confirmed { "confirmed" } else { "unconfirmed" }
+            );
             if confirmed {
                 message.set_confirmed(true);
             } else {
                 unconfirmed_message_ids.push(*message.id());
             }
->>>>>>> 9c48cea7
         }
     }
 
