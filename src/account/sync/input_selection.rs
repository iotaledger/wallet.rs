--- conflicted
+++ resolved
@@ -1,14 +1,9 @@
-<<<<<<< HEAD
-use crate::address::Address;
-use rand::{prelude::SliceRandom, thread_rng};
-=======
 // Copyright 2020 IOTA Stiftung
 // SPDX-License-Identifier: Apache-2.0
 
 use crate::address::IotaAddress;
 use rand::{prelude::SliceRandom, thread_rng};
 use std::convert::TryInto;
->>>>>>> eeedad30
 
 #[derive(Debug, Clone)]
 pub struct Input {
@@ -29,13 +24,9 @@
         0,
         &mut selected_coins,
         0,
-<<<<<<< HEAD
-        2i64.pow(available_utxos.len() as u32),
-=======
         2i128
             .checked_pow(available_utxos.len().try_into().unwrap())
             .unwrap_or(i128::max_value()),
->>>>>>> eeedad30
     );
 
     if result {
@@ -46,11 +37,7 @@
     }
 }
 
-<<<<<<< HEAD
-fn single_random_draw(target: u64, available_utxos: &mut [Address]) -> crate::Result<Vec<Address>> {
-=======
 fn single_random_draw(target: u64, available_utxos: &mut [Input]) -> crate::Result<Vec<Input>> {
->>>>>>> eeedad30
     available_utxos.shuffle(&mut thread_rng());
     let mut sum = 0;
 
@@ -123,11 +110,7 @@
     use super::*;
     use crate::address::{AddressBuilder, IotaAddress};
     use iota::message::prelude::Ed25519Address;
-<<<<<<< HEAD
-    use rand::prelude::{Rng, SeedableRng, StdRng};
-=======
     use rand::prelude::{Rng, SeedableRng, SliceRandom, StdRng};
->>>>>>> eeedad30
 
     fn generate_random_utxos(rng: &mut StdRng, utxos_number: usize) -> Vec<Input> {
         let mut available_utxos = Vec::new();
@@ -176,17 +159,9 @@
         let mut rng: StdRng = SeedableRng::from_seed(seed);
         for _i in 0..20 {
             let mut available_utxos = generate_random_utxos(&mut rng, 5);
-            let target = available_utxos
-                .iter()
-                .fold(0, |acc, address| acc + address.balance())
-                - 1;
+            let target = available_utxos.iter().fold(0, |acc, address| acc + address.balance) - 1;
             let selected = select_input(target, &mut available_utxos).unwrap();
-            assert!(
-                selected
-                    .into_iter()
-                    .fold(0, |acc, address| acc + address.balance())
-                    >= target
-            );
+            assert!(selected.into_iter().fold(0, |acc, address| acc + address.balance) >= target);
         }
     }
 
