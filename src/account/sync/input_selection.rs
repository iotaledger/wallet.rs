--- conflicted
+++ resolved
@@ -1,10 +1,5 @@
 use crate::address::Address;
-<<<<<<< HEAD
 use rand::{prelude::SliceRandom, thread_rng};
-=======
-use rand::{thread_rng, Rng};
-use std::convert::TryInto;
->>>>>>> 2784137c
 
 pub fn select_input(target: u64, available_utxos: &mut [Address]) -> crate::Result<Vec<Address>> {
     if target
@@ -23,11 +18,7 @@
         0,
         &mut selected_coins,
         0,
-<<<<<<< HEAD
         2i64.pow(available_utxos.len() as u32),
-=======
-        2i64.pow(available_utxos.len().try_into().unwrap()),
->>>>>>> 2784137c
     );
 
     if result {
