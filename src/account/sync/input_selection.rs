use rand::{thread_rng, Rng};

pub fn select_input(target: u64, available_utxos: &mut Vec<u64>) -> crate::Result<Vec<u64>> {
    if target > available_utxos.iter().sum::<u64>() {
        return Err(anyhow::anyhow!("insufficient funds"));
    }

<<<<<<< HEAD
  available_utxos.sort_by(|a, b| b.cmp(&a));
  let mut selected_coins = Vec::new();
  let result = branch_and_bound(
    target,
    available_utxos,
    0,
    &mut selected_coins,
    0,
    2u64.pow(available_utxos.len() as u32),
  );
=======
    available_utxos.sort_by(|a, b| b.cmp(&a));
    let mut selected_coins = Vec::new();
    let result = branch_and_bound(target, available_utxos, 0, &mut selected_coins, 0, 100000);
>>>>>>> 06330431

    if result {
        Ok(selected_coins)
    } else {
        // If no match, Single Random Draw
        single_random_draw(target, available_utxos)
    }
}

fn single_random_draw(target: u64, available_utxos: &mut Vec<u64>) -> crate::Result<Vec<u64>> {
    thread_rng().shuffle(available_utxos);
    let mut sum = 0;

    let selected_coins = available_utxos
        .iter_mut()
        .map(|x| *x)
        .take_while(|x| {
            let value = *x;
            let old_sum = sum;
            sum += value;
            old_sum < target
        })
        .collect();

    Ok(selected_coins)
}

fn branch_and_bound(
    target: u64,
    available_utxos: &mut Vec<u64>,
    depth: usize,
    current_selection: &mut Vec<u64>,
    effective_value: u64,
    mut tries: i64,
) -> bool {
    if effective_value > target {
        return false;
    }

    if effective_value == target {
        return true;
    }

    if tries <= 0 || depth >= available_utxos.len() {
        return false;
    }

    tries -= 1;

    // Exploring omission and inclusion branch
    let current_utxo_value = available_utxos[depth];
    current_selection.push(available_utxos[depth]);

    if branch_and_bound(
        target,
        available_utxos,
        depth + 1,
        current_selection,
        effective_value + current_utxo_value,
        tries,
    ) {
        return true;
    }

    current_selection.pop();

    branch_and_bound(
        target,
        available_utxos,
        depth + 1,
        current_selection,
        effective_value,
        tries,
    )
}

// TODO use quickcheck or proptest
#[cfg(test)]
mod tests {
    use super::*;
    use rand::{Rng, SeedableRng, StdRng};

    fn generate_random_utxos(rng: &mut StdRng, utxos_number: i32) -> Vec<u64> {
        let mut available_utxos = Vec::new();
        for _i in 0..utxos_number {
            available_utxos.push(rng.gen_range(0, 2000));
        }
        available_utxos
    }

    fn sum_random_utxos<'a>(rng: &mut StdRng, available_utxos: &mut Vec<u64>) -> u64 {
        let utxos_picked_len = rng.gen_range(2, available_utxos.len() / 2);
        thread_rng().shuffle(available_utxos);
        available_utxos[..utxos_picked_len]
            .iter()
            .fold(0, |acc, x| acc + x)
    }

    #[test]
    fn exact_match() {
        let seed: &[_] = &[1, 2, 3, 4];
        let mut rng: StdRng = SeedableRng::from_seed(seed);
        for _i in 0..20 {
            let mut available_utxos = generate_random_utxos(&mut rng, 30);
            let sum_utxos_picked = sum_random_utxos(&mut rng, &mut available_utxos);
            let selected = select_input(sum_utxos_picked, &mut available_utxos).unwrap();
            assert_eq!(
                selected.into_iter().fold(0, |acc, x| acc + x),
                sum_utxos_picked
            );
        }
    }
<<<<<<< HEAD
  }

  #[test]
  fn non_exact_match() {
    let seed: &[_] = &[1, 2, 3, 4];
    let mut rng: StdRng = SeedableRng::from_seed(seed);
    for _i in 0..20 {
      let mut available_utxos = generate_random_utxos(&mut rng, 5);
      let target = available_utxos.iter().sum::<u64>() - 1;
      let selected = select_input(target, &mut available_utxos).unwrap();
      assert!(selected.into_iter().fold(0, |acc, x| acc + x) >= target);
    }
  }

  #[test]
  fn insufficient_funds() {
    let seed: &[_] = &[1, 2, 3, 4];
    let mut rng: StdRng = SeedableRng::from_seed(seed);
    let mut available_utxos = generate_random_utxos(&mut rng, 30);
    let target = available_utxos.iter().sum::<u64>() + 1;
    let response = select_input(target, &mut available_utxos);
    assert!(response.is_err());
  }

  #[test]
  fn random_target() {
    let seed: &[_] = &[1, 2, 3, 4];
    let mut rng: StdRng = SeedableRng::from_seed(seed);
    for _ in 0..20 {
      let mut available_utxos = generate_random_utxos(&mut rng, 30);
      let sum_utxos = available_utxos.iter().sum::<u64>();
      let target = rng.gen_range(sum_utxos / 2, sum_utxos * 2);
      let response = select_input(target, &mut available_utxos);
      if target > sum_utxos {
=======

    #[test]
    fn insufficient_funds() {
        let seed: &[_] = &[1, 2, 3, 4];
        let mut rng: StdRng = SeedableRng::from_seed(seed);
        let mut available_utxos = generate_random_utxos(&mut rng, 30);
        let target = available_utxos.iter().sum::<u64>() + 1;
        let response = select_input(target, &mut available_utxos);
>>>>>>> 06330431
        assert!(response.is_err());
    }

    #[test]
    fn random_target() {
        let seed: &[_] = &[1, 2, 3, 4];
        let mut rng: StdRng = SeedableRng::from_seed(seed);
        for _ in 0..20 {
            let mut available_utxos = generate_random_utxos(&mut rng, 30);
            let sum_utxos = available_utxos.iter().sum::<u64>();
            let target = rng.gen_range(sum_utxos / 2, sum_utxos * 2);
            let response = select_input(target, &mut available_utxos);
            if target > sum_utxos {
                assert!(response.is_err());
            } else {
                assert!(response.is_ok());
                let selected = response.unwrap();
                assert!(selected.into_iter().fold(0, |acc, x| acc + x) >= target);
            }
        }
    }
}<|MERGE_RESOLUTION|>--- conflicted
+++ resolved
@@ -5,22 +5,16 @@
         return Err(anyhow::anyhow!("insufficient funds"));
     }
 
-<<<<<<< HEAD
-  available_utxos.sort_by(|a, b| b.cmp(&a));
-  let mut selected_coins = Vec::new();
-  let result = branch_and_bound(
-    target,
-    available_utxos,
-    0,
-    &mut selected_coins,
-    0,
-    2u64.pow(available_utxos.len() as u32),
-  );
-=======
     available_utxos.sort_by(|a, b| b.cmp(&a));
     let mut selected_coins = Vec::new();
-    let result = branch_and_bound(target, available_utxos, 0, &mut selected_coins, 0, 100000);
->>>>>>> 06330431
+    let result = branch_and_bound(
+        target,
+        available_utxos,
+        0,
+        &mut selected_coins,
+        0,
+        2i64.pow(available_utxos.len() as u32),
+    );
 
     if result {
         Ok(selected_coins)
@@ -133,42 +127,18 @@
             );
         }
     }
-<<<<<<< HEAD
-  }
 
-  #[test]
-  fn non_exact_match() {
-    let seed: &[_] = &[1, 2, 3, 4];
-    let mut rng: StdRng = SeedableRng::from_seed(seed);
-    for _i in 0..20 {
-      let mut available_utxos = generate_random_utxos(&mut rng, 5);
-      let target = available_utxos.iter().sum::<u64>() - 1;
-      let selected = select_input(target, &mut available_utxos).unwrap();
-      assert!(selected.into_iter().fold(0, |acc, x| acc + x) >= target);
+    #[test]
+    fn non_exact_match() {
+        let seed: &[_] = &[1, 2, 3, 4];
+        let mut rng: StdRng = SeedableRng::from_seed(seed);
+        for _i in 0..20 {
+            let mut available_utxos = generate_random_utxos(&mut rng, 5);
+            let target = available_utxos.iter().sum::<u64>() - 1;
+            let selected = select_input(target, &mut available_utxos).unwrap();
+            assert!(selected.into_iter().fold(0, |acc, x| acc + x) >= target);
+        }
     }
-  }
-
-  #[test]
-  fn insufficient_funds() {
-    let seed: &[_] = &[1, 2, 3, 4];
-    let mut rng: StdRng = SeedableRng::from_seed(seed);
-    let mut available_utxos = generate_random_utxos(&mut rng, 30);
-    let target = available_utxos.iter().sum::<u64>() + 1;
-    let response = select_input(target, &mut available_utxos);
-    assert!(response.is_err());
-  }
-
-  #[test]
-  fn random_target() {
-    let seed: &[_] = &[1, 2, 3, 4];
-    let mut rng: StdRng = SeedableRng::from_seed(seed);
-    for _ in 0..20 {
-      let mut available_utxos = generate_random_utxos(&mut rng, 30);
-      let sum_utxos = available_utxos.iter().sum::<u64>();
-      let target = rng.gen_range(sum_utxos / 2, sum_utxos * 2);
-      let response = select_input(target, &mut available_utxos);
-      if target > sum_utxos {
-=======
 
     #[test]
     fn insufficient_funds() {
@@ -177,7 +147,6 @@
         let mut available_utxos = generate_random_utxos(&mut rng, 30);
         let target = available_utxos.iter().sum::<u64>() + 1;
         let response = select_input(target, &mut available_utxos);
->>>>>>> 06330431
         assert!(response.is_err());
     }
 
@@ -192,10 +161,25 @@
             let response = select_input(target, &mut available_utxos);
             if target > sum_utxos {
                 assert!(response.is_err());
-            } else {
-                assert!(response.is_ok());
-                let selected = response.unwrap();
-                assert!(selected.into_iter().fold(0, |acc, x| acc + x) >= target);
+            }
+
+            #[test]
+            fn random_target() {
+                let seed: &[_] = &[1, 2, 3, 4];
+                let mut rng: StdRng = SeedableRng::from_seed(seed);
+                for _ in 0..20 {
+                    let mut available_utxos = generate_random_utxos(&mut rng, 30);
+                    let sum_utxos = available_utxos.iter().sum::<u64>();
+                    let target = rng.gen_range(sum_utxos / 2, sum_utxos * 2);
+                    let response = select_input(target, &mut available_utxos);
+                    if target > sum_utxos {
+                        assert!(response.is_err());
+                    } else {
+                        assert!(response.is_ok());
+                        let selected = response.unwrap();
+                        assert!(selected.into_iter().fold(0, |acc, x| acc + x) >= target);
+                    }
+                }
             }
         }
     }
