--- conflicted
+++ resolved
@@ -4,11 +4,7 @@
 
 use chrono::prelude::{DateTime, Utc};
 use getset::{Getters, Setters};
-<<<<<<< HEAD
-use iota::transaction::prelude::MessageId;
-=======
 use iota::message::prelude::MessageId;
->>>>>>> bcf4adcd
 use serde::{Deserialize, Serialize};
 
 use std::convert::TryInto;
@@ -121,11 +117,7 @@
         if let Some(latest_account) = accounts.last() {
             let latest_account: Account = serde_json::from_str(&latest_account)?;
             if latest_account.messages().is_empty() && latest_account.total_balance() == 0 {
-<<<<<<< HEAD
-                return Err(anyhow::anyhow!("can't create accounts when the latest account doesn't have message history and balance"));
-=======
                 return Err(crate::WalletError::LatestAccountIsEmpty);
->>>>>>> bcf4adcd
             }
         }
 
@@ -306,13 +298,7 @@
 
     /// Gets a message with the given id associated with this account.
     pub fn get_message(&self, message_id: &MessageId) -> Option<&Message> {
-<<<<<<< HEAD
-        self.messages
-            .iter()
-            .find(|tx| tx.message_id() == message_id)
-=======
         self.messages.iter().find(|tx| tx.id() == message_id)
->>>>>>> bcf4adcd
     }
 
     /// Gets the account index.
@@ -352,16 +338,12 @@
     use crate::account_manager::AccountManager;
     use crate::address::{Address, AddressBuilder};
     use crate::client::ClientOptionsBuilder;
-<<<<<<< HEAD
     use crate::message::{Message, MessageType};
 
-=======
->>>>>>> bcf4adcd
     use rusty_fork::rusty_fork_test;
 
     rusty_fork_test! {
         #[test]
-<<<<<<< HEAD
         // asserts that the `set_alias` function updates the account alias in storage
         fn set_alias() {
             let manager = crate::test_utils::get_account_manager();
@@ -369,10 +351,6 @@
             let client_options = ClientOptionsBuilder::node("https://nodes.devnet.iota.org:443")
                 .expect("invalid node URL")
                 .build();
-=======
-        fn set_alias() {
-            let manager = crate::test_utils::get_account_manager();
->>>>>>> bcf4adcd
 
             let updated_alias = "updated alias";
             let client_options = ClientOptionsBuilder::node("https://nodes.devnet.iota.org:443")
@@ -396,7 +374,6 @@
                 updated_alias.to_string()
             );
         }
-<<<<<<< HEAD
     }
 
     fn _generate_account(
@@ -463,8 +440,6 @@
             account.available_balance(),
             balance - unconfirmed_message.value().without_denomination() as u64
         );
-=======
->>>>>>> bcf4adcd
     }
 
     #[test]
