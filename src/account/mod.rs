--- conflicted
+++ resolved
@@ -193,11 +193,7 @@
         }
 
         let mut account = Account {
-<<<<<<< HEAD
-            id: AccountIdentifier::Index(account_index),
-=======
-            id: accounts.len().to_string(),
->>>>>>> 1b46b233
+            id: account_index.to_string(),
             signer_type: signer_type.clone(),
             index: account_index,
             alias,
