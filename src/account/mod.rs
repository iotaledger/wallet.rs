--- conflicted
+++ resolved
@@ -17,21 +17,11 @@
 use std::collections::{HashMap, HashSet};
 
 use getset::{Getters, Setters};
-<<<<<<< HEAD
-=======
-use iota_client::{
-    api_types::response::OutputWithMetadataResponse,
-    block::{
-        output::{FoundryId, FoundryOutput, OutputId},
-        payload::{transaction::TransactionId, TransactionPayload},
-    },
-};
->>>>>>> 46975feb
 use serde::{Deserialize, Serialize};
 
 use self::types::{
     address::{AccountAddress, AddressWithUnspentOutputs},
-    AccountBalance, OutputData,
+    OutputData,
 };
 pub use self::{
     handle::AccountHandle,
@@ -49,7 +39,7 @@
 use crate::client::{
     api_types::response::OutputWithMetadataResponse,
     block::{
-        output::OutputId,
+        output::{FoundryId, FoundryOutput, OutputId},
         payload::{transaction::TransactionId, TransactionPayload},
     },
 };
