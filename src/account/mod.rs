--- conflicted
+++ resolved
@@ -638,27 +638,6 @@
     }
 }
 
-<<<<<<< HEAD
-/// Data returned from the account initialisation.
-#[derive(Getters)]
-#[getset(get = "pub")]
-pub struct InitialisedAccount<'a> {
-    /// The account identifier.
-    id: &'a str,
-    /// The account alias.
-    alias: &'a str,
-    /// Seed address history.
-    addresses: Vec<Address>,
-    /// Seed message history.
-    messages: Vec<Message>,
-    /// Account creation time.
-    created_at: DateTime<Local>,
-    /// Time when the account was last synced with the tangle.
-    last_synced_at: DateTime<Utc>,
-}
-
-=======
->>>>>>> 43283ce4
 #[cfg(test)]
 mod tests {
     use super::AccountHandle;
