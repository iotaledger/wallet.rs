--- conflicted
+++ resolved
@@ -295,7 +295,6 @@
     use crate::account_manager::AccountManager;
     use crate::address::{Address, AddressBuilder};
     use crate::client::ClientOptionsBuilder;
-<<<<<<< HEAD
     use crate::transaction::{Tag, Transaction, TransactionType, Value, ValueUnit};
 
     use iota::crypto::ternary::{sponge::Kerl, Hash};
@@ -309,13 +308,6 @@
     use rand::Rng;
 
     #[test]
-    // asserts that the `set_alias` function updates the account alias in storage
-=======
-    use serial_test::serial;
-
-    #[test]
-    #[serial]
->>>>>>> 4a0273f0
     fn set_alias() {
         let manager = AccountManager::new();
         let id = "test_alias";
