use crate::address::Address;
use crate::client::ClientOptions;
use crate::transaction::{Transaction, TransactionType};

use chrono::prelude::{DateTime, Utc};
use getset::{Getters, Setters};
use iota::crypto::ternary::Hash;
use serde::{Deserialize, Serialize};

use std::convert::TryInto;

mod sync;
pub use sync::{AccountSynchronizer, SyncedAccount};

/// The account identifier.
#[derive(Debug, Clone, Serialize, Deserialize)]
pub enum AccountIdentifier {
    /// An Id (string) identifier.
    Id(String),
    /// An index identifier.
    Index(u64),
}

// When the identifier is a String (id).
impl From<String> for AccountIdentifier {
    fn from(value: String) -> Self {
        Self::Id(value)
    }
}

// When the identifier is a stronghold id.
impl From<[u8; 32]> for AccountIdentifier {
    fn from(value: [u8; 32]) -> Self {
        Self::Id(String::from_utf8_lossy(&value).to_string())
    }
}
impl From<&[u8; 32]> for AccountIdentifier {
    fn from(value: &[u8; 32]) -> Self {
        Self::Id(String::from_utf8_lossy(value).to_string())
    }
}

// When the identifier is an id.
impl From<u64> for AccountIdentifier {
    fn from(value: u64) -> Self {
        Self::Index(value)
    }
}

/// Account initialiser.
pub struct AccountInitialiser {
    mnemonic: Option<String>,
    alias: Option<String>,
    created_at: Option<DateTime<Utc>>,
    transactions: Vec<Transaction>,
    addresses: Vec<Address>,
    client_options: ClientOptions,
}

impl AccountInitialiser {
    /// Initialises the account builder.
    pub(crate) fn new(client_options: ClientOptions) -> Self {
        Self {
            mnemonic: None,
            alias: None,
            created_at: None,
            transactions: vec![],
            addresses: vec![],
            client_options,
        }
    }

    /// Defines the account BIP-39 mnemonic.
    /// When importing an account from stronghold, the mnemonic won't be required.
    pub fn mnemonic(mut self, mnemonic: impl AsRef<str>) -> Self {
        self.mnemonic = Some(mnemonic.as_ref().to_string());
        self
    }

    /// Defines the account alias. If not defined, we'll generate one.
    pub fn alias(mut self, alias: impl AsRef<str>) -> Self {
        self.alias = Some(alias.as_ref().to_string());
        self
    }

    /// Time of account creation.
    pub fn created_at(mut self, created_at: DateTime<Utc>) -> Self {
        self.created_at = Some(created_at);
        self
    }

    /// Transactions associated with the seed.
    /// The account can be initialised with locally stored transactions.
    pub fn transactions(mut self, transactions: Vec<Transaction>) -> Self {
        self.transactions = transactions;
        self
    }

    // Address history associated with the seed.
    /// The account can be initialised with locally stored address history.
    pub fn addresses(mut self, addresses: Vec<Address>) -> Self {
        self.addresses = addresses;
        self
    }

    /// Initialises the account.
    pub fn initialise(self) -> crate::Result<Account> {
        let alias = self.alias.unwrap_or_else(|| "".to_string());
        let created_at = self.created_at.unwrap_or_else(chrono::Utc::now);
        let created_at_timestamp: u128 = created_at.timestamp().try_into().unwrap(); // safe to unwrap since it's > 0
        let mnemonic = self.mnemonic;

<<<<<<< HEAD
        let stronghold_account = crate::with_stronghold(|stronghold| {
            let account = match mnemonic {
                Some(mnemonic) => stronghold.account_import(
                    created_at_timestamp,
                    created_at_timestamp,
                    mnemonic,
                    Some("password"),
                    "password",
                    vec![],
                ),
                None => stronghold.account_create(Some("password".to_string()), "password"),
            };
            stronghold.subaccount_add(&alias, account.id(), "password");
            account
        });
=======
        let adapter = crate::storage::get_adapter()?;
>>>>>>> 031f887d

        let stronghold_account_res: crate::Result<stronghold::Account> =
            crate::with_stronghold(|stronghold| {
                let account = match mnemonic {
                    Some(mnemonic) => stronghold.account_import(
                        adapter.get_all()?.len(),
                        created_at_timestamp,
                        created_at_timestamp,
                        mnemonic,
                        Some("password"),
                        "password",
                    ),
                    None => stronghold.account_create(Some("password".to_string()), "password"),
                };
                Ok(account)
            });
        let stronghold_account = stronghold_account_res?;

        let id = stronghold_account.id();
        let account_id: AccountIdentifier = id.clone().into();

        let account = Account {
            id: *id,
            alias,
            created_at,
            transactions: self.transactions,
            addresses: self.addresses,
            client_options: self.client_options,
        };
        adapter.set(account_id, serde_json::to_string(&account)?)?;
        Ok(account)
    }
}

/// Account definition.
#[derive(Debug, Getters, Setters, Serialize, Deserialize, Clone, PartialEq)]
#[getset(get = "pub")]
pub struct Account {
    /// The account identifier.
    id: [u8; 32],
    /// The account alias.
    alias: String,
    /// Time of account creation.
    created_at: DateTime<Utc>,
    /// Transactions associated with the seed.
    /// The account can be initialised with locally stored transactions.
    #[serde(skip)]
    #[getset(set = "pub(crate)")]
    transactions: Vec<Transaction>,
    /// Address history associated with the seed.
    /// The account can be initialised with locally stored address history.
    #[serde(skip)]
    addresses: Vec<Address>,
    /// The client options.
    client_options: ClientOptions,
}

impl Account {
    /// Returns the most recent address of the account.
    pub fn latest_address(&self) -> Option<&Address> {
        self.addresses.iter().max_by_key(|a| a.key_index())
    }

    /// Returns the builder to setup the process to synchronize this account with the Tangle.
    pub fn sync(&self) -> AccountSynchronizer<'_> {
        AccountSynchronizer::new(self)
    }

    /// Gets the account's total balance.
    /// It's read directly from the storage. To read the latest account balance, you should `sync` first.
    pub fn total_balance(&self) -> u64 {
        self.addresses
            .iter()
            .fold(0, |acc, address| acc + address.balance())
    }

    /// Gets the account's available balance.
    /// It's read directly from the storage. To read the latest account balance, you should `sync` first.
    ///
    /// The available balance is the balance users are allowed to spend.
    /// For example, if a user with 50i total account balance has made a transaction spending 20i,
    /// the available balance should be (50i-30i) = 20i.
    pub fn available_balance(&self) -> u64 {
        let total_balance = self.total_balance();
        let spent = self.transactions.iter().fold(0, |acc, tx| {
            let val = if *tx.confirmed() {
                0
            } else {
                tx.value().without_denomination()
            };
            acc + val
        });
        total_balance - (spent as u64)
    }

    /// Updates the account alias.
    pub fn set_alias(&mut self, alias: impl AsRef<str>) -> crate::Result<()> {
        self.alias = alias.as_ref().to_string();
        crate::storage::get_adapter()?.set(self.id.into(), serde_json::to_string(self)?)?;
        Ok(())
    }

    /// Gets a list of transactions on this account.
    /// It's fetched from the storage. To ensure the database is updated with the latest transactions,
    /// `sync` should be called first.
    ///
    /// * `count` - Number of (most recent) transactions to fetch.
    /// * `from` - Starting point of the subset to fetch.
    /// * `transaction_type` - Optional transaction type filter.
    ///
    /// # Example
    ///
    /// ```
    /// use iota_wallet::transaction::TransactionType;
    /// use iota_wallet::account_manager::AccountManager;
    /// use iota_wallet::client::ClientOptionsBuilder;
    ///
    /// // gets 10 received transactions, skipping the first 5 most recent transactions.
    /// let client_options = ClientOptionsBuilder::node("https://nodes.devnet.iota.org:443")
    ///  .expect("invalid node URL")
    ///  .build();
    /// let mut manager = AccountManager::new();
    /// let mut account = manager.create_account(client_options)
    ///   .initialise()
    ///   .expect("failed to add account");
    /// account.list_transactions(10, 5, Some(TransactionType::Received));
    /// ```
    pub fn list_transactions(
        &self,
        count: u64,
        from: u64,
        transaction_type: Option<TransactionType>,
    ) -> Vec<&Transaction> {
        self.transactions
            .iter()
            .filter(|tx| {
                if let Some(tx_type) = transaction_type.clone() {
                    match tx_type {
                        TransactionType::Received => self.addresses.contains(tx.address()),
                        TransactionType::Sent => !self.addresses.contains(tx.address()),
                        TransactionType::Failed => !tx.broadcasted(),
                        TransactionType::Unconfirmed => !tx.confirmed(),
                        TransactionType::Value => tx.value().without_denomination() > 0,
                    }
                } else {
                    true
                }
            })
            .collect()
    }

    /// Gets the addresses linked to this account.
    ///
    /// * `unspent` - Whether it should get only unspent addresses or not.
    pub fn list_addresses(&self, unspent: bool) -> Vec<&Address> {
        self.addresses
            .iter()
            .filter(|address| crate::address::is_unspent(&self, address.address()) == unspent)
            .collect()
    }

    /// Gets a new unused address and links it to this account.
    pub async fn generate_address(&mut self) -> crate::Result<Address> {
        let address = crate::address::get_new_address(&self).await?;
        self.addresses.push(address.clone());
        crate::storage::get_adapter()?.set(self.id.into(), serde_json::to_string(self)?)?;
        Ok(address)
    }

    pub(crate) fn append_transactions(&mut self, transactions: Vec<Transaction>) {
        self.transactions.extend(transactions.iter().cloned());
    }

    /// Gets a transaction with the given hash associated with this account.
    pub fn get_transaction(&self, hash: &Hash) -> Option<&Transaction> {
        self.transactions.iter().find(|tx| tx.hash() == hash)
    }
}

/// Data returned from the account initialisation.
#[derive(Getters)]
#[getset(get = "pub")]
pub struct InitialisedAccount<'a> {
    /// The account identifier.
    id: &'a str,
    /// The account alias.
    alias: &'a str,
    /// Seed address history.
    addresses: Vec<Address>,
    /// Seed transaction history.
    transactions: Vec<Transaction>,
    /// Account creation time.
    created_at: DateTime<Utc>,
    /// Time when the account was last synced with the tangle.
    last_synced_at: DateTime<Utc>,
}

#[cfg(test)]
mod tests {
    use crate::account_manager::AccountManager;
    use crate::client::ClientOptionsBuilder;

    #[test]
    fn set_alias() {
        let manager = AccountManager::new();
        let updated_alias = "updated alias";
        let client_options = ClientOptionsBuilder::node("https://nodes.devnet.iota.org:443")
            .expect("invalid node URL")
            .build();

        let mut account = manager
            .create_account(client_options)
            .alias("alias")
            .initialise()
            .expect("failed to add account");

        account
            .set_alias(updated_alias)
            .expect("failed to update alias");
        let account_in_storage = manager
            .get_account(account.id().into())
            .expect("failed to get account from storage");
        assert_eq!(
            account_in_storage.alias().to_string(),
            updated_alias.to_string()
        );
    }
}<|MERGE_RESOLUTION|>--- conflicted
+++ resolved
@@ -110,25 +110,7 @@
         let created_at_timestamp: u128 = created_at.timestamp().try_into().unwrap(); // safe to unwrap since it's > 0
         let mnemonic = self.mnemonic;
 
-<<<<<<< HEAD
-        let stronghold_account = crate::with_stronghold(|stronghold| {
-            let account = match mnemonic {
-                Some(mnemonic) => stronghold.account_import(
-                    created_at_timestamp,
-                    created_at_timestamp,
-                    mnemonic,
-                    Some("password"),
-                    "password",
-                    vec![],
-                ),
-                None => stronghold.account_create(Some("password".to_string()), "password"),
-            };
-            stronghold.subaccount_add(&alias, account.id(), "password");
-            account
-        });
-=======
         let adapter = crate::storage::get_adapter()?;
->>>>>>> 031f887d
 
         let stronghold_account_res: crate::Result<stronghold::Account> =
             crate::with_stronghold(|stronghold| {
