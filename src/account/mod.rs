--- conflicted
+++ resolved
@@ -290,10 +290,7 @@
 
     /// Gets a message with the given id associated with this account.
     pub fn get_message(&self, message_id: &MessageId) -> Option<&Message> {
-<<<<<<< HEAD
-        self.messages
-            .iter()
-            .find(|tx| tx.message_id() == message_id)
+        self.messages.iter().find(|tx| tx.id() == message_id)
     }
 
     /// Gets the account index.
@@ -306,9 +303,6 @@
             .position(|acc| acc == &account_json)
             .unwrap();
         Ok(index)
-=======
-        self.messages.iter().find(|tx| tx.id() == message_id)
->>>>>>> eedeed52
     }
 }
 
