use crate::address::Address;
use crate::client::ClientOptions;
use crate::message::{Message, MessageType};

use chrono::prelude::{DateTime, Utc};
use getset::{Getters, Setters};
use iota::transaction::prelude::MessageId;
use serde::{Deserialize, Serialize};

use std::convert::TryInto;

mod sync;
pub use sync::{AccountSynchronizer, SyncedAccount};

/// The account identifier.
#[derive(Debug, Clone, Serialize, Deserialize, Hash, PartialEq, Eq)]
#[serde(untagged)]
pub enum AccountIdentifier {
    /// A stronghold record id identifier.
    Id([u8; 32]),
    /// An index identifier.
    Index(u64),
}

// When the identifier is a stronghold id.
impl From<[u8; 32]> for AccountIdentifier {
    fn from(value: [u8; 32]) -> Self {
        Self::Id(value)
    }
}
impl From<&[u8; 32]> for AccountIdentifier {
    fn from(value: &[u8; 32]) -> Self {
        Self::Id(*value)
    }
}

// When the identifier is an id.
impl From<u64> for AccountIdentifier {
    fn from(value: u64) -> Self {
        Self::Index(value)
    }
}

/// Account initialiser.
pub struct AccountInitialiser {
    mnemonic: Option<String>,
    alias: Option<String>,
    created_at: Option<DateTime<Utc>>,
    messages: Vec<Message>,
    addresses: Vec<Address>,
    client_options: ClientOptions,
}

impl AccountInitialiser {
    /// Initialises the account builder.
    pub(crate) fn new(client_options: ClientOptions) -> Self {
        Self {
            mnemonic: None,
            alias: None,
            created_at: None,
            messages: vec![],
            addresses: vec![],
            client_options,
        }
    }

    /// Defines the account BIP-39 mnemonic.
    /// When importing an account from stronghold, the mnemonic won't be required.
    pub fn mnemonic(mut self, mnemonic: impl AsRef<str>) -> Self {
        self.mnemonic = Some(mnemonic.as_ref().to_string());
        self
    }

    /// Defines the account alias. If not defined, we'll generate one.
    pub fn alias(mut self, alias: impl AsRef<str>) -> Self {
        self.alias = Some(alias.as_ref().to_string());
        self
    }

    /// Time of account creation.
    pub fn created_at(mut self, created_at: DateTime<Utc>) -> Self {
        self.created_at = Some(created_at);
        self
    }

    /// Messages associated with the seed.
    /// The account can be initialised with locally stored messages.
    pub fn messages(mut self, messages: Vec<Message>) -> Self {
        self.messages = messages;
        self
    }

    // Address history associated with the seed.
    /// The account can be initialised with locally stored address history.
    pub fn addresses(mut self, addresses: Vec<Address>) -> Self {
        self.addresses = addresses;
        self
    }

    /// Initialises the account.
    pub fn initialise(self) -> crate::Result<Account> {
        let alias = self.alias.unwrap_or_else(|| "".to_string());
        let created_at = self.created_at.unwrap_or_else(chrono::Utc::now);
        let created_at_timestamp: u128 = created_at.timestamp().try_into().unwrap(); // safe to unwrap since it's > 0
        let mnemonic = self.mnemonic;

        let adapter = crate::storage::get_adapter()?;
        let accounts = adapter.get_all()?;

        if let Some(latest_account) = accounts.last() {
            let latest_account: Account = serde_json::from_str(&latest_account)?;
            if latest_account.messages().is_empty() && latest_account.total_balance() == 0 {
                return Err(anyhow::anyhow!("can't create accounts when the latest account doesn't have message history and balance"));
            }
        }

        let stronghold_account_res: crate::Result<stronghold::Account> =
            crate::with_stronghold(|stronghold| {
                let account = match mnemonic {
                    Some(mnemonic) => stronghold.account_import(
                        Some(created_at_timestamp),
                        Some(created_at_timestamp),
                        mnemonic,
                        Some("password"),
                    )?,
                    None => stronghold.account_create(Some("password".to_string()))?,
                };
                Ok(account)
            });
        let stronghold_account = stronghold_account_res?;

        let id = stronghold_account.id();
        let account_id: AccountIdentifier = id.clone().into();

        let account = Account {
            id: *id,
            alias,
            created_at,
            messages: self.messages,
            addresses: self.addresses,
            client_options: self.client_options,
        };
        adapter.set(account_id, serde_json::to_string(&account)?)?;
        Ok(account)
    }
}

/// Account definition.
#[derive(Debug, Getters, Setters, Serialize, Deserialize, Clone, PartialEq)]
#[getset(get = "pub")]
pub struct Account {
    /// The account identifier.
    id: [u8; 32],
    /// The account alias.
    alias: String,
    /// Time of account creation.
    created_at: DateTime<Utc>,
    /// Messages associated with the seed.
    /// The account can be initialised with locally stored messages.
    #[getset(set = "pub(crate)")]
    messages: Vec<Message>,
    /// Address history associated with the seed.
    /// The account can be initialised with locally stored address history.
<<<<<<< HEAD
=======
    #[getset(set = "pub(crate)")]
>>>>>>> f88ebd19
    addresses: Vec<Address>,
    /// The client options.
    client_options: ClientOptions,
}

impl Account {
    /// Returns the most recent address of the account.
    pub fn latest_address(&self) -> Option<&Address> {
        self.addresses.iter().max_by_key(|a| a.key_index())
    }
    /// Returns the builder to setup the process to synchronize this account with the Tangle.
    pub fn sync(&mut self) -> AccountSynchronizer<'_> {
        AccountSynchronizer::new(self)
    }

    /// Gets the account's total balance.
    /// It's read directly from the storage. To read the latest account balance, you should `sync` first.
    pub fn total_balance(&self) -> u64 {
        self.addresses
            .iter()
            .fold(0, |acc, address| acc + address.balance())
    }

    /// Gets the account's available balance.
    /// It's read directly from the storage. To read the latest account balance, you should `sync` first.
    ///
    /// The available balance is the balance users are allowed to spend.
    /// For example, if a user with 50i total account balance has made a message spending 20i,
    /// the available balance should be (50i-30i) = 20i.
    pub fn available_balance(&self) -> u64 {
        let total_balance = self.total_balance();
        let spent = self.messages.iter().fold(0, |acc, message| {
            let val = if *message.confirmed() {
                0
            } else {
                message.value().without_denomination()
            };
            acc + val
        });
        total_balance - (spent as u64)
    }

    /// Updates the account alias.
    pub fn set_alias(&mut self, alias: impl AsRef<str>) -> crate::Result<()> {
        self.alias = alias.as_ref().to_string();
        crate::storage::get_adapter()?.set(self.id.into(), serde_json::to_string(self)?)?;
        Ok(())
    }

    /// Gets a list of messages on this account.
    /// It's fetched from the storage. To ensure the database is updated with the latest messages,
    /// `sync` should be called first.
    ///
    /// * `count` - Number of (most recent) messages to fetch.
    /// * `from` - Starting point of the subset to fetch.
    /// * `message_type` - Optional message type filter.
    ///
    /// # Example
    ///
    /// ```
    /// use iota_wallet::message::MessageType;
    /// use iota_wallet::account_manager::AccountManager;
    /// use iota_wallet::client::ClientOptionsBuilder;
    /// # use rand::{thread_rng, Rng};
    ///
    /// # let storage_path: String = thread_rng().gen_ascii_chars().take(10).collect();
    /// # let storage_path = std::path::PathBuf::from(format!("./example-database/{}", storage_path));
    /// # iota_wallet::storage::set_storage_path(&storage_path).unwrap();
    /// // gets 10 received messages, skipping the first 5 most recent messages.
    /// let client_options = ClientOptionsBuilder::node("https://nodes.devnet.iota.org:443")
    ///  .expect("invalid node URL")
    ///  .build();
    /// let mut manager = AccountManager::new();
    /// manager.set_stronghold_password("password").unwrap();
    /// let mut account = manager.create_account(client_options)
    ///   .initialise()
    ///   .expect("failed to add account");
    /// account.list_messages(10, 5, Some(MessageType::Received));
    /// ```
    pub fn list_messages(
        &self,
        count: u64,
        from: u64,
        message_type: Option<MessageType>,
    ) -> Vec<&Message> {
        self.messages
            .iter()
            .filter(|message| {
                if let Some(message_type) = message_type.clone() {
                    match message_type {
                        MessageType::Received => self.addresses.contains(&message.address()),
                        MessageType::Sent => !self.addresses.contains(&message.address()),
                        MessageType::Failed => !message.broadcasted(),
                        MessageType::Unconfirmed => !message.confirmed(),
                        MessageType::Value => message.value().without_denomination() > 0,
                    }
                } else {
                    true
                }
            })
            .collect()
    }

    /// Gets the addresses linked to this account.
    ///
    /// * `unspent` - Whether it should get only unspent addresses or not.
    pub fn list_addresses(&self, unspent: bool) -> Vec<&Address> {
        self.addresses
            .iter()
            .filter(|address| crate::address::is_unspent(&self, address.address()) == unspent)
            .collect()
    }

    /// Gets a new unused address and links it to this account.
    pub async fn generate_address(&mut self) -> crate::Result<Address> {
        let address = crate::address::get_new_address(&self, false).await?;
        self.addresses.push(address.clone());
        crate::storage::get_adapter()?.set(self.id.into(), serde_json::to_string(self)?)?;
        Ok(address)
    }

    pub(crate) fn append_messages(&mut self, messages: Vec<Message>) {
        self.messages.extend(messages.iter().cloned());
    }

    /// Gets a message with the given id associated with this account.
    pub fn get_message(&self, message_id: &MessageId) -> Option<&Message> {
        self.messages
            .iter()
            .find(|tx| tx.message_id() == message_id)
    }

    /// Gets the account index.
    pub fn index(&self) -> crate::Result<usize> {
        let adapter = crate::storage::get_adapter()?;
        let accounts = adapter.get_all()?;
        let account_json = serde_json::to_string(&self)?;
        let index = accounts
            .iter()
            .position(|acc| acc == &account_json)
            .unwrap();
        Ok(index)
    }
}

/// Data returned from the account initialisation.
#[derive(Getters)]
#[getset(get = "pub")]
pub struct InitialisedAccount<'a> {
    /// The account identifier.
    id: &'a str,
    /// The account alias.
    alias: &'a str,
    /// Seed address history.
    addresses: Vec<Address>,
    /// Seed message history.
    messages: Vec<Message>,
    /// Account creation time.
    created_at: DateTime<Utc>,
    /// Time when the account was last synced with the tangle.
    last_synced_at: DateTime<Utc>,
}

#[cfg(test)]
mod tests {
<<<<<<< HEAD
    use super::Account;
    use crate::account_manager::AccountManager;
    use crate::address::{Address, AddressBuilder, IotaAddress};
    use crate::client::ClientOptionsBuilder;
    use crate::message::{Message, MessageType};

    use chrono::Utc;
    use iota::transaction::prelude::{
        Hash, Input, Output, Payload, Seed, SignedTransactionBuilder,
    };
    use std::convert::TryInto;

    #[test]
    // asserts that the `set_alias` function updates the account alias in storage
    fn set_alias() {
        let manager = AccountManager::new();
        let updated_alias = "updated alias";
        let client_options = ClientOptionsBuilder::node("https://nodes.devnet.iota.org:443")
            .expect("invalid node URL")
            .build();

        let mut account = manager
            .create_account(client_options)
            .alias("alias")
            .initialise()
            .expect("failed to add account");

        account
            .set_alias(updated_alias)
            .expect("failed to update alias");
        let account_in_storage = manager
            .get_account(account.id().into())
            .expect("failed to get account from storage");
        assert_eq!(
            account_in_storage.alias().to_string(),
            updated_alias.to_string()
        );
=======
    use crate::client::ClientOptionsBuilder;
    use rusty_fork::rusty_fork_test;

    rusty_fork_test! {
        #[test]
        fn set_alias() {
            let manager = crate::test_utils::get_account_manager();

            let updated_alias = "updated alias";
            let client_options = ClientOptionsBuilder::node("https://nodes.devnet.iota.org:443")
                .expect("invalid node URL")
                .build();

            let mut account = manager
                .create_account(client_options)
                .alias("alias")
                .initialise()
                .expect("failed to add account");

            account
                .set_alias(updated_alias)
                .expect("failed to update alias");
            let account_in_storage = manager
                .get_account(account.id().into())
                .expect("failed to get account from storage");
            assert_eq!(
                account_in_storage.alias().to_string(),
                updated_alias.to_string()
            );
        }
>>>>>>> f88ebd19
    }

    fn _generate_iota_address() -> IotaAddress {
        IotaAddress::from_ed25519_bytes(&rand::random::<[u8; 32]>())
    }

    fn _generate_account(messages: Vec<Message>) -> (Account, Address, u64) {
        let manager = AccountManager::new();
        let client_options = ClientOptionsBuilder::node("https://nodes.devnet.iota.org:443")
            .expect("invalid node URL")
            .build();

        let address = _generate_iota_address();
        let balance = 30;
        let first_address = AddressBuilder::new()
            .address(address.clone())
            .key_index(0)
            .balance(balance / 2 as u64)
            .build()
            .unwrap();
        let second_address = AddressBuilder::new()
            .address(address)
            .key_index(1)
            .balance(balance / 2 as u64)
            .build()
            .unwrap();

        let addresses = vec![second_address.clone(), first_address];
        let account = manager
            .create_account(client_options)
            .alias("alias")
            .addresses(addresses)
            .messages(messages)
            .initialise()
            .expect("failed to add account");
        (account, second_address, balance)
    }

    fn _generate_message(
        value: i64,
        address: Address,
        confirmed: bool,
        broadcasted: bool,
    ) -> Message {
        Message {
            version: 1,
            trunk: Hash([0; 32]),
            branch: Hash([0; 32]),
            payload_length: 0,
            payload: Payload::SignedTransaction(Box::new(
                SignedTransactionBuilder::new(Seed::from_ed25519_bytes("".as_bytes()).unwrap())
                    .set_outputs(vec![Output::new(
                        address.address().clone(),
                        value.try_into().unwrap(),
                    )])
                    .set_inputs(vec![(Input::new(Hash([0; 32]), 0), "")])
                    .build()
                    .unwrap(),
            )),
            timestamp: Utc::now(),
            nonce: 0,
            confirmed,
            broadcasted,
        }
    }

    #[test]
    fn latest_address() {
        let (account, latest_address, _) = _generate_account(vec![]);
        assert_eq!(account.latest_address(), Some(&latest_address));
    }

    #[test]
    fn total_balance() {
        let (account, _, balance) = _generate_account(vec![]);
        assert_eq!(account.total_balance(), balance);
    }

    #[test]
    fn available_balance() {
        let (account, _, balance) = _generate_account(vec![]);
        assert_eq!(account.available_balance(), balance);

        let unconfirmed_message = _generate_message(
            15,
            account.addresses().first().unwrap().clone(),
            false,
            false,
        );
        let confirmed_message =
            _generate_message(10, account.addresses().first().unwrap().clone(), true, true);
        let (account, _, balance) =
            _generate_account(vec![unconfirmed_message.clone(), confirmed_message]);
        assert_eq!(
            account.available_balance(),
            balance - unconfirmed_message.value().without_denomination() as u64
        );
    }

    #[test]
    fn list_all_messages() {
        let (mut account, _, _) = _generate_account(vec![]);
        let received_message =
            _generate_message(0, account.latest_address().unwrap().clone(), true, true);
        let failed_message =
            _generate_message(0, account.latest_address().unwrap().clone(), true, false);
        let unconfirmed_message =
            _generate_message(0, account.latest_address().unwrap().clone(), false, true);
        let value_message =
            _generate_message(4, account.latest_address().unwrap().clone(), true, true);
        account.append_messages(vec![
            received_message,
            failed_message,
            unconfirmed_message,
            value_message,
        ]);

        let txs = account.list_messages(4, 0, None);
        assert_eq!(txs.len(), 4);
    }

    #[test]
    fn list_messages_by_type() {
        let (mut account, _, _) = _generate_account(vec![]);

        let external_address = AddressBuilder::new()
            .address(_generate_iota_address())
            .key_index(0)
            .balance(0)
            .build()
            .unwrap();

        let received_message =
            _generate_message(0, account.latest_address().unwrap().clone(), true, true);
        let sent_message = _generate_message(0, external_address.clone(), true, true);
        let failed_message =
            _generate_message(0, account.latest_address().unwrap().clone(), true, false);
        let unconfirmed_message =
            _generate_message(0, account.latest_address().unwrap().clone(), false, true);
        let value_message =
            _generate_message(5, account.latest_address().unwrap().clone(), true, true);
        account.append_messages(vec![
            received_message.clone(),
            sent_message.clone(),
            failed_message.clone(),
            unconfirmed_message.clone(),
            value_message.clone(),
        ]);

        let cases = vec![
            (MessageType::Failed, &failed_message),
            (MessageType::Received, &received_message),
            (MessageType::Sent, &sent_message),
            (MessageType::Unconfirmed, &unconfirmed_message),
            (MessageType::Value, &value_message),
        ];
        for (tx_type, expected) in cases {
            let failed_messages = account.list_messages(1, 0, Some(tx_type.clone()));
            assert_eq!(
                failed_messages.len(),
                if tx_type == MessageType::Received {
                    4
                } else {
                    1
                }
            );
            assert_eq!(failed_messages.first().unwrap(), &expected);
        }
    }

    #[test]
    fn get_message_by_hash() {
        let (mut account, _, _) = _generate_account(vec![]);

        let message = _generate_message(0, account.latest_address().unwrap().clone(), true, true);
        account.append_messages(vec![
            _generate_message(10, account.latest_address().unwrap().clone(), true, true),
            message.clone(),
        ]);
        assert_eq!(account.get_message(message.hash()).unwrap(), &message);
    }

    // TODO this test needs some work on the client initialization
    /*#[tokio::test]
    async fn sync() {
      let (account, _, _) = _generate_account(vec![]);
      account.sync().execute().await.unwrap();
    }*/
    // TODO list_addresses, generate_addresses tests
}<|MERGE_RESOLUTION|>--- conflicted
+++ resolved
@@ -161,10 +161,7 @@
     messages: Vec<Message>,
     /// Address history associated with the seed.
     /// The account can be initialised with locally stored address history.
-<<<<<<< HEAD
-=======
     #[getset(set = "pub(crate)")]
->>>>>>> f88ebd19
     addresses: Vec<Address>,
     /// The client options.
     client_options: ClientOptions,
@@ -330,7 +327,6 @@
 
 #[cfg(test)]
 mod tests {
-<<<<<<< HEAD
     use super::Account;
     use crate::account_manager::AccountManager;
     use crate::address::{Address, AddressBuilder, IotaAddress};
@@ -339,43 +335,23 @@
 
     use chrono::Utc;
     use iota::transaction::prelude::{
-        Hash, Input, Output, Payload, Seed, SignedTransactionBuilder,
+        Ed25519Address, MessageId, Payload, Seed, SignatureLockedSingleOutput, TransactionBuilder,
+        UTXOInput,
     };
+    use rusty_fork::rusty_fork_test;
+    use slip10::path::BIP32Path;
     use std::convert::TryInto;
-
-    #[test]
-    // asserts that the `set_alias` function updates the account alias in storage
-    fn set_alias() {
-        let manager = AccountManager::new();
-        let updated_alias = "updated alias";
-        let client_options = ClientOptionsBuilder::node("https://nodes.devnet.iota.org:443")
-            .expect("invalid node URL")
-            .build();
-
-        let mut account = manager
-            .create_account(client_options)
-            .alias("alias")
-            .initialise()
-            .expect("failed to add account");
-
-        account
-            .set_alias(updated_alias)
-            .expect("failed to update alias");
-        let account_in_storage = manager
-            .get_account(account.id().into())
-            .expect("failed to get account from storage");
-        assert_eq!(
-            account_in_storage.alias().to_string(),
-            updated_alias.to_string()
-        );
-=======
-    use crate::client::ClientOptionsBuilder;
-    use rusty_fork::rusty_fork_test;
+    use std::num::NonZeroU64;
 
     rusty_fork_test! {
         #[test]
+        // asserts that the `set_alias` function updates the account alias in storage
         fn set_alias() {
             let manager = crate::test_utils::get_account_manager();
+            let updated_alias = "updated alias";
+            let client_options = ClientOptionsBuilder::node("https://nodes.devnet.iota.org:443")
+                .expect("invalid node URL")
+                .build();
 
             let updated_alias = "updated alias";
             let client_options = ClientOptionsBuilder::node("https://nodes.devnet.iota.org:443")
@@ -399,11 +375,10 @@
                 updated_alias.to_string()
             );
         }
->>>>>>> f88ebd19
     }
 
     fn _generate_iota_address() -> IotaAddress {
-        IotaAddress::from_ed25519_bytes(&rand::random::<[u8; 32]>())
+        IotaAddress::Ed25519(Ed25519Address::new(rand::random::<[u8; 32]>()))
     }
 
     fn _generate_account(messages: Vec<Message>) -> (Account, Address, u64) {
@@ -446,16 +421,20 @@
     ) -> Message {
         Message {
             version: 1,
-            trunk: Hash([0; 32]),
-            branch: Hash([0; 32]),
+            trunk: MessageId::new([0; 32]),
+            branch: MessageId::new([0; 32]),
             payload_length: 0,
-            payload: Payload::SignedTransaction(Box::new(
-                SignedTransactionBuilder::new(Seed::from_ed25519_bytes("".as_bytes()).unwrap())
-                    .set_outputs(vec![Output::new(
+            payload: Payload::Transaction(Box::new(
+                TransactionBuilder::new(&Seed::from_ed25519_bytes("".as_bytes()).unwrap())
+                    .set_outputs(vec![SignatureLockedSingleOutput::new(
                         address.address().clone(),
-                        value.try_into().unwrap(),
+                        NonZeroU64::new(value.try_into().unwrap()).unwrap(),
+                    )
+                    .into()])
+                    .set_inputs(vec![(
+                        UTXOInput::new(MessageId::new([0; 32]), 0).unwrap().into(),
+                        BIP32Path::from_str("").unwrap(),
                     )])
-                    .set_inputs(vec![(Input::new(Hash([0; 32]), 0), "")])
                     .build()
                     .unwrap(),
             )),
@@ -579,14 +558,8 @@
             _generate_message(10, account.latest_address().unwrap().clone(), true, true),
             message.clone(),
         ]);
-        assert_eq!(account.get_message(message.hash()).unwrap(), &message);
-    }
-
-    // TODO this test needs some work on the client initialization
-    /*#[tokio::test]
-    async fn sync() {
-      let (account, _, _) = _generate_account(vec![]);
-      account.sync().execute().await.unwrap();
-    }*/
+        assert_eq!(account.get_message(message.message_id()).unwrap(), &message);
+    }
+
     // TODO list_addresses, generate_addresses tests
 }