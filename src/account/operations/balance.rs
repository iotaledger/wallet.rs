--- conflicted
+++ resolved
@@ -3,10 +3,6 @@
 
 use std::collections::HashMap;
 
-<<<<<<< HEAD
-=======
-use iota_client::block::output::{unlock_condition::UnlockCondition, FoundryId, NativeTokensBuilder, Output, Rent};
->>>>>>> 46975feb
 use primitive_types::U256;
 
 use crate::{
@@ -16,7 +12,7 @@
         types::{AccountBalance, BaseCoinBalance, NativeTokensBalance, RequiredStorageDeposit},
         OutputsToClaim,
     },
-    client::block::output::{unlock_condition::UnlockCondition, NativeTokensBuilder, Output, Rent},
+    client::block::output::{unlock_condition::UnlockCondition, FoundryId, NativeTokensBuilder, Output, Rent},
 };
 
 impl AccountHandle {
