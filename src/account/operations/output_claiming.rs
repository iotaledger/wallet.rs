// Copyright 2022 IOTA Stiftung
// SPDX-License-Identifier: Apache-2.0

use std::collections::HashSet;

use iota_client::{
    api::input_selection::minimum_storage_deposit,
<<<<<<< HEAD
    bee_block::output::{
        unlock_condition::{AddressUnlockCondition, StorageDepositReturnUnlockCondition, UnlockCondition},
=======
    block::output::{
        unlock_condition::{AddressUnlockCondition, UnlockCondition},
>>>>>>> 292b125d
        BasicOutputBuilder, NativeTokensBuilder, NftOutputBuilder, Output, OutputId,
    },
};
use serde::{Deserialize, Serialize};

use crate::account::{
    handle::AccountHandle, operations::helpers::time::can_output_be_unlocked_now, types::Transaction, OutputData,
    TransactionOptions,
};

/// Enum to specify which outputs should be claimed
#[derive(Clone, Copy, Debug, Eq, PartialEq, Serialize, Deserialize)]
pub enum OutputsToClaim {
    None = 0,
    MicroTransactions = 1,
    NativeTokens = 2,
    Nfts = 3,
    All = 4,
}

/// Defines how many inputs can be claimed with one transaction.
/// This limit is needed because in addition we might need to create the double amount of outputs because of the storage
/// deposit return and also consider the remainder output.
const MAX_CLAIM_INPUTS: usize = 60;

impl AccountHandle {
    /// Get basic and nft outputs that have [`ExpirationUnlockCondition`], [`StorageDepositReturnUnlockCondition`] or
    /// [`TimelockUnlockCondition`] and can be unlocked now and also get basic outputs with only an
    /// [`AddressUnlockCondition`] unlock condition, for additional inputs
    pub async fn get_unlockable_outputs_with_additional_unlock_conditions(
        &self,
        outputs_to_claim: OutputsToClaim,
    ) -> crate::Result<Vec<OutputId>> {
        log::debug!("[OUTPUT_CLAIMING] get_unlockable_outputs_with_additional_unlock_conditions");
        let account = self.read().await;

        let local_time = self.client.get_time_checked().await?;

        // Get outputs for the claim
        let mut output_ids_to_claim: HashSet<OutputId> = HashSet::new();
        for (output_id, output_data) in &account.unspent_outputs {
            // Don't use outputs that are locked for other transactions
            if !account.locked_outputs.contains(output_id) {
                if let Some(output) = account.outputs.get(output_id) {
                    match &output.output {
                        Output::Basic(basic_output) => {
                            // If there is a single [UnlockCondition], then it's an
                            // [AddressUnlockCondition] and we own it already without
                            // further restrictions
                            if basic_output.unlock_conditions().len() != 1
                                && can_output_be_unlocked_now(
                                    // We use the addresses with unspent outputs, because other addresses of the
                                    // account without unspent outputs can't be related to this output
                                    &account.addresses_with_unspent_outputs,
                                    output,
                                    local_time,
                                )
                            {
                                match outputs_to_claim {
                                    OutputsToClaim::MicroTransactions => {
                                        if let Some(sdr) = basic_output.unlock_conditions().storage_deposit_return() {
                                            // Only micro transaction if not the same
                                            if sdr.amount() != basic_output.amount() {
                                                output_ids_to_claim.insert(output_data.output_id);
                                            }
                                        }
                                    }
                                    OutputsToClaim::NativeTokens => {
                                        if !basic_output.native_tokens().is_empty() {
                                            output_ids_to_claim.insert(output_data.output_id);
                                        }
                                    }
                                    OutputsToClaim::All => {
                                        output_ids_to_claim.insert(output_data.output_id);
                                    }
                                    _ => {}
                                }
                            }
                        }
                        Output::Nft(nft_output) => {
                            // Ignore outputs with a single [UnlockCondition], because then it's an
                            // [AddressUnlockCondition] and we own it already without
                            // further restrictions
                            if nft_output.unlock_conditions().len() != 1
                                && can_output_be_unlocked_now(
                                    // We use the addresses with unspent outputs, because other addresses of the
                                    // account without unspent outputs can't be related to this output
                                    &account.addresses_with_unspent_outputs,
                                    output,
                                    local_time,
                                )
                            {
                                match outputs_to_claim {
                                    OutputsToClaim::MicroTransactions => {
                                        if let Some(sdr) = nft_output.unlock_conditions().storage_deposit_return() {
                                            // Only micro transaction if not the same
                                            if sdr.amount() != nft_output.amount() {
                                                output_ids_to_claim.insert(output_data.output_id);
                                            }
                                        }
                                    }
                                    OutputsToClaim::NativeTokens => {
                                        if !nft_output.native_tokens().is_empty() {
                                            output_ids_to_claim.insert(output_data.output_id);
                                        }
                                    }
                                    OutputsToClaim::Nfts | OutputsToClaim::All => {
                                        output_ids_to_claim.insert(output_data.output_id);
                                    }
                                    _ => {}
                                }
                            }
                        }
                        // Other output types can't have [`ExpirationUnlockCondition`],
                        // [`StorageDepositReturnUnlockCondition`] or [`TimelockUnlockCondition`]
                        _ => {}
                    }
                }
            }
        }
        log::debug!(
            "[OUTPUT_CLAIMING] available outputs to claim: {}",
            output_ids_to_claim.len()
        );
        Ok(output_ids_to_claim.into_iter().collect())
    }

    /// Try to claim basic outputs that have additional unlock conditions to their [AddressUnlockCondition].
    pub async fn try_claim_outputs(&self, outputs_to_claim: OutputsToClaim) -> crate::Result<Vec<Transaction>> {
        log::debug!("[OUTPUT_CLAIMING] try_claim_outputs");

        let output_ids_to_claim = self
            .get_unlockable_outputs_with_additional_unlock_conditions(outputs_to_claim)
            .await?;
        let basic_outputs = self.get_basic_outputs_for_additional_inputs().await?;
        self.claim_outputs_internal(output_ids_to_claim, basic_outputs).await
    }

    /// Get basic outputs that have only one unlock condition which is [AddressUnlockCondition], so they can be used as
    /// additional inputs
    pub async fn get_basic_outputs_for_additional_inputs(&self) -> crate::Result<Vec<OutputData>> {
        log::debug!("[OUTPUT_CLAIMING] get_basic_outputs_for_additional_inputs");
        let account = self.read().await;

        // Get basic outputs only with AddressUnlockCondition and no other unlock condition
        let mut basic_outputs: Vec<OutputData> = Vec::new();
        for (output_id, output_data) in &account.unspent_outputs {
            // Don't use outputs that are locked for other transactions
            if !account.locked_outputs.contains(output_id) {
                if let Some(output) = account.outputs.get(output_id) {
                    if let Output::Basic(basic_output) = &output.output {
                        if basic_output.unlock_conditions().len() == 1 {
                            // Store outputs with [`AddressUnlockCondition`] alone, because they could be used as
                            // additional input, if required
                            basic_outputs.push(output_data.clone());
                        }
                    }
                }
            }
        }
        log::debug!("[OUTPUT_CLAIMING] available basic outputs: {}", basic_outputs.len());
        Ok(basic_outputs)
    }

    /// Try to claim basic or nft outputs that have additional unlock conditions to their [AddressUnlockCondition]
    /// from [`AccountHandle::get_unlockable_outputs_with_additional_unlock_conditions()`].
    pub async fn claim_outputs(&self, output_ids_to_claim: Vec<OutputId>) -> crate::Result<Vec<Transaction>> {
        log::debug!("[OUTPUT_CLAIMING] claim_outputs");
        let basic_outputs = self.get_basic_outputs_for_additional_inputs().await?;
        self.claim_outputs_internal(output_ids_to_claim, basic_outputs).await
    }

    /// Try to claim basic outputs that have additional unlock conditions to their [AddressUnlockCondition].
    pub(crate) async fn claim_outputs_internal(
        &self,
        output_ids_to_claim: Vec<OutputId>,
        possible_additional_inputs: Vec<OutputData>,
    ) -> crate::Result<Vec<Transaction>> {
        log::debug!("[OUTPUT_CLAIMING] claim_outputs_internal");

        let current_time = self.client.get_time_checked().await?;
        let byte_cost_config = self.client.get_byte_cost_config().await?;

        let account = self.read().await;

        let mut outputs_to_claim = Vec::new();
        for output_id in output_ids_to_claim {
            if let Some(output_data) = account.unspent_outputs.get(&output_id) {
                if !account.locked_outputs.contains(&output_id) {
                    outputs_to_claim.push(output_data.clone());
                }
            }
        }

        if outputs_to_claim.is_empty() {
            // No outputs to claim, return
            return Ok(Vec::new());
        }

        let first_account_address = account
            .public_addresses
            .first()
            .ok_or(crate::Error::FailedToGetRemainder)?
            .clone();
        drop(account);

        let mut claim_results = Vec::new();
        let mut additional_inputs_used = HashSet::new();

        // Outputs with expiration and storage deposit return might require two outputs if there is a storage deposit
        // return unlock condition Maybe also more additional inputs are required for the storage deposit, if we
        // have to send the storage deposit back.
        for outputs in outputs_to_claim.chunks(MAX_CLAIM_INPUTS) {
            let mut outputs_to_send = Vec::new();
            // Amount we get with the storage deposit return amounts already subtracted
            let mut new_amount = 0;
            let mut new_native_tokens = NativeTokensBuilder::new();
            // check native tokens
            for output_data in outputs {
                if let Output::Nft(nft_output) = &output_data.output {
                    // build new output with same amount, nft_id, immutable/feature blocks and native tokens, just
                    // updated address unlock conditions

                    let nft_output = NftOutputBuilder::from(nft_output)
                        .with_minimum_storage_deposit(byte_cost_config.clone())
                        .with_nft_id(nft_output.nft_id().or_from_output_id(output_data.output_id))
                        .with_unlock_conditions([UnlockCondition::Address(AddressUnlockCondition::new(
                            first_account_address.address.inner,
                        ))])
                        // Set native tokens empty, we will collect them from all inputs later
                        .with_native_tokens([])
                        .finish_output()?;

                    outputs_to_send.push(nft_output);
                }

                if let Some(sdr) = sdr_not_expired(&output_data.output, current_time) {
                    // for own output subtract the return amount
                    new_amount += output_data.output.amount() - sdr.amount();
                    if let Some(native_tokens) = output_data.output.native_tokens() {
                        new_native_tokens.add_native_tokens(native_tokens.clone())?;
                    }

                    // create return output
                    outputs_to_send.push(
                        BasicOutputBuilder::new_with_amount(sdr.amount())?
                            .add_unlock_condition(UnlockCondition::Address(AddressUnlockCondition::new(
                                *sdr.return_address(),
                            )))
                            .finish_output()?,
                    );
                } else {
                    new_amount += output_data.output.amount();
                    if let Some(native_tokens) = output_data.output.native_tokens() {
                        new_native_tokens.add_native_tokens(native_tokens.clone())?;
                    }
                }
            }

            let option_native_token = if new_native_tokens.is_empty() {
                None
            } else {
                Some(new_native_tokens.clone().finish()?)
            };

            // Check if the new amount is enough for the storage deposit, otherwise increase it to this
            let mut required_storage_deposit = minimum_storage_deposit(
                &byte_cost_config,
                &first_account_address.address.inner,
                &option_native_token,
            )?;

            let mut additional_inputs = Vec::new();
            if new_amount < required_storage_deposit {
                // add more inputs
                for output_data in &possible_additional_inputs {
                    // Recalculate every time, because new intputs can also add more native tokens, which would increase
                    // the storage deposit cost
                    required_storage_deposit = minimum_storage_deposit(
                        &byte_cost_config,
                        &first_account_address.address.inner,
                        &option_native_token,
                    )?;
                    if new_amount < required_storage_deposit {
                        if !additional_inputs_used.contains(&output_data.output_id) {
                            new_amount += output_data.output.amount();
                            if let Some(native_tokens) = output_data.output.native_tokens() {
                                new_native_tokens.add_native_tokens(native_tokens.clone())?;
                            }
                            additional_inputs.push(output_data.output_id);
                            additional_inputs_used.insert(output_data.output_id);
                        }
                    } else {
                        // Break if we have enough inputs
                        break;
                    }
                }
            }

            // If we still don't have enough amount we can't create the output
            if new_amount < required_storage_deposit {
                return Err(crate::Error::InsufficientFunds(new_amount, required_storage_deposit));
            }

            // Create output with claimed values
            outputs_to_send.push(
                BasicOutputBuilder::new_with_amount(new_amount)?
                    .add_unlock_condition(UnlockCondition::Address(AddressUnlockCondition::new(
                        first_account_address.address.inner,
                    )))
                    .with_native_tokens(new_native_tokens.finish()?)
                    .finish_output()?,
            );

            match self
                .finish_transaction(
                    outputs_to_send,
                    Some(TransactionOptions {
                        custom_inputs: Some(
                            outputs
                                .iter()
                                .map(|o| o.output_id)
                                // add additional inputs
                                .chain(additional_inputs)
                                .collect::<Vec<OutputId>>(),
                        ),
                        ..Default::default()
                    }),
                )
                .await
            {
                Ok(tx) => {
                    log::debug!(
                        "[OUTPUT_CLAIMING] Claiming transaction created: block_id: {:?} tx_id: {:?}",
                        tx.block_id,
                        tx.transaction_id
                    );
                    claim_results.push(tx);
                }
                Err(e) => log::debug!("Output claim error: {}", e),
            };
        }

        Ok(claim_results)
    }
}

/// Get the `StorageDepositReturnUnlockCondition`, if not expired
pub(crate) fn sdr_not_expired(output: &Output, current_time: u32) -> Option<&StorageDepositReturnUnlockCondition> {
    if let Some(unlock_conditions) = output.unlock_conditions() {
        if let Some(sdr) = unlock_conditions.storage_deposit_return() {
            let expired = if let Some(expiration) = unlock_conditions.expiration() {
                current_time >= expiration.timestamp()
            } else {
                false
            };

            // We only have to send the storage deposit return back if the output is not expired
            if !expired { Some(sdr) } else { None }
        } else {
            None
        }
    } else {
        None
    }
}<|MERGE_RESOLUTION|>--- conflicted
+++ resolved
@@ -5,13 +5,8 @@
 
 use iota_client::{
     api::input_selection::minimum_storage_deposit,
-<<<<<<< HEAD
-    bee_block::output::{
+    block::output::{
         unlock_condition::{AddressUnlockCondition, StorageDepositReturnUnlockCondition, UnlockCondition},
-=======
-    block::output::{
-        unlock_condition::{AddressUnlockCondition, UnlockCondition},
->>>>>>> 292b125d
         BasicOutputBuilder, NativeTokensBuilder, NftOutputBuilder, Output, OutputId,
     },
 };
