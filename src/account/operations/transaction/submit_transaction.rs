// Copyright 2021 IOTA Stiftung
// SPDX-License-Identifier: Apache-2.0

use iota_client::block::{payload::Payload, BlockId};

use crate::account::{handle::AccountHandle, operations::transaction::TransactionPayload};
#[cfg(feature = "events")]
use crate::events::types::{TransactionProgressEvent, WalletEvent};

impl AccountHandle {
    /// Submits a payload in a block
    pub(crate) async fn submit_transaction_payload(
        &self,
        transaction_payload: TransactionPayload,
    ) -> crate::Result<BlockId> {
        log::debug!("[TRANSACTION] send_payload");
        let account = self.read().await;
        #[cfg(feature = "events")]
        let account_index = account.index;
        // Drop account so it's not locked during PoW
        drop(account);

        let local_pow = self.client.get_local_pow();
        if local_pow {
            log::debug!("[TRANSACTION] doing local pow");
            #[cfg(feature = "events")]
            self.event_emitter.lock().await.emit(
                account_index,
                WalletEvent::TransactionProgress(TransactionProgressEvent::PerformingPow),
            );
        }
<<<<<<< HEAD

=======
>>>>>>> 46975feb
        let block = self
            .client
            .finish_block_builder(None, Some(Payload::from(transaction_payload)))
            .await?;

        #[cfg(feature = "events")]
        self.event_emitter.lock().await.emit(
            account_index,
            WalletEvent::TransactionProgress(TransactionProgressEvent::Broadcasting),
        );
        let block_id = self.client.post_block(&block).await?;
        log::debug!("[TRANSACTION] submitted block {}", block_id);
        Ok(block_id)
    }
}<|MERGE_RESOLUTION|>--- conflicted
+++ resolved
@@ -29,10 +29,6 @@
                 WalletEvent::TransactionProgress(TransactionProgressEvent::PerformingPow),
             );
         }
-<<<<<<< HEAD
-
-=======
->>>>>>> 46975feb
         let block = self
             .client
             .finish_block_builder(None, Some(Payload::from(transaction_payload)))
