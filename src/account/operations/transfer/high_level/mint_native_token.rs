// Copyright 2022 IOTA Stiftung
// SPDX-License-Identifier: Apache-2.0

use iota_client::{
    api::input_selection::minimum_storage_deposit,
    bee_message::{
        address::{Address, AliasAddress},
        output::{
            unlock_condition::{
                AddressUnlockCondition, GovernorAddressUnlockCondition, ImmutableAliasAddressUnlockCondition,
                StateControllerAddressUnlockCondition, UnlockCondition,
            },
            AliasId, AliasOutputBuilder, BasicOutputBuilder, FoundryId, FoundryOutputBuilder, NativeToken,
            NativeTokens, Output, SimpleTokenScheme, TokenId, TokenScheme, TokenTag,
        },
    },
};
use primitive_types::U256;
use serde::{Deserialize, Serialize};

use crate::{
    account::{
        handle::AccountHandle,
        operations::transfer::{
            high_level::minimum_storage_deposit::{minimum_storage_deposit_alias, minimum_storage_deposit_foundry},
            TransferResult,
        },
        TransferOptions,
    },
    Error,
};

#[derive(Debug, Clone, Serialize, Deserialize)]
/// Address and nft for `mint_native_token()`
pub struct NativeTokenOptions {
    /// Bech32 encoded address. Needs to be an account address. Default will use the
    /// first address of the account
    #[serde(rename = "accountAddress")]
    pub account_address: Option<String>,
    /// Token tag
    #[serde(rename = "tokenTag")]
    pub token_tag: TokenTag,
    /// Circulating supply
    #[serde(rename = "circulatingSupply")]
    pub circulating_supply: U256,
    /// Maximum supply
    #[serde(rename = "maximumSupply")]
    pub maximum_supply: U256,
}

impl AccountHandle {
    /// Function to mint native tokens
    /// This happens in a two step process:
    /// 1. Create or get an existing alias output
    /// 2. Create a new foundry output with native tokens minted to the account address
    /// Calls [AccountHandle.send()](crate::account::handle::AccountHandle.send) internally, the options can define the
    /// RemainderValueStrategy or custom inputs.
    /// Address needs to be Bech32 encoded
    /// ```ignore
    /// let native_token_options = NativeTokenOptions {
    ///     account_address: None,
    ///     token_tag: TokenTag::new([0u8; 12]),
    ///     circulating_supply: U256::from(100),
    ///     maximum_supply: U256::from(100),
    /// };
    ///
    /// let res = account_handle.mint_native_token(native_token_options, None,).await?;
    /// println!("Transaction created: {}", res.1);
    /// if let Some(message_id) = res.0 {
    ///     println!("Message sent: {}", message_id);
    /// }
    /// ```
    pub async fn mint_native_token(
        &self,
        native_token_options: NativeTokenOptions,
        options: Option<TransferOptions>,
    ) -> crate::Result<TransferResult> {
        log::debug!("[TRANSFER] mint_native_token");
        let byte_cost_config = self.client.get_byte_cost_config().await?;

        let account_addresses = self.list_addresses().await?;
        // the address needs to be from the account, because for the minting we need to sign transactions from it
        let controller_address = match &native_token_options.account_address {
            Some(bech32_address) => {
                let (_bech32_hrp, address) = Address::try_from_bech32(&bech32_address)?;
                if account_addresses
                    .binary_search_by_key(&address, |address| address.address.inner)
                    .is_err()
                {
                    return Err(Error::AddressNotFoundInAccount(bech32_address.to_string()));
                }
                address
            }
            None => {
                account_addresses
                    .first()
                    // todo other error message
                    .ok_or(Error::FailedToGetRemainder)?
                    .address
                    .inner
            }
        };

        let alias_id = self
            .get_or_create_alias_output(controller_address, options.clone())
            .await?;

        let account = self.read().await;
        let existing_alias_output = account.unspent_outputs().values().into_iter().find(|output_data| {
            if let Output::Alias(output) = &output_data.output {
                output.alias_id().or_from_output_id(output_data.output_id) == alias_id
            } else {
                false
            }
        });
        let existing_alias_output = existing_alias_output
            .ok_or_else(|| Error::MintingFailed("No alias output available".to_string()))?
            .clone();
        drop(account);

        if let Output::Alias(alias_output) = &existing_alias_output.output {
            // create foundry output with minted native tokens
            let foundry_id = FoundryId::build(
                &AliasAddress::new(alias_id),
                alias_output.foundry_counter() + 1,
                SimpleTokenScheme::KIND,
            );
            let token_id = TokenId::build(&foundry_id, &native_token_options.token_tag);

            // Create the new alias output with the same feature blocks, just updated state_index and foundry_counter
            let mut new_alias_output_builder =
                AliasOutputBuilder::new_with_amount(existing_alias_output.amount, alias_id)?
                    .with_state_index(alias_output.state_index() + 1)
                    .with_foundry_counter(alias_output.foundry_counter() + 1)
                    .add_unlock_condition(UnlockCondition::StateControllerAddress(
                        StateControllerAddressUnlockCondition::new(controller_address),
                    ))
                    .add_unlock_condition(UnlockCondition::GovernorAddress(GovernorAddressUnlockCondition::new(
                        controller_address,
                    )));
            for feature_block in alias_output.feature_blocks().iter() {
                new_alias_output_builder = new_alias_output_builder.add_feature_block(feature_block.clone());
            }
            for immutable_feature_block in alias_output.immutable_feature_blocks().iter() {
                new_alias_output_builder =
                    new_alias_output_builder.add_immutable_feature_block(immutable_feature_block.clone());
            }

            let native_tokens_for_storage_deposit = NativeTokens::try_from(vec![NativeToken::new(
                token_id,
                native_token_options.circulating_supply,
            )?])?;

            let outputs = vec![
                new_alias_output_builder.finish_output()?,
                FoundryOutputBuilder::new_with_amount(
                    minimum_storage_deposit_foundry(&byte_cost_config)?,
                    alias_output.foundry_counter() + 1,
                    native_token_options.token_tag,
                    TokenScheme::Simple(SimpleTokenScheme::new(
                        native_token_options.circulating_supply,
                        U256::from(0u8),
                        native_token_options.maximum_supply,
                    )?),
                )?
                .add_unlock_condition(UnlockCondition::ImmutableAliasAddress(
                    ImmutableAliasAddressUnlockCondition::new(AliasAddress::from(alias_id)),
                ))
                .finish_output()?,
                BasicOutputBuilder::new_with_amount(minimum_storage_deposit(
                    &byte_cost_config,
                    &controller_address,
                    &Some(native_tokens_for_storage_deposit),
                )?)?
                .add_unlock_condition(UnlockCondition::Address(AddressUnlockCondition::new(
                    controller_address,
                )))
                .add_native_token(NativeToken::new(token_id, native_token_options.circulating_supply)?)
                .finish_output()?,
            ];
            self.send(outputs, options).await
        } else {
            unreachable!("We checked if it's an alias output before")
        }
    }

    // Get an existing alias output or create a new one
    pub(crate) async fn get_or_create_alias_output(
        &self,
        controller_address: Address,
        options: Option<TransferOptions>,
    ) -> crate::Result<AliasId> {
        log::debug!("[TRANSFER] get_or_create_alias_output");
        let byte_cost_config = self.client.get_byte_cost_config().await?;

        let account = self.read().await;
        let existing_alias_output = account
            .unspent_outputs()
            .values()
            .into_iter()
            .find(|output_data| matches!(&output_data.output, Output::Alias(_output)));
        match existing_alias_output {
            Some(output_data) => {
                if let Output::Alias(alias_output) = &output_data.output {
                    let alias_id = alias_output.alias_id().or_from_output_id(output_data.output_id);
                    Ok(alias_id)
                } else {
                    unreachable!("We checked if it's an alias output before")
                }
            }
            // Create a new alias output
            None => {
                drop(account);
                let amount = minimum_storage_deposit_alias(&byte_cost_config, &controller_address)?;
<<<<<<< HEAD
                let outputs = vec![Output::Alias(
                    AliasOutputBuilder::new_with_amount(amount, AliasId::null())?
=======
                let outputs = vec![
                    AliasOutputBuilder::new_with_amount(amount, AliasId::from([0; AliasId::LENGTH]))?
>>>>>>> a3d80f96
                        .with_state_index(0)
                        .with_foundry_counter(0)
                        .add_unlock_condition(UnlockCondition::StateControllerAddress(
                            StateControllerAddressUnlockCondition::new(controller_address),
                        ))
                        .add_unlock_condition(UnlockCondition::GovernorAddress(GovernorAddressUnlockCondition::new(
                            controller_address,
                        )))
                        .finish_output()?,
                ];
                let transfer_result = self.send(outputs, options).await?;
                log::debug!("[TRANSFER] sent alias output");
                if let Some(message_id) = transfer_result.message_id {
                    self.client.retry_until_included(&message_id, None, None).await?;
                } else {
                    self.sync_pending_transactions().await?;
                }

                // Try to get the transaction confirmed
                for _ in 0..10 {
                    tokio::time::sleep(std::time::Duration::from_secs(5)).await;
                    self.sync_pending_transactions().await?;
                    let balance = self.sync(None).await?;
                    if !balance.aliases.is_empty() {
                        return Ok(balance.aliases[0]);
                    }
                }

                Err(Error::MintingFailed("Alias output creation took too long".to_string()))
            }
        }
    }
}<|MERGE_RESOLUTION|>--- conflicted
+++ resolved
@@ -212,13 +212,8 @@
             None => {
                 drop(account);
                 let amount = minimum_storage_deposit_alias(&byte_cost_config, &controller_address)?;
-<<<<<<< HEAD
-                let outputs = vec![Output::Alias(
+                let outputs = vec![
                     AliasOutputBuilder::new_with_amount(amount, AliasId::null())?
-=======
-                let outputs = vec![
-                    AliasOutputBuilder::new_with_amount(amount, AliasId::from([0; AliasId::LENGTH]))?
->>>>>>> a3d80f96
                         .with_state_index(0)
                         .with_foundry_counter(0)
                         .add_unlock_condition(UnlockCondition::StateControllerAddress(
