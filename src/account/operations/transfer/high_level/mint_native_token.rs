--- conflicted
+++ resolved
@@ -157,7 +157,6 @@
 
             let outputs = vec![
                 new_alias_output_builder.finish_output()?,
-<<<<<<< HEAD
                 {
                     let mut foundry_builder = FoundryOutputBuilder::new_with_amount(
                         minimum_storage_deposit_foundry(&byte_cost_config)?,
@@ -181,22 +180,6 @@
 
                     foundry_builder.finish_output()?
                 },
-=======
-                FoundryOutputBuilder::new_with_amount(
-                    minimum_storage_deposit_foundry(&byte_cost_config)?,
-                    alias_output.foundry_counter() + 1,
-                    native_token_options.token_tag,
-                    TokenScheme::Simple(SimpleTokenScheme::new(
-                        native_token_options.circulating_supply,
-                        U256::from(0u8),
-                        native_token_options.maximum_supply,
-                    )?),
-                )?
-                .add_unlock_condition(UnlockCondition::ImmutableAliasAddress(
-                    ImmutableAliasAddressUnlockCondition::new(AliasAddress::from(alias_id)),
-                ))
-                .finish_output()?,
->>>>>>> a3d80f96
                 BasicOutputBuilder::new_with_amount(minimum_storage_deposit(
                     &byte_cost_config,
                     &controller_address,
