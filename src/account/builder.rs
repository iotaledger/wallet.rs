--- conflicted
+++ resolved
@@ -34,13 +34,9 @@
 /// The AccountBuilder
 pub struct AccountBuilder {
     alias: Option<String>,
-<<<<<<< HEAD
     client_options: Arc<RwLock<ClientOptions>>,
     coin_type: Option<CoinType>,
-    signer: SignerHandle,
-=======
     secret_manager: Arc<RwLock<SecretManager>>,
->>>>>>> c9edcc83
     accounts: Arc<RwLock<Vec<AccountHandle>>>,
     #[cfg(feature = "events")]
     event_emitter: Arc<Mutex<EventEmitter>>,
@@ -59,13 +55,9 @@
     ) -> Self {
         Self {
             alias: None,
-<<<<<<< HEAD
             client_options,
             coin_type: None,
-            signer,
-=======
             secret_manager,
->>>>>>> c9edcc83
             accounts,
             #[cfg(feature = "events")]
             event_emitter,
@@ -182,11 +174,7 @@
         };
         let account = Account {
             index: account_index,
-<<<<<<< HEAD
             coin_type: self.coin_type.clone().unwrap_or_default() as u32,
-=======
-            coin_type: SHIMMER_COIN_TYPE,
->>>>>>> c9edcc83
             alias: account_alias,
             public_addresses: vec![first_public_account_address],
             internal_addresses: Vec::new(),
