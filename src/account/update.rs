// Copyright 2022 IOTA Stiftung
// SPDX-License-Identifier: Apache-2.0

use std::collections::HashMap;

use iota_client::{
    block::output::{dto::OutputMetadataDto, OutputId},
    Client,
};

use crate::account::{
    handle::AccountHandle,
    operations::syncing::options::SyncOptions,
    types::{address::AddressWithUnspentOutputs, InclusionState, OutputData, Transaction},
    AccountAddress,
};
#[cfg(feature = "events")]
use crate::{
    account::types::OutputDataDto,
    events::types::{NewOutputEvent, SpentOutputEvent, TransactionInclusionEvent, WalletEvent},
    iota_client::api_types::response::OutputWithMetadataResponse,
    iota_client::block::payload::transaction::dto::TransactionPayloadDto,
};

impl AccountHandle {
    // Set the alias for the account
    pub async fn set_alias(&self, alias: &str) -> crate::Result<()> {
        let mut account = self.write().await;
        account.alias = alias.to_string();
        #[cfg(feature = "storage")]
        self.save(Some(&account)).await?;
        Ok(())
    }

    /// Update account with newly synced data and emit events for outputs
    pub(crate) async fn update_account(
        &self,
        addresses_with_unspent_outputs: Vec<AddressWithUnspentOutputs>,
        unspent_outputs: Vec<OutputData>,
        spent_or_unsynced_output_metadata_map: HashMap<OutputId, Option<OutputMetadataDto>>,
        options: &SyncOptions,
    ) -> crate::Result<()> {
        log::debug!("[SYNC] Update account with new synced transactions");

        let network_id = self.client.get_network_id().await?;
        let mut account = self.write().await;
        #[cfg(feature = "events")]
        let account_index = account.index;

        // update used field of the addresses
        for address_with_unspent_outputs in addresses_with_unspent_outputs.iter() {
            if address_with_unspent_outputs.internal {
                let position = account
                    .internal_addresses
                    .binary_search_by_key(
                        &(
                            address_with_unspent_outputs.key_index,
                            address_with_unspent_outputs.internal,
                        ),
                        |a| (a.key_index, a.internal),
                    )
                    .map_err(|_| {
                        crate::Error::AddressNotFoundInAccount(address_with_unspent_outputs.address.to_bech32())
                    })?;
                account.internal_addresses[position].used = true;
            } else {
                let position = account
                    .public_addresses
                    .binary_search_by_key(
                        &(
                            address_with_unspent_outputs.key_index,
                            address_with_unspent_outputs.internal,
                        ),
                        |a| (a.key_index, a.internal),
                    )
                    .map_err(|_| {
                        crate::Error::AddressNotFoundInAccount(address_with_unspent_outputs.address.to_bech32())
                    })?;
                account.public_addresses[position].used = true;
            }
        }

        // Update addresses_with_unspent_outputs
        // only keep addresses below the address start index, because we synced the addresses above and will update them
        account.addresses_with_unspent_outputs.retain(|a| {
            if a.internal {
                a.key_index < options.address_start_index_internal
            } else {
                a.key_index < options.address_start_index
            }
        });
        // then add all synced addresses with balance, all other addresses that had balance before will then be removed
        // from this list
        account
            .addresses_with_unspent_outputs
            .extend(addresses_with_unspent_outputs);

        // Update spent outputs
        for (output_id, output_metadata_response_opt) in spent_or_unsynced_output_metadata_map {
            // If we got the output response and it's still unspent, skip it
            if let Some(output_metadata_response) = output_metadata_response_opt {
                if output_metadata_response.is_spent {
                    account.unspent_outputs.remove(&output_id);
                    if let Some(output_data) = account.outputs.get_mut(&output_id) {
                        output_data.metadata = output_metadata_response;
                    }
                } else {
                    // not spent, just not synced, skip
                    continue;
                }
            }

            if let Some(output) = account.outputs.get(&output_id) {
                // Could also be outputs from other networks after we switched the node, so we check that first
                if output.network_id == network_id {
                    log::debug!("[SYNC] Spent output {}", output_id);
                    account.locked_outputs.remove(&output_id);
                    account.unspent_outputs.remove(&output_id);
                    // Update spent data fields
                    if let Some(output_data) = account.outputs.get_mut(&output_id) {
                        output_data.metadata.is_spent = true;
                        output_data.is_spent = true;
                        #[cfg(feature = "events")]
                        {
                            self.event_emitter.lock().await.emit(
                                account_index,
                                WalletEvent::SpentOutput(Box::new(SpentOutputEvent {
                                    output: OutputDataDto::from(&*output_data),
                                })),
                            );
                        }
                    }
                }
            }
        }

        // Add new synced outputs
        for output_data in unspent_outputs {
            // Insert output, if it's unknown emit the NewOutputEvent
            if account
                .outputs
                .insert(output_data.output_id, output_data.clone())
                .is_none()
            {
                #[cfg(feature = "events")]
                {
                    let transaction = account
                        .incoming_transactions
                        .get(output_data.output_id.transaction_id());
                    self.event_emitter.lock().await.emit(
                        account_index,
                        WalletEvent::NewOutput(Box::new(NewOutputEvent {
                            output: OutputDataDto::from(&output_data),
                            transaction: transaction.as_ref().map(|tx| TransactionPayloadDto::from(&tx.payload)),
                            transaction_inputs: transaction.as_ref().map(|tx| {
                                tx.inputs
                                    .clone()
                                    .into_iter()
                                    .map(OutputWithMetadataResponse::from)
                                    .collect()
                            }),
                        })),
                    );
                }
            };
            if !output_data.is_spent {
                account.unspent_outputs.insert(output_data.output_id, output_data);
            }
        }

        #[cfg(feature = "storage")]
        {
            log::debug!("[SYNC] storing account {} with new synced data", account.alias());
            self.save(Some(&account)).await?;
        }
        Ok(())
    }

    /// Update account with newly synced transactions
    pub(crate) async fn update_account_with_transactions(
        &self,
        updated_transactions: Vec<Transaction>,
        spent_output_ids: Vec<OutputId>,
        output_ids_to_unlock: Vec<OutputId>,
    ) -> crate::Result<()> {
        log::debug!("[SYNC] Update account with new synced transactions");

        let mut account = self.write().await;

        for transaction in updated_transactions {
            match transaction.inclusion_state {
                InclusionState::Confirmed | InclusionState::Conflicting | InclusionState::UnknownPruned => {
                    let transaction_id = transaction.payload.id();
                    account.pending_transactions.remove(&transaction_id);
                    log::debug!(
                        "[SYNC] inclusion_state of {transaction_id} changed to {:?}",
                        transaction.inclusion_state
                    );
                    #[cfg(feature = "events")]
                    {
                        self.event_emitter.lock().await.emit(
                            account.index,
                            WalletEvent::TransactionInclusion(TransactionInclusionEvent {
                                transaction_id,
                                inclusion_state: transaction.inclusion_state,
                            }),
                        );
                    }
                }
                _ => {}
            }
            account
                .transactions
                .insert(transaction.payload.id(), transaction.clone());
        }

        for output_to_unlock in &spent_output_ids {
            if let Some(output) = account.outputs.get_mut(output_to_unlock) {
                output.is_spent = true;
            }
            account.locked_outputs.remove(output_to_unlock);
            account.unspent_outputs.remove(output_to_unlock);
            log::debug!("[SYNC] Unlocked spent output {}", output_to_unlock);
        }

        for output_to_unlock in &output_ids_to_unlock {
            account.locked_outputs.remove(output_to_unlock);
            log::debug!(
                "[SYNC] Unlocked unspent output {} because of a conflicting transaction",
                output_to_unlock
            );
        }

        #[cfg(feature = "storage")]
        {
            log::debug!(
                "[SYNC] storing account {} with new synced transactions",
                account.alias()
            );
            self.save(Some(&account)).await?;
        }
        Ok(())
    }

    /// Update account with newly generated addresses
    pub(crate) async fn update_account_addresses(
        &self,
        internal: bool,
        new_addresses: Vec<AccountAddress>,
    ) -> crate::Result<()> {
        log::debug!("[update_account_addresses]");

        let mut account = self.write().await;

        // add addresses to the account
        if internal {
            account.internal_addresses.extend(new_addresses);
        } else {
            account.public_addresses.extend(new_addresses);
        };

        #[cfg(feature = "storage")]
        {
            log::debug!("[update_account_addresses] storing account {}", account.index());
            self.save(Some(&account)).await?;
        }
        Ok(())
    }

    // Should only be called from the AccountManager so all accounts are on the same state
    // Will update the addresses with a possible new Bech32 HRP and clear the inaccessible_incoming_transactions.
    pub(crate) async fn update_account_with_new_client(&mut self, client: Client) -> crate::Result<()> {
        self.client = client;
        let bech32_hrp = self.client.get_bech32_hrp().await?;
        log::debug!("[UPDATE ACCOUNT WITH NEW CLIENT] new bech32_hrp: {}", bech32_hrp);
        let mut account = self.write().await;
        for address in &mut account.addresses_with_unspent_outputs {
            address.address.bech32_hrp = bech32_hrp.clone();
        }
        for address in &mut account.public_addresses {
            address.address.bech32_hrp = bech32_hrp.clone();
        }
        for address in &mut account.internal_addresses {
            address.address.bech32_hrp = bech32_hrp.clone();
        }

<<<<<<< HEAD
        #[cfg(feature = "storage")]
        {
            log::debug!(
                "[SYNC] storing account {} after updating it with new client options",
                account.alias()
            );
            self.save(Some(&account)).await?;
        }

=======
        account.inaccessible_incoming_transactions.clear();
>>>>>>> 0f617652
        Ok(())
    }
}<|MERGE_RESOLUTION|>--- conflicted
+++ resolved
@@ -284,7 +284,8 @@
             address.address.bech32_hrp = bech32_hrp.clone();
         }
 
-<<<<<<< HEAD
+        account.inaccessible_incoming_transactions.clear();
+
         #[cfg(feature = "storage")]
         {
             log::debug!(
@@ -294,9 +295,6 @@
             self.save(Some(&account)).await?;
         }
 
-=======
-        account.inaccessible_incoming_transactions.clear();
->>>>>>> 0f617652
         Ok(())
     }
 }