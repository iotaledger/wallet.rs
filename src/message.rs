// Copyright 2020 IOTA Stiftung
// SPDX-License-Identifier: Apache-2.0

use crate::{
    account_manager::AccountStore,
    address::{Address, AddressOutput, AddressWrapper, IotaAddress},
    client::ClientOptions,
    event::{emit_transfer_progress, TransferProgressType},
};
use bee_common::packable::Packable;
<<<<<<< HEAD
use chrono::prelude::{DateTime, Utc};
use getset::{CopyGetters, Getters, Setters};
pub use iota::{
    Essence, IndexationPayload, Input, Message as IotaMessage, MessageId, MigratedFundsEntry, MilestoneIndex,
    MilestonePayload, MilestonePayloadEssence, Output, Parents, Payload, ReceiptPayload, RegularEssence,
    SignatureLockedDustAllowanceOutput, SignatureLockedSingleOutput, TailTransactionHash, TransactionPayload,
    TreasuryInput, TreasuryOutput, TreasuryTransactionPayload, UnlockBlock, UtxoInput, MILESTONE_MERKLE_PROOF_LENGTH,
    MILESTONE_PUBLIC_KEY_LENGTH,
};
use serde::{de::Deserializer, ser::Serializer, Deserialize, Serialize};
use serde_repr::Deserialize_repr;
use std::{
    cmp::Ordering,
    collections::hash_map::DefaultHasher,
    convert::{TryFrom, TryInto},
=======
use chrono::prelude::{DateTime, NaiveDateTime, Utc};
use getset::{Getters, Setters};
pub use iota::{
    Essence, IndexationPayload, Input, Message as IotaMessage, MessageId, MilestonePayload, MilestoneResponse, Output,
    Payload, ReceiptPayload, RegularEssence, SignatureLockedDustAllowanceOutput, SignatureLockedSingleOutput,
    TransactionPayload, TreasuryInput, TreasuryOutput, TreasuryTransactionPayload, UnlockBlock, UtxoInput,
};
use once_cell::sync::Lazy;
use serde::{de::Deserializer, Deserialize, Serialize};
use serde_repr::Deserialize_repr;
use std::{
    cmp::Ordering,
    collections::{
        hash_map::{DefaultHasher, Entry},
        HashMap,
    },
>>>>>>> d9a92830
    fmt,
    hash::{Hash, Hasher},
    num::NonZeroU64,
    ops::Range,
};
use tokio::sync::RwLock;

// The library do not request a milestone from the node if we have one in the (x / 100, x/ 100 + 100) range
const MILESTONE_CACHE_RANGE: u32 = 100;
/// The node issue a milestone every 10 seconds.
const MILESTONE_ISSUE_RATE_SECS: i64 = 10;

type MilestoneCache = RwLock<HashMap<Range<u32>, MilestoneResponse>>;
fn milestone_cache() -> &'static MilestoneCache {
    static MILESTONE_CACHE: Lazy<MilestoneCache> = Lazy::new(Default::default);
    &MILESTONE_CACHE
}

/// The strategy to use for the remainder value management when sending funds.
#[derive(Debug, Clone, PartialEq, Eq, Deserialize)]
#[serde(tag = "strategy", content = "value")]
pub enum RemainderValueStrategy {
    /// Keep the remainder value on the source address.
    ReuseAddress,
    /// Move the remainder value to a change address.
    ChangeAddress,
    /// Move the remainder value to an address that must belong to the source account.
    #[serde(with = "crate::serde::iota_address_serde")]
    AccountAddress(AddressWrapper),
}

impl Default for RemainderValueStrategy {
    fn default() -> Self {
        Self::ChangeAddress
    }
}

/// A transfer to make a transaction.
#[derive(Debug, Clone)]
pub struct TransferBuilder {
    /// The transfer value.
    amount: NonZeroU64,
    /// The transfer address.
    address: AddressWrapper,
    /// (Optional) message indexation.
    indexation: Option<IndexationPayload>,
    /// The strategy to use for the remainder value.
    remainder_value_strategy: RemainderValueStrategy,
    /// The input to use (skips input selection)
    input: Option<(AddressWrapper, Vec<AddressOutput>)>,
    /// Whether the transfer should emit events or not.
    with_events: bool,
    /// Whether the transfer should skip account syncing or not.
    skip_sync: bool,
}

impl<'de> Deserialize<'de> for TransferBuilder {
    fn deserialize<D>(deserializer: D) -> Result<TransferBuilder, D::Error>
    where
        D: Deserializer<'de>,
    {
        #[derive(Debug, Clone, Deserialize)]
        #[serde(untagged)]
        enum TransactionIndexation {
            String(String),
            Raw(Vec<u8>),
        }
        /// The message's index builder.
        #[derive(Debug, Clone, Deserialize)]
        struct IndexationPayloadBuilder {
            index: TransactionIndexation,
            data: Option<Vec<u8>>,
        }

        impl IndexationPayloadBuilder {
            /// Builds the indexation.
            pub fn finish(self) -> crate::Result<IndexationPayload> {
                let indexation = IndexationPayload::new(
                    &match self.index {
                        TransactionIndexation::String(value) => value.as_bytes().to_vec(),
                        TransactionIndexation::Raw(bytes) => bytes,
                    },
                    &self.data.unwrap_or_default(),
                )?;
                Ok(indexation)
            }
        }

        #[derive(Debug, Clone, Deserialize)]
        pub struct TransferBuilderWrapper {
            /// The transfer value.
            amount: NonZeroU64,
            /// The transfer address.
            #[serde(with = "crate::serde::iota_address_serde")]
            address: AddressWrapper,
            /// (Optional) message indexation.
            indexation: Option<IndexationPayloadBuilder>,
            /// The strategy to use for the remainder value.
            remainder_value_strategy: RemainderValueStrategy,
        }

        TransferBuilderWrapper::deserialize(deserializer).and_then(|builder| {
            Ok(TransferBuilder {
                amount: builder.amount,
                address: builder.address,
                indexation: match builder.indexation {
                    Some(i) => Some(i.finish().map_err(serde::de::Error::custom)?),
                    None => None,
                },
                remainder_value_strategy: builder.remainder_value_strategy,
                input: None,
                with_events: true,
                skip_sync: false,
            })
        })
    }
}

impl TransferBuilder {
    /// Initialises a new transfer to the given address.
    pub fn new(address: AddressWrapper, amount: NonZeroU64) -> Self {
        Self {
            address,
            amount,
            indexation: None,
            remainder_value_strategy: RemainderValueStrategy::ChangeAddress,
            input: None,
            with_events: true,
            skip_sync: false,
        }
    }

    /// Sets the remainder value strategy for the transfer.
    pub fn with_remainder_value_strategy(mut self, strategy: RemainderValueStrategy) -> Self {
        self.remainder_value_strategy = strategy;
        self
    }

    /// (Optional) message indexation.
    pub fn with_indexation(mut self, indexation: IndexationPayload) -> Self {
        self.indexation.replace(indexation);
        self
    }

    /// Sets the addresses and utxo to use as transaction input.
    pub(crate) fn with_input(mut self, address: AddressWrapper, inputs: Vec<AddressOutput>) -> Self {
        self.input.replace((address, inputs));
        self
    }

    pub(crate) fn with_events(mut self, flag: bool) -> Self {
        self.with_events = flag;
        self
    }

    /// Skip account syncing before transferring.
    pub fn with_skip_sync(mut self) -> Self {
        self.skip_sync = true;
        self
    }

    /// Builds the transfer.
    pub fn finish(self) -> Transfer {
        Transfer {
            address: self.address,
            amount: self.amount,
            indexation: self.indexation,
            remainder_value_strategy: self.remainder_value_strategy,
            input: self.input,
            with_events: self.with_events,
            skip_sync: self.skip_sync,
        }
    }
}

/// A transfer to make a transaction.
#[derive(Debug, Clone)]
pub struct Transfer {
    /// The transfer value.
    pub(crate) amount: NonZeroU64,
    /// The transfer address.
    pub(crate) address: AddressWrapper,
    /// (Optional) message indexation.
    pub(crate) indexation: Option<IndexationPayload>,
    /// The strategy to use for the remainder value.
    pub(crate) remainder_value_strategy: RemainderValueStrategy,
    /// The addresses to use as input.
    pub(crate) input: Option<(AddressWrapper, Vec<AddressOutput>)>,
    /// Whether the transfer should emit events or not.
    pub(crate) with_events: bool,
    /// Whether the transfer should skip account syncing or not.
    pub(crate) skip_sync: bool,
}

impl Transfer {
    /// Initialises the transfer builder.
    pub fn builder(address: AddressWrapper, amount: NonZeroU64) -> TransferBuilder {
        TransferBuilder::new(address, amount)
    }

    pub(crate) async fn emit_event_if_needed(&self, account_id: String, event: TransferProgressType) {
        if self.with_events {
            emit_transfer_progress(account_id, event).await;
        }
    }
}

/// Possible Value units.
#[derive(Debug, Serialize, Deserialize, Clone)]
pub enum ValueUnit {
    /// i
    I,
    /// Ki
    Ki,
    /// Mi
    Mi,
    /// Gi
    Gi,
    /// Ti
    Ti,
    /// Pi
    Pi,
}

impl fmt::Display for ValueUnit {
    fn fmt(&self, f: &mut fmt::Formatter<'_>) -> fmt::Result {
        match *self {
            ValueUnit::I => write!(f, "i"),
            ValueUnit::Ki => write!(f, "Ki"),
            ValueUnit::Mi => write!(f, "Mi"),
            ValueUnit::Gi => write!(f, "Gi"),
            ValueUnit::Ti => write!(f, "Ti"),
            ValueUnit::Pi => write!(f, "Pi"),
        }
    }
}

/// The transaction Value struct.
#[derive(Debug, Getters, Serialize, Deserialize, Clone)]
#[getset(get = "pub")]
pub struct Value {
    /// The value.
    value: u64,
    /// The value's unit.
    unit: ValueUnit,
}

impl Value {
    /// Ititialises a new Value.
    pub fn new(value: u64, unit: ValueUnit) -> Self {
        Self { value, unit }
    }

    /// Formats the value with its unit.
    pub fn with_denomination(&self) -> String {
        format!("{} {}", self.value, self.unit)
    }

    /// The transaction value without its unit.
    pub fn without_denomination(&self) -> u64 {
        let multiplier = match self.unit {
            ValueUnit::I => 1,
            ValueUnit::Ki => 1000,
            ValueUnit::Mi => 1000000,
            ValueUnit::Gi => 1000000000,
            ValueUnit::Ti => 1000000000000,
            ValueUnit::Pi => 1000000000000000,
        };
        self.value * multiplier
    }
}

/// Signature locked single output.
#[derive(Debug, Clone, Serialize, Deserialize, Getters, CopyGetters, Eq, PartialEq)]
pub struct TransactionSignatureLockedSingleOutput {
    /// The output adrress.
    #[getset(get = "pub")]
    #[serde(with = "crate::serde::iota_address_serde")]
    address: AddressWrapper,
    /// The output amount.
    #[getset(get_copy = "pub")]
    amount: u64,
    /// Whether the output is a remander value output or not.
    #[getset(get_copy = "pub")]
    remainder: bool,
}

impl TransactionSignatureLockedSingleOutput {
    fn new(output: &SignatureLockedSingleOutput, bech32_hrp: String, remainder: bool) -> Self {
        Self {
            address: AddressWrapper::new(*output.address(), bech32_hrp),
            amount: output.amount(),
            remainder,
        }
    }
}

/// Dust allowance output.
#[derive(Debug, Clone, Serialize, Deserialize, Getters, Eq, PartialEq)]
#[getset(get = "pub")]
pub struct TransactionSignatureLockedDustAllowanceOutput {
    /// The output adrress.
    #[serde(with = "crate::serde::iota_address_serde")]
    address: AddressWrapper,
    /// The output amount.
    amount: u64,
}

impl TransactionSignatureLockedDustAllowanceOutput {
    fn new(output: &SignatureLockedDustAllowanceOutput, bech32_hrp: String) -> Self {
        Self {
            address: AddressWrapper::new(*output.address(), bech32_hrp),
            amount: output.amount(),
        }
    }
}

/// The transaction output.
#[derive(Debug, Clone, Serialize, Deserialize, Eq, PartialEq)]
#[serde(tag = "type", content = "data")]
pub enum TransactionOutput {
    /// Signature locked single output.
    SignatureLockedSingle(TransactionSignatureLockedSingleOutput),
    /// Dust allowance output.
    SignatureLockedDustAllowance(TransactionSignatureLockedDustAllowanceOutput),
    /// Trasury output.
    Treasury(TreasuryOutput),
}

impl TransactionOutput {
    fn new(output: &Output, bech32_hrp: String, remainder: bool) -> Self {
        match output {
            Output::SignatureLockedSingle(output) => Self::SignatureLockedSingle(
                TransactionSignatureLockedSingleOutput::new(output, bech32_hrp, remainder),
            ),
            Output::SignatureLockedDustAllowance(output) => Self::SignatureLockedDustAllowance(
                TransactionSignatureLockedDustAllowanceOutput::new(output, bech32_hrp),
            ),
            Output::Treasury(output) => Self::Treasury(output.clone()),
            _ => unimplemented!(),
        }
    }
}

/// UTXO input.
#[derive(Debug, Clone, Serialize, Deserialize, Eq, PartialEq)]
pub struct TransactionUtxoInput {
    /// UTXO input.
    pub input: UtxoInput,
    /// Metadata.
    pub metadata: Option<AddressOutput>,
}

/// Transaction input.
#[derive(Debug, Clone, Serialize, Deserialize, Eq, PartialEq)]
#[serde(tag = "type", content = "data")]
pub enum TransactionInput {
    /// UTXO input.
    Utxo(TransactionUtxoInput),
    /// Treasury input.
    Treasury(TreasuryInput),
}

/// Regular essence.
#[derive(Debug, Clone, Serialize, Deserialize, Eq, PartialEq)]
pub struct TransactionRegularEssence {
    inputs: Box<[TransactionInput]>,
    outputs: Box<[TransactionOutput]>,
    payload: Option<Payload>,
    internal: bool,
    pub(crate) incoming: bool,
    value: u64,
    #[serde(rename = "remainderValue")]
    remainder_value: u64,
}

impl TransactionRegularEssence {
    /// Gets the transaction inputs.
    pub fn inputs(&self) -> &[TransactionInput] {
        &self.inputs
    }

    /// Gets the transaction outputs.
    pub fn outputs(&self) -> &[TransactionOutput] {
        &self.outputs
    }

    /// Gets the transaction chained payload.
    pub fn payload(&self) -> &Option<Payload> {
        &self.payload
    }

    /// Whether the transaction is between the mnemonic accounts or not.
    pub fn internal(&self) -> bool {
        self.internal
    }

    /// Whether the transaction is incoming or outgoing.
    pub fn incoming(&self) -> bool {
        self.incoming
    }

    /// The transactions's value.
    pub fn value(&self) -> u64 {
        self.value
    }

    /// The transactions's remainder value sum.
    pub fn remainder_value(&self) -> u64 {
        self.remainder_value
    }
}

impl TransactionRegularEssence {
    async fn new(regular_essence: &RegularEssence, metadata: &TransactionBuilderMetadata<'_>) -> crate::Result<Self> {
        let mut inputs = Vec::new();
        for input in regular_essence.inputs() {
            let input = match input.clone() {
                Input::Utxo(i) => {
                    #[cfg(test)]
                    let metadata: Option<AddressOutput> = None;
                    #[cfg(not(test))]
                    let metadata = {
                        let mut output = None;
                        for address in metadata.account_addresses {
                            if let Some(found_output) = address.outputs().get(i.output_id()) {
                                output.replace(found_output.clone());
                                break;
                            }
                        }
                        if let Some(output) = output {
                            Some(output)
                        } else {
                            let client = crate::client::get_client(metadata.client_options).await?;
                            let client = client.read().await;
                            match client.get_output(&i).await {
                                Ok(output) => {
                                    let output =
                                        AddressOutput::from_output_response(output, metadata.bech32_hrp.clone())?;
                                    Some(output)
                                }
                                Err(iota::client::Error::ResponseError(status_code, _)) if status_code == 404 => None,
                                Err(e) => return Err(e.into()),
                            }
                        }
                    };
                    TransactionInput::Utxo(TransactionUtxoInput { input: i, metadata })
                }
                Input::Treasury(treasury) => TransactionInput::Treasury(treasury),
                _ => unimplemented!(),
            };
            inputs.push(input);
        }
        let mut outputs = Vec::new();

        let tx_outputs = regular_essence.outputs();
        match tx_outputs.len() {
            0 => {}
            // if the tx has one output, it is not a remainder output
            1 => {
                outputs.push(TransactionOutput::new(
                    tx_outputs.first().unwrap(),
                    metadata.bech32_hrp.clone(),
                    false,
                ));
            }
            // if the tx has more than one output, we check which one is the remainder
            _ => {
                let tx_outputs: Vec<(&IotaAddress, &Output)> = tx_outputs
                    .iter()
                    .map(|output| {
                        let address = match output {
                            Output::SignatureLockedDustAllowance(o) => o.address(),
                            Output::SignatureLockedSingle(o) => o.address(),
                            _ => unimplemented!(),
                        };
                        (address, output)
                    })
                    .collect();
                // if all outputs belongs to the account, we can't determine whether this transfer is incoming or
                // outgoing; so we assume that the highest address index holds the remainder, and the rest is the
                // transfer outputs
                let all_outputs_belongs_to_account = tx_outputs.iter().all(|(address, _)| {
                    let address_belongs_to_account = metadata
                        .account_addresses
                        .iter()
                        .any(|a| &a.address().as_ref() == address);
                    address_belongs_to_account
                });
                if all_outputs_belongs_to_account {
                    let mut remainder: Option<&Address> = None;
                    for (output_address, _) in &tx_outputs {
                        let account_address = metadata
                            .account_addresses
                            .iter()
                            .find(|a| &a.address().as_ref() == output_address)
                            .unwrap(); // safe to unwrap since we already asserted that the address belongs to the account

                        // if the output is listed on the inputs, it's the remainder output.
                        if inputs.iter().any(|input| match input {
                            TransactionInput::Utxo(input) => {
                                if let Some(metadata) = &input.metadata {
                                    &metadata.address().as_ref() == output_address
                                } else {
                                    false
                                }
                            }
                            _ => false,
                        }) {
                            remainder.replace(account_address);
                            break;
                        }
                        match remainder {
                            Some(remainder_address) => {
                                let address_index = *account_address.key_index();
                                // if the address index is the highest or it's the same as the previous one and this is
                                // a change address, we assume that it holds the remainder value
                                if address_index > *remainder_address.key_index()
                                    || (address_index == *remainder_address.key_index() && *account_address.internal())
                                {
                                    remainder.replace(account_address);
                                }
                            }
                            None => {
                                remainder.replace(account_address);
                            }
                        }
                    }
                    let remainder = remainder.map(|a| a.address().as_ref());
                    for (output_address, output) in tx_outputs {
                        outputs.push(TransactionOutput::new(
                            output,
                            metadata.bech32_hrp.clone(),
                            remainder == Some(output_address),
                        ));
                    }
                } else {
                    let sent = inputs.iter().any(|i| match i {
                        TransactionInput::Utxo(input) => match input.metadata {
                            Some(ref input_metadata) => metadata
                                .account_addresses
                                .iter()
                                .any(|a| &input_metadata.address == a.address()),
                            None => false,
                        },
                        _ => false,
                    });
                    for (output_address, output) in tx_outputs {
                        let address_belongs_to_account = metadata
                            .account_addresses
                            .iter()
                            .any(|a| a.address().as_ref() == output_address);
                        if sent {
                            let remainder = address_belongs_to_account;
                            outputs.push(TransactionOutput::new(output, metadata.bech32_hrp.clone(), remainder));
                        } else {
                            let remainder = !address_belongs_to_account;
                            outputs.push(TransactionOutput::new(output, metadata.bech32_hrp.clone(), remainder));
                        }
                    }
                }
            }
        }

        let mut value = 0;
        let mut remainder_value = 0;
        for output in &outputs {
            let (output_value, remainder) = match output {
                TransactionOutput::SignatureLockedSingle(o) => (o.amount, o.remainder),
                TransactionOutput::SignatureLockedDustAllowance(o) => (o.amount, false),
                TransactionOutput::Treasury(o) => (o.amount(), false),
            };
            if remainder {
                remainder_value += output_value;
            } else {
                value += output_value;
            }
        }

        let mut essence = Self {
            inputs: inputs.into_boxed_slice(),
            outputs: outputs.into_boxed_slice(),
            payload: regular_essence.payload().clone(),
            internal: false,
            incoming: false,
            value,
            remainder_value,
        };

        let sent = essence.inputs().iter().any(|i| match i {
            TransactionInput::Utxo(input) => match input.metadata {
                Some(ref input_metadata) => metadata
                    .account_addresses
                    .iter()
                    .any(|a| &input_metadata.address == a.address()),
                None => false,
            },
            _ => false,
        });

        let is_internal = is_internal(
            &essence,
            metadata.accounts.clone(),
            metadata.account_id,
            metadata.account_addresses,
        )
        .await;
        essence.internal = is_internal;
        essence.incoming = !sent;

        Ok(essence)
    }
}

/// The transaction essence.
#[derive(Debug, Clone, Serialize, Deserialize, Eq, PartialEq)]
#[serde(tag = "type", content = "data")]
pub enum TransactionEssence {
    /// Regular essence type.
    Regular(TransactionRegularEssence),
}

impl TransactionEssence {
    #[doc(hidden)]
    pub async fn new(essence: &Essence, metadata: &TransactionBuilderMetadata<'_>) -> crate::Result<Self> {
        let essence = match essence {
            Essence::Regular(regular) => Self::Regular(TransactionRegularEssence::new(regular, metadata).await?),
            _ => unimplemented!(),
        };
        Ok(essence)
    }
}

/// A transaction payload.
#[derive(Debug, Clone, Serialize, Deserialize, Eq, PartialEq)]
pub struct MessageTransactionPayload {
    essence: TransactionEssence,
    unlock_blocks: Box<[UnlockBlock]>,
}

impl MessageTransactionPayload {
    /// The transaction essence.
    pub fn essence(&self) -> &TransactionEssence {
        &self.essence
    }

    pub(crate) fn essence_mut(&mut self) -> &mut TransactionEssence {
        &mut self.essence
    }

    /// The unlock blocks.
    pub fn unlock_blocks(&self) -> &[UnlockBlock] {
        &self.unlock_blocks
    }

    #[doc(hidden)]
    pub async fn new(payload: &TransactionPayload, metadata: &TransactionBuilderMetadata<'_>) -> crate::Result<Self> {
        let mut unlock_blocks = Vec::new();
        for unlock_block in payload.unlock_blocks().as_ref() {
            unlock_blocks.push(unlock_block.clone());
        }
        Ok(Self {
            essence: TransactionEssence::new(payload.essence(), metadata).await?,
            unlock_blocks: unlock_blocks.into_boxed_slice(),
        })
    }
}

/// Milestone payload essence.
#[derive(Debug, Clone, Serialize, Deserialize, Getters, CopyGetters, Eq, PartialEq)]
pub struct MessageMilestonePayloadEssence {
    /// Milestone index.
    #[getset(get_copy = "pub")]
    index: MilestoneIndex,
    /// Milestone timestamp.
    #[getset(get_copy = "pub")]
    timestamp: u64,
    /// Message parents.
    #[getset(get = "pub")]
    parents: Parents,
    /// Milestone merkle proof.
    #[getset(get = "pub")]
    #[serde(rename = "merkleProof")]
    merkle_proof: [u8; MILESTONE_MERKLE_PROOF_LENGTH],
    /// Next PoW score.
    #[getset(get_copy = "pub")]
    #[serde(rename = "nextPowScore")]
    next_pow_score: u32,
    /// Milestone index where the PoW score will change.
    #[getset(get_copy = "pub")]
    #[serde(rename = "nextPowScoreMilestone")]
    next_pow_score_milestone_index: u32,
    /// Milestone public keys.
    #[getset(get = "pub")]
    #[serde(rename = "publicKey")]
    public_keys: Vec<[u8; MILESTONE_PUBLIC_KEY_LENGTH]>,
    /// Milestone receipt.
    #[getset(get = "pub")]
    receipt: Option<MessagePayload>,
}

impl MessageMilestonePayloadEssence {
    async fn new(essence: &MilestonePayloadEssence, metadata: &TransactionBuilderMetadata<'_>) -> crate::Result<Self> {
        Ok(Self {
            index: essence.index(),
            timestamp: essence.timestamp(),
            parents: essence.parents().clone(),
            merkle_proof: essence.merkle_proof().try_into().unwrap(),
            next_pow_score: essence.next_pow_score(),
            next_pow_score_milestone_index: essence.next_pow_score_milestone_index(),
            public_keys: essence.public_keys().to_vec(),
            receipt: match essence.receipt() {
                Some(p) => {
                    if let Payload::Receipt(receipt) = p {
                        Some(MessagePayload::Receipt(Box::new(MessageReceiptPayload::new(
                            &receipt, metadata,
                        ))))
                    } else {
                        None
                    }
                }
                None => None,
            },
        })
    }
}

/// Message milestone payload.
#[derive(Debug, Clone, Serialize, Deserialize, Eq, PartialEq)]
pub struct MessageMilestonePayload {
    essence: MessageMilestonePayloadEssence,
    signatures: Vec<Box<[u8]>>,
}

impl MessageMilestonePayload {
    /// The milestone essence.
    pub fn essence(&self) -> &MessageMilestonePayloadEssence {
        &self.essence
    }

    /// The milestone signatures.
    pub fn signatures(&self) -> &Vec<Box<[u8]>> {
        &self.signatures
    }

    #[doc(hidden)]
    pub async fn new(payload: &MilestonePayload, metadata: &TransactionBuilderMetadata<'_>) -> crate::Result<Self> {
        Ok(Self {
            essence: MessageMilestonePayloadEssence::new(payload.essence(), metadata).await?,
            signatures: payload.signatures().to_vec(),
        })
    }
}

/// Tail transaction hash.
#[derive(Debug, Clone, Eq, PartialEq)]
pub struct MessageTailTransactionHash(TailTransactionHash);

impl<'de> Deserialize<'de> for MessageTailTransactionHash {
    fn deserialize<D>(deserializer: D) -> Result<MessageTailTransactionHash, D::Error>
    where
        D: Deserializer<'de>,
    {
        #[derive(Deserialize)]
        #[serde(untagged)]
        enum TailTransactionHashOptions {
            Raw(TailTransactionHash),
            Trytes(String),
        }
        let tail = TailTransactionHashOptions::deserialize(deserializer)?;
        let hash = match tail {
            TailTransactionHashOptions::Raw(hash) => MessageTailTransactionHash(hash),
            TailTransactionHashOptions::Trytes(trytes) => {
                let buf = trytes
                    .chars()
                    .map(iota_migration::ternary::Tryte::try_from)
                    .collect::<Result<iota_migration::ternary::TryteBuf, _>>()
                    .map_err(|_| serde::de::Error::custom("invalid tail transaction hash"))?
                    .as_trits()
                    .encode::<iota_migration::ternary::T5B1Buf>();
                MessageTailTransactionHash(
                    TailTransactionHash::new(bytemuck::cast_slice(buf.as_slice().as_i8_slice()).try_into().unwrap())
                        .map_err(|_| serde::de::Error::custom("invalid tail transaction hash"))?,
                )
            }
        };
        Ok(hash)
    }
}

impl Serialize for MessageTailTransactionHash {
    fn serialize<S: Serializer>(&self, s: S) -> std::result::Result<S::Ok, S::Error> {
        s.serialize_str(
            &iota_migration::ternary::Trits::<iota_migration::ternary::T5B1>::try_from_raw(
                bytemuck::cast_slice(self.0.as_ref()),
                243,
            )
            .map_err(|_| serde::ser::Error::custom("invalid tail transaction hash"))?
            .to_buf::<iota_migration::ternary::T5B1Buf>()
            .iter_trytes()
            .map(char::from)
            .collect::<String>(),
        )
    }
}

/// Migrated funds entry.
#[derive(Debug, Clone, Serialize, Deserialize, Getters, Eq, PartialEq)]
#[getset(get = "pub")]
pub struct MessageMigratedFundsEntry {
    /// Tail transaction hash.
    #[serde(rename = "tailTransactionHash")]
    tail_transaction_hash: MessageTailTransactionHash,
    /// Output.
    output: TransactionSignatureLockedSingleOutput,
}

impl MessageMigratedFundsEntry {
    #[doc(hidden)]
    pub fn new(entry: &MigratedFundsEntry, metadata: &TransactionBuilderMetadata<'_>) -> Self {
        Self {
            tail_transaction_hash: MessageTailTransactionHash(entry.tail_transaction_hash().clone()),
            output: TransactionSignatureLockedSingleOutput::new(entry.output(), metadata.bech32_hrp.clone(), false),
        }
    }
}

/// Receipt payload.
#[derive(Debug, Clone, Serialize, Deserialize, Getters, CopyGetters, Eq, PartialEq)]
pub struct MessageReceiptPayload {
    /// Migrated at milestone index.
    #[getset(get_copy = "pub")]
    #[serde(rename = "migratedAt")]
    migrated_at: MilestoneIndex,
    /// Last flag.
    #[getset(get_copy = "pub")]
    last: bool,
    /// Funds.
    #[getset(get = "pub")]
    funds: Vec<MessageMigratedFundsEntry>,
    /// Receipt transaction.
    #[getset(get = "pub")]
    transaction: MessagePayload,
}

impl MessageReceiptPayload {
    #[doc(hidden)]
    pub fn new(payload: &ReceiptPayload, metadata: &TransactionBuilderMetadata<'_>) -> Self {
        Self {
            migrated_at: payload.migrated_at(),
            last: payload.last(),
            funds: payload
                .funds()
                .iter()
                .map(|e| MessageMigratedFundsEntry::new(e, metadata))
                .collect(),
            transaction: if let Payload::TreasuryTransaction(tx) = payload.transaction() {
                MessagePayload::TreasuryTransaction(tx.clone())
            } else {
                unreachable!()
            },
        }
    }
}

/// The message's payload.
#[derive(Debug, Clone, Serialize, Deserialize, Eq, PartialEq)]
#[serde(tag = "type", content = "data")]
pub enum MessagePayload {
    /// Transaction payload.
    Transaction(Box<MessageTransactionPayload>),
    /// Milestone payload.
    Milestone(Box<MessageMilestonePayload>),
    /// Indexation payload.
    Indexation(Box<IndexationPayload>),
    /// Receipt payload.
    Receipt(Box<MessageReceiptPayload>),
    /// Treasury Transaction payload.
    TreasuryTransaction(Box<TreasuryTransactionPayload>),
}

impl MessagePayload {
    pub(crate) async fn new(payload: Payload, metadata: &TransactionBuilderMetadata<'_>) -> crate::Result<Self> {
        let payload = match payload {
            Payload::Transaction(tx) => {
                Self::Transaction(Box::new(MessageTransactionPayload::new(&tx, metadata).await?))
            }
            Payload::Milestone(milestone) => {
                Self::Milestone(Box::new(MessageMilestonePayload::new(&milestone, metadata).await?))
            }
            Payload::Indexation(indexation) => Self::Indexation(indexation),
            Payload::Receipt(receipt) => Self::Receipt(Box::new(MessageReceiptPayload::new(&receipt, metadata))),
            Payload::TreasuryTransaction(treasury_tx) => Self::TreasuryTransaction(treasury_tx),
            _ => unimplemented!(),
        };
        Ok(payload)
    }

    pub(crate) fn storage_hash(&self) -> u64 {
        let mut hasher = DefaultHasher::new();
        serde_json::to_string(&self).unwrap().hash(&mut hasher);
        hasher.finish()
    }
}

/// A message definition.
#[derive(Debug, Getters, Setters, Clone, Serialize, Deserialize, Eq)]
#[getset(get = "pub", set = "pub(crate)")]
pub struct Message {
    /// The message identifier.
    pub id: MessageId,
    /// The message version.
    pub version: u64,
    /// Message ids this message refers to.
    pub parents: Vec<MessageId>,
    /// Length of the payload.
    #[serde(rename = "payloadLength")]
    pub payload_length: usize,
    /// Message payload.
    pub payload: Option<MessagePayload>,
    /// The transaction timestamp.
    pub timestamp: DateTime<Utc>,
    /// Transaction nonce.
    pub nonce: u64,
    /// Whether the transaction is confirmed or not.
    #[getset(set = "pub")]
    #[serde(skip_serializing_if = "Option::is_none")]
    pub confirmed: Option<bool>,
    /// Whether the transaction is broadcasted or not.
    #[getset(set = "pub")]
    pub broadcasted: bool,
    /// The message id that reattached this message if any.
    #[serde(rename = "reattachmentMessageId")]
    #[getset(set = "pub(crate)")]
    pub reattachment_message_id: Option<MessageId>,
}

impl Message {
    pub(crate) fn set_bech32_hrp(&mut self, bech32_hrp: String) {
        if let Some(MessagePayload::Transaction(tx)) = self.payload.as_mut() {
            match tx.essence_mut() {
                TransactionEssence::Regular(essence) => {
                    for output in essence.outputs.iter_mut() {
                        match output {
                            TransactionOutput::SignatureLockedSingle(output) => {
                                output.address.bech32_hrp = bech32_hrp.clone();
                            }
                            TransactionOutput::SignatureLockedDustAllowance(output) => {
                                output.address.bech32_hrp = bech32_hrp.clone();
                            }
                            _ => {}
                        }
                    }
                }
            }
        }
    }

    pub(crate) fn is_remainder(&self, address: &AddressWrapper) -> Option<bool> {
        if let Some(MessagePayload::Transaction(tx)) = &self.payload {
            match tx.essence() {
                TransactionEssence::Regular(essence) => {
                    for output in essence.outputs() {
                        let (output_address, remainder) = match output {
                            TransactionOutput::SignatureLockedSingle(o) => (o.address(), o.remainder),
                            TransactionOutput::SignatureLockedDustAllowance(o) => (o.address(), false),
                            _ => unimplemented!(),
                        };
                        if output_address == address {
                            return Some(remainder);
                        }
                    }
                }
            }
        }
        None
    }
}

impl Hash for Message {
    fn hash<H: Hasher>(&self, state: &mut H) {
        self.id().hash(state);
    }
}

impl PartialEq for Message {
    fn eq(&self, other: &Self) -> bool {
        self.id == other.id
    }
}

impl Ord for Message {
    fn cmp(&self, other: &Self) -> Ordering {
        self.id.as_ref().cmp(&other.id.as_ref())
    }
}

impl PartialOrd for Message {
    fn partial_cmp(&self, other: &Self) -> Option<Ordering> {
        Some(self.cmp(other))
    }
}

fn transaction_inputs_belonging_to_account(
    essence: &TransactionRegularEssence,
    account_addresses: &[Address],
) -> Vec<TransactionInput> {
    let mut inputs = Vec::new();
    for input in essence.inputs() {
        if let TransactionInput::Utxo(i) = input {
            if let Some(metadata) = &i.metadata {
                if account_addresses
                    .iter()
                    .any(|address| address.address() == &metadata.address)
                {
                    inputs.push(input.clone());
                }
            }
        }
    }
    inputs
}

fn transaction_outputs_belonging_to_account(
    essence: &TransactionRegularEssence,
    account_addresses: &[Address],
) -> Vec<TransactionOutput> {
    let mut outputs = Vec::new();
    for output in essence.outputs() {
        let output_address = match output {
            TransactionOutput::SignatureLockedDustAllowance(o) => o.address(),
            TransactionOutput::SignatureLockedSingle(o) => o.address(),
            _ => unimplemented!(),
        };
        if account_addresses
            .iter()
            .any(|address| address.address() == output_address)
        {
            outputs.push(output.clone());
        }
    }
    outputs
}

async fn is_internal(
    essence: &TransactionRegularEssence,
    accounts: AccountStore,
    account_id: &str,
    account_addresses: &[Address],
) -> bool {
    let mut inputs_belonging_to_account = Vec::new();
    let mut outputs_belonging_to_account = Vec::new();
    for (id, account_handle) in accounts.read().await.iter() {
        if id == account_id {
            inputs_belonging_to_account.extend(transaction_inputs_belonging_to_account(&essence, &account_addresses));
            outputs_belonging_to_account.extend(transaction_outputs_belonging_to_account(&essence, &account_addresses));
        } else {
            let account = account_handle.read().await;
            inputs_belonging_to_account.extend(transaction_inputs_belonging_to_account(&essence, account.addresses()));
            outputs_belonging_to_account
                .extend(transaction_outputs_belonging_to_account(&essence, account.addresses()));
        }

        if essence.inputs().iter().all(|i| inputs_belonging_to_account.contains(i))
            && essence
                .outputs()
                .iter()
                .all(|o| outputs_belonging_to_account.contains(o))
        {
            return true;
        }
    }
    false
}

#[doc(hidden)]
pub struct TransactionBuilderMetadata<'a> {
    pub id: &'a MessageId,
    pub bech32_hrp: String,
    pub accounts: AccountStore,
    pub account_id: &'a str,
    pub account_addresses: &'a [Address],
    pub client_options: &'a ClientOptions,
}

pub(crate) struct MessageBuilder<'a> {
    id: MessageId,
    iota_message: IotaMessage,
    accounts: AccountStore,
    account_id: &'a str,
    account_addresses: &'a [Address],
    confirmed: Option<bool>,
    bech32_hrp: String,
    client_options: &'a ClientOptions,
}

impl<'a> MessageBuilder<'a> {
    pub fn new(
        id: MessageId,
        iota_message: IotaMessage,
        accounts: AccountStore,
        account_id: &'a str,
        account_addresses: &'a [Address],
        bech32_hrp: String,
        client_options: &'a ClientOptions,
    ) -> Self {
        Self {
            id,
            iota_message,
            accounts,
            account_id,
            account_addresses,
            confirmed: None,
            bech32_hrp,
            client_options,
        }
    }

    pub fn with_confirmed(mut self, confirmed: Option<bool>) -> Self {
        self.confirmed = confirmed;
        self
    }

    pub async fn finish(self) -> crate::Result<Message> {
        let packed_payload = self.iota_message.payload().pack_new();

        let payload = match self.iota_message.payload() {
            Some(payload) => Some(
                MessagePayload::new(
                    payload.clone(),
                    &TransactionBuilderMetadata {
                        id: &self.id,
                        bech32_hrp: self.bech32_hrp.clone(),
                        accounts: self.accounts.clone(),
                        account_id: self.account_id,
                        account_addresses: &self.account_addresses,
                        client_options: &self.client_options,
                    },
                )
                .await?,
            ),
            None => None,
        };

        let mut timestamp = Utc::now();
        let client_guard = crate::client::get_client(self.client_options).await?;
        let client = client_guard.read().await;
        if let Ok(metadata) = client.get_message().metadata(&self.id).await {
            timestamp = match metadata.referenced_by_milestone_index {
                Some(ms_index) => {
                    let mut date_time = Utc::now();
                    let initial = ms_index / MILESTONE_CACHE_RANGE;
                    let range = initial..initial + MILESTONE_CACHE_RANGE;
                    match milestone_cache().write().await.entry(range) {
                        Entry::Vacant(entry) => {
                            if let Ok(milestone) = client.get_milestone(ms_index).await {
                                date_time = DateTime::from_utc(
                                    NaiveDateTime::from_timestamp(milestone.timestamp as i64, 0),
                                    Utc,
                                );
                                entry.insert(milestone);
                            }
                        }
                        Entry::Occupied(entry) => {
                            let milestone = *entry.get();
                            let index_diff = ms_index as i64 - milestone.index as i64;
                            let approx_timestamp =
                                milestone.timestamp as i64 + (index_diff * MILESTONE_ISSUE_RATE_SECS);
                            date_time = DateTime::from_utc(NaiveDateTime::from_timestamp(approx_timestamp, 0), Utc);
                        }
                    }
                    date_time
                }
                _ => Utc::now(),
            };
        }

        let message = Message {
            id: self.id,
            version: 1,
            parents: (*self.iota_message.parents()).to_vec(),
            payload_length: packed_payload.len(),
            payload,
            timestamp,
            nonce: self.iota_message.nonce(),
            confirmed: self.confirmed,
            broadcasted: true,
            reattachment_message_id: None,
        };
        Ok(message)
    }
}

impl Message {
    pub(crate) fn from_iota_message<'a>(
        id: MessageId,
        iota_message: IotaMessage,
        accounts: AccountStore,
        account_id: &'a str,
        account_addresses: &'a [Address],
        client_options: &'a ClientOptions,
    ) -> MessageBuilder<'a> {
        MessageBuilder::new(
            id,
            iota_message,
            accounts,
            account_id,
            account_addresses,
            account_addresses
                .iter()
                .next()
                .unwrap()
                .address()
                .bech32_hrp()
                .to_string(),
            client_options,
        )
    }

    /// The message's addresses.
    pub fn addresses(&self) -> Vec<&AddressWrapper> {
        match &self.payload {
            Some(MessagePayload::Transaction(tx)) => match tx.essence() {
                TransactionEssence::Regular(essence) => essence
                    .outputs()
                    .iter()
                    .map(|output| match output {
                        TransactionOutput::SignatureLockedDustAllowance(o) => o.address(),
                        TransactionOutput::SignatureLockedSingle(o) => o.address(),
                        _ => unimplemented!(),
                    })
                    .collect(),
            },
            _ => vec![],
        }
    }
}

/// Message type.
#[derive(Debug, Clone, Deserialize_repr, PartialEq)]
#[repr(u8)]
pub enum MessageType {
    /// Message received.
    Received = 1,
    /// Message sent.
    Sent = 2,
    /// Message not broadcasted.
    Failed = 3,
    /// Message not confirmed.
    Unconfirmed = 4,
    /// A value message.
    Value = 5,
    /// Message confirmed.
    Confirmed = 6,
}<|MERGE_RESOLUTION|>--- conflicted
+++ resolved
@@ -8,32 +8,18 @@
     event::{emit_transfer_progress, TransferProgressType},
 };
 use bee_common::packable::Packable;
-<<<<<<< HEAD
-use chrono::prelude::{DateTime, Utc};
 use getset::{CopyGetters, Getters, Setters};
+
+use chrono::prelude::{DateTime, NaiveDateTime, Utc};
 pub use iota::{
     Essence, IndexationPayload, Input, Message as IotaMessage, MessageId, MigratedFundsEntry, MilestoneIndex,
-    MilestonePayload, MilestonePayloadEssence, Output, Parents, Payload, ReceiptPayload, RegularEssence,
-    SignatureLockedDustAllowanceOutput, SignatureLockedSingleOutput, TailTransactionHash, TransactionPayload,
-    TreasuryInput, TreasuryOutput, TreasuryTransactionPayload, UnlockBlock, UtxoInput, MILESTONE_MERKLE_PROOF_LENGTH,
-    MILESTONE_PUBLIC_KEY_LENGTH,
-};
-use serde::{de::Deserializer, ser::Serializer, Deserialize, Serialize};
-use serde_repr::Deserialize_repr;
-use std::{
-    cmp::Ordering,
-    collections::hash_map::DefaultHasher,
-    convert::{TryFrom, TryInto},
-=======
-use chrono::prelude::{DateTime, NaiveDateTime, Utc};
-use getset::{Getters, Setters};
-pub use iota::{
-    Essence, IndexationPayload, Input, Message as IotaMessage, MessageId, MilestonePayload, MilestoneResponse, Output,
-    Payload, ReceiptPayload, RegularEssence, SignatureLockedDustAllowanceOutput, SignatureLockedSingleOutput,
+    MilestonePayload, MilestonePayloadEssence, MilestoneResponse, Output, Parents, Payload, ReceiptPayload,
+    RegularEssence, SignatureLockedDustAllowanceOutput, SignatureLockedSingleOutput, TailTransactionHash,
     TransactionPayload, TreasuryInput, TreasuryOutput, TreasuryTransactionPayload, UnlockBlock, UtxoInput,
+    MILESTONE_MERKLE_PROOF_LENGTH, MILESTONE_PUBLIC_KEY_LENGTH,
 };
 use once_cell::sync::Lazy;
-use serde::{de::Deserializer, Deserialize, Serialize};
+use serde::{de::Deserializer, ser::Serializer, Deserialize, Serialize};
 use serde_repr::Deserialize_repr;
 use std::{
     cmp::Ordering,
@@ -41,7 +27,7 @@
         hash_map::{DefaultHasher, Entry},
         HashMap,
     },
->>>>>>> d9a92830
+    convert::{TryFrom, TryInto},
     fmt,
     hash::{Hash, Hasher},
     num::NonZeroU64,
