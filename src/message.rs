// Copyright 2020 IOTA Stiftung
// SPDX-License-Identifier: Apache-2.0

use crate::address::{Address, IotaAddress};
use chrono::prelude::{DateTime, Utc};
use getset::{Getters, Setters};
<<<<<<< HEAD
use iota::message::prelude::{Message as IotaMessage, MessageId, Output, Payload};
use serde::{Deserialize, Serialize};
use std::cmp::Ordering;
use std::convert::TryInto;
use std::fmt;
use std::hash::{Hash, Hasher};
=======
pub use iota::{common::packable::Packable, Indexation, Message as IotaMessage, MessageId, Output, Payload};
use serde::{de::Deserializer, Deserialize, Serialize};
use serde_repr::Deserialize_repr;
use std::{
    cmp::Ordering,
    fmt,
    hash::{Hash, Hasher},
    num::NonZeroU64,
};
>>>>>>> eeedad30

/// The strategy to use for the remainder value management when sending funds.
#[derive(Debug, Clone, Deserialize)]
#[serde(tag = "strategy", content = "value")]
pub enum RemainderValueStrategy {
    /// Keep the remainder value on the source address.
    ReuseAddress,
    /// Move the remainder value to a change address.
    ChangeAddress,
    /// Move the remainder value to an address that must belong to the source account.
    #[serde(with = "crate::serde::iota_address_serde")]
    AccountAddress(IotaAddress),
}

impl Default for RemainderValueStrategy {
    fn default() -> Self {
        Self::ChangeAddress
    }
}

/// A transfer to make a transaction.
#[derive(Debug, Clone)]
pub struct TransferBuilder {
    /// The transfer value.
    amount: NonZeroU64,
    /// The transfer address.
    address: IotaAddress,
    /// (Optional) message indexation.
    indexation: Option<Indexation>,
    /// The strategy to use for the remainder value.
    remainder_value_strategy: RemainderValueStrategy,
}

impl<'de> Deserialize<'de> for TransferBuilder {
    fn deserialize<D>(deserializer: D) -> Result<TransferBuilder, D::Error>
    where
        D: Deserializer<'de>,
    {
        /// The message's index builder.
        #[derive(Debug, Clone, Deserialize)]
        struct IndexationBuilder {
            index: String,
            data: Option<Vec<u8>>,
        }

        impl IndexationBuilder {
            /// Builds the indexation.
            pub fn finish(self) -> crate::Result<Indexation> {
                let indexation = Indexation::new(self.index, &self.data.unwrap_or_default())?;
                Ok(indexation)
            }
        }

        #[derive(Debug, Clone, Deserialize)]
        pub struct TransferBuilderWrapper {
            /// The transfer value.
            amount: NonZeroU64,
            /// The transfer address.
            #[serde(with = "crate::serde::iota_address_serde")]
            address: IotaAddress,
            /// (Optional) message indexation.
            indexation: Option<IndexationBuilder>,
            /// The strategy to use for the remainder value.
            remainder_value_strategy: RemainderValueStrategy,
        }

        TransferBuilderWrapper::deserialize(deserializer).and_then(|builder| {
            Ok(TransferBuilder {
                amount: builder.amount,
                address: builder.address,
                indexation: match builder.indexation {
                    Some(i) => Some(i.finish().map_err(serde::de::Error::custom)?),
                    None => None,
                },
                remainder_value_strategy: builder.remainder_value_strategy,
            })
        })
    }
}

impl TransferBuilder {
    /// Initialises a new transfer to the given address.
    pub fn new(address: IotaAddress, amount: NonZeroU64) -> Self {
        Self {
            address,
            amount,
            indexation: None,
            remainder_value_strategy: RemainderValueStrategy::ChangeAddress,
        }
    }

    /// Sets the remainder value strategy for the transfer.
    pub fn with_remainder_value_strategy(mut self, strategy: RemainderValueStrategy) -> Self {
        self.remainder_value_strategy = strategy;
        self
    }

    /// (Optional) message indexation.
    pub fn with_indexation(mut self, indexation: Indexation) -> Self {
        self.indexation = Some(indexation);
        self
    }

    /// Builds the transfer.
    pub fn finish(self) -> Transfer {
        Transfer {
            address: self.address,
            amount: self.amount,
            indexation: self.indexation,
            remainder_value_strategy: self.remainder_value_strategy,
        }
    }
}

/// A transfer to make a transaction.
#[derive(Debug, Clone, Deserialize)]
pub struct Transfer {
    /// The transfer value.
    pub(crate) amount: NonZeroU64,
    /// The transfer address.
    #[serde(with = "crate::serde::iota_address_serde")]
    pub(crate) address: IotaAddress,
    /// (Optional) message indexation.
    pub(crate) indexation: Option<Indexation>,
    /// The strategy to use for the remainder value.
    pub(crate) remainder_value_strategy: RemainderValueStrategy,
}

impl Transfer {
    /// Initialises the transfer builder.
    pub fn builder(address: IotaAddress, amount: NonZeroU64) -> TransferBuilder {
        TransferBuilder::new(address, amount)
    }
}

/// Possible Value units.
#[derive(Debug, Serialize, Deserialize, Clone)]
pub enum ValueUnit {
    /// i
    I,
    /// Ki
    Ki,
    /// Mi
    Mi,
    /// Gi
    Gi,
    /// Ti
    Ti,
    /// Pi
    Pi,
}

impl fmt::Display for ValueUnit {
    fn fmt(&self, f: &mut fmt::Formatter<'_>) -> fmt::Result {
        match *self {
            ValueUnit::I => write!(f, "i"),
            ValueUnit::Ki => write!(f, "Ki"),
            ValueUnit::Mi => write!(f, "Mi"),
            ValueUnit::Gi => write!(f, "Gi"),
            ValueUnit::Ti => write!(f, "Ti"),
            ValueUnit::Pi => write!(f, "Pi"),
        }
    }
}

/// The transaction Value struct.
#[derive(Debug, Getters, Serialize, Deserialize, Clone)]
#[getset(get = "pub")]
pub struct Value {
    /// The value.
    value: u64,
    /// The value's unit.
    unit: ValueUnit,
}

impl Value {
    /// Ititialises a new Value.
    pub fn new(value: u64, unit: ValueUnit) -> Self {
        Self { value, unit }
    }

    /// Formats the value with its unit.
    pub fn with_denomination(&self) -> String {
        format!("{} {}", self.value, self.unit)
    }

    /// The transaction value without its unit.
    pub fn without_denomination(&self) -> u64 {
        let multiplier = match self.unit {
            ValueUnit::I => 1,
            ValueUnit::Ki => 1000,
            ValueUnit::Mi => 1000000,
            ValueUnit::Gi => 1000000000,
            ValueUnit::Ti => 1000000000000,
            ValueUnit::Pi => 1000000000000000,
        };
        self.value * multiplier
    }
}

/// A message definition.
#[derive(Debug, Getters, Setters, Clone, Serialize, Deserialize, Eq)]
#[getset(get = "pub", set = "pub(crate)")]
pub struct Message {
    /// The message identifier.
    pub(crate) id: MessageId,
    /// The message version.
    pub(crate) version: u64,
    /// Message id of the first message this message refers to.
    pub(crate) parent1: MessageId,
    /// Message id of the second message this message refers to.
    pub(crate) parent2: MessageId,
    /// Length of the payload.
    #[serde(rename = "payloadLength")]
    pub(crate) payload_length: usize,
    /// Message payload.
    pub(crate) payload: Payload,
    /// The transaction timestamp.
    pub(crate) timestamp: DateTime<Utc>,
    /// Transaction nonce.
    pub(crate) nonce: u64,
    /// Whether the transaction is confirmed or not.
    #[getset(set = "pub")]
    #[serde(skip_serializing_if = "Option::is_none")]
    pub(crate) confirmed: Option<bool>,
    /// Whether the transaction is broadcasted or not.
    #[getset(set = "pub")]
    pub(crate) broadcasted: bool,
    /// Whether the message represents an incoming transaction or not.
    pub(crate) incoming: bool,
    /// The message's value.
    pub(crate) value: u64,
}

impl Hash for Message {
    fn hash<H: Hasher>(&self, state: &mut H) {
        self.id().hash(state);
    }
}

impl PartialEq for Message {
    fn eq(&self, other: &Self) -> bool {
        self.id == other.id
    }
}

impl Ord for Message {
    fn cmp(&self, other: &Self) -> Ordering {
        self.id.as_ref().cmp(&other.id.as_ref())
    }
}

impl PartialOrd for Message {
    fn partial_cmp(&self, other: &Self) -> Option<Ordering> {
        Some(self.cmp(other))
    }
}

impl Message {
    pub(crate) fn from_iota_message(
        id: MessageId,
        account_addresses: &[Address],
        message: &IotaMessage,
        confirmed: Option<bool>,
    ) -> crate::Result<Self> {
        let mut packed_payload = Vec::new();
        let _ = message.payload().pack(&mut packed_payload);

        let message = Self {
            id,
            version: 1,
<<<<<<< HEAD
            trunk: *message.parent1(),
            branch: *message.parent2(),
            payload_length: 5, // TODO
=======
            parent1: *message.parent1(),
            parent2: *message.parent2(),
            payload_length: packed_payload.len(),
>>>>>>> eeedad30
            payload: message.payload().as_ref().unwrap().clone(),
            timestamp: Utc::now(),
            nonce: message.nonce(),
            confirmed,
            broadcasted: true,
            incoming: account_addresses
                .iter()
                .any(|address| address.outputs().iter().any(|o| o.message_id() == &id)),
            value: Self::compute_value(&message, &id, &account_addresses).without_denomination(),
        };

        Ok(message)
    }

    /// The message's addresses.
    pub fn addresses(&self) -> Vec<&IotaAddress> {
        match &self.payload {
            Payload::Transaction(tx) => tx
                .essence()
                .outputs()
                .iter()
                .map(|output| {
                    if let Output::SignatureLockedSingle(x) = output {
                        x.address()
                    } else {
                        unimplemented!()
                    }
                })
                .collect(),
            _ => vec![],
        }
    }

    /// Gets the absolute value of the transaction.
    pub fn compute_value(iota_message: &IotaMessage, id: &MessageId, account_addresses: &[Address]) -> Value {
        let amount = match iota_message.payload().as_ref().unwrap() {
            Payload::Transaction(tx) => {
                let sent = !account_addresses
                    .iter()
                    .any(|address| address.outputs().iter().any(|o| o.message_id() == id));
                tx.essence().outputs().iter().fold(0, |acc, output| {
                    if let Output::SignatureLockedSingle(x) = output {
<<<<<<< HEAD
                        let address_belongs_to_account = account
                            .addresses()
                            .iter()
                            .any(|a| a.address() == x.address());
=======
                        let address_belongs_to_account = account_addresses.iter().any(|a| a.address() == x.address());
>>>>>>> eeedad30
                        if sent {
                            if address_belongs_to_account {
                                acc
                            } else {
<<<<<<< HEAD
                                acc + x.amount().get()
                            }
                        } else if address_belongs_to_account {
                            acc + x.amount().get()
=======
                                acc + x.amount()
                            }
                        } else if address_belongs_to_account {
                            acc + x.amount()
>>>>>>> eeedad30
                        } else {
                            acc
                        }
                    } else {
                        acc
                    }
                })
            }
            _ => 0,
        };
        Value::new(amount, ValueUnit::I)
    }
}

/// Message type.
<<<<<<< HEAD
#[derive(Debug, Clone, Deserialize, Eq, PartialEq)]
=======
#[derive(Debug, Clone, Deserialize_repr)]
#[repr(u8)]
>>>>>>> eeedad30
pub enum MessageType {
    /// Message received.
    Received = 1,
    /// Message sent.
    Sent = 2,
    /// Message not broadcasted.
    Failed = 3,
    /// Message not confirmed.
    Unconfirmed = 4,
    /// A value message.
    Value = 5,
}<|MERGE_RESOLUTION|>--- conflicted
+++ resolved
@@ -4,14 +4,6 @@
 use crate::address::{Address, IotaAddress};
 use chrono::prelude::{DateTime, Utc};
 use getset::{Getters, Setters};
-<<<<<<< HEAD
-use iota::message::prelude::{Message as IotaMessage, MessageId, Output, Payload};
-use serde::{Deserialize, Serialize};
-use std::cmp::Ordering;
-use std::convert::TryInto;
-use std::fmt;
-use std::hash::{Hash, Hasher};
-=======
 pub use iota::{common::packable::Packable, Indexation, Message as IotaMessage, MessageId, Output, Payload};
 use serde::{de::Deserializer, Deserialize, Serialize};
 use serde_repr::Deserialize_repr;
@@ -21,7 +13,6 @@
     hash::{Hash, Hasher},
     num::NonZeroU64,
 };
->>>>>>> eeedad30
 
 /// The strategy to use for the remainder value management when sending funds.
 #[derive(Debug, Clone, Deserialize)]
@@ -293,15 +284,9 @@
         let message = Self {
             id,
             version: 1,
-<<<<<<< HEAD
-            trunk: *message.parent1(),
-            branch: *message.parent2(),
-            payload_length: 5, // TODO
-=======
             parent1: *message.parent1(),
             parent2: *message.parent2(),
             payload_length: packed_payload.len(),
->>>>>>> eeedad30
             payload: message.payload().as_ref().unwrap().clone(),
             timestamp: Utc::now(),
             nonce: message.nonce(),
@@ -344,29 +329,15 @@
                     .any(|address| address.outputs().iter().any(|o| o.message_id() == id));
                 tx.essence().outputs().iter().fold(0, |acc, output| {
                     if let Output::SignatureLockedSingle(x) = output {
-<<<<<<< HEAD
-                        let address_belongs_to_account = account
-                            .addresses()
-                            .iter()
-                            .any(|a| a.address() == x.address());
-=======
                         let address_belongs_to_account = account_addresses.iter().any(|a| a.address() == x.address());
->>>>>>> eeedad30
                         if sent {
                             if address_belongs_to_account {
                                 acc
                             } else {
-<<<<<<< HEAD
-                                acc + x.amount().get()
-                            }
-                        } else if address_belongs_to_account {
-                            acc + x.amount().get()
-=======
                                 acc + x.amount()
                             }
                         } else if address_belongs_to_account {
                             acc + x.amount()
->>>>>>> eeedad30
                         } else {
                             acc
                         }
@@ -382,12 +353,8 @@
 }
 
 /// Message type.
-<<<<<<< HEAD
-#[derive(Debug, Clone, Deserialize, Eq, PartialEq)]
-=======
-#[derive(Debug, Clone, Deserialize_repr)]
+#[derive(Debug, Clone, Deserialize_repr, PartialEq)]
 #[repr(u8)]
->>>>>>> eeedad30
 pub enum MessageType {
     /// Message received.
     Received = 1,
