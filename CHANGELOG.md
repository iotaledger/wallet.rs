--- conflicted
+++ resolved
@@ -19,19 +19,12 @@
 
 ### Security -->
 
-<<<<<<< HEAD
-## 1.0.0-rc.5 - 2022-XX-XX
-
-### Added
-
-- `RequiredStorageDeposit::{alias(), basic(), foundry(), nft()}` getters;
-=======
 ## 1.0.0-rc.5 - YYYY-MM-DD
 
 ### Changed
 
 - Updated dependencies;
->>>>>>> 35c3f392
+- `RequiredStorageDeposit::{alias(), basic(), foundry(), nft()}` getters;
 
 ## 1.0.0-rc.4 - 2022-12-23
 
