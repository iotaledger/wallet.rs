# Changelog

All notable changes to this project will be documented in this file.

The format is based on [Keep a Changelog](https://keepachangelog.com/en/1.0.0/),
and this project adheres to [Semantic Versioning](https://semver.org/spec/v2.0.0.html).

<!-- ## Unreleased - YYYY-MM-DD

### Added

### Changed

### Deprecated

### Removed

### Fixed

### Security -->

## 1.0.0-rc.3 - 20XX-XX-XX

### Added

- `IssuerFeature` and `SenderFeature` to `prepare_output()` options argument;

### Changed

- Use `OutputWithMetadataResponse` instead of `OutputResponse`;
- `AccountHandle::build_transaction_essence` made async;
<<<<<<< HEAD
- `Error::ClientError` renamed to `Error::Client` and boxed;
- `WalletEvent::SpentOutput` boxed;

### Removed

- `Error::IotaClientError` as it was a duplicate;
=======
- Allow null nft ids in `prepare_output()` for minting;
>>>>>>> 0ca887f2

## 1.0.0-rc.2 - 2022-10-28

### Added

- `GetAccountIndexes` and `AccountIndexes` to message interface;
- Missing serde rename for the `returnAddress` field of `AddressWithMicroAmountDto`;
- Check for parameters before creating the database;
- Transaction essence and payload length validation;

### Changed

- Updated dependencies;
- Derived `Serialize` for `Message` and `AccountMethod` instead of custom impl;
- Removed `AccountToCreate` struct and moved its field to `Message::CreateAccount`;

### Fixed

- NFT output claiming;
- Alias and NFT owned outputs syncing;
- Alias or nft addresses in address unlock condition;

## 1.0.0-rc.1 - 2022-09-28

First RC for the stardust implementation of the wallet.<|MERGE_RESOLUTION|>--- conflicted
+++ resolved
@@ -29,16 +29,13 @@
 
 - Use `OutputWithMetadataResponse` instead of `OutputResponse`;
 - `AccountHandle::build_transaction_essence` made async;
-<<<<<<< HEAD
 - `Error::ClientError` renamed to `Error::Client` and boxed;
 - `WalletEvent::SpentOutput` boxed;
+- Allow null nft ids in `prepare_output()` for minting;
 
 ### Removed
 
 - `Error::IotaClientError` as it was a duplicate;
-=======
-- Allow null nft ids in `prepare_output()` for minting;
->>>>>>> 0ca887f2
 
 ## 1.0.0-rc.2 - 2022-10-28
 
