--- conflicted
+++ resolved
@@ -19,7 +19,6 @@
 
 ### Security -->
 
-<<<<<<< HEAD
 ## 1.0.0-rc.4 - 20XX-XX-XX
 
 ### Added
@@ -33,24 +32,11 @@
 - `AccountBalanceDto::required_storage_deposit` changed from `String` to `RequiredStorageDepositDto`;
 - Move all balance related types to the `account/types/balance` module;
 - `AccountBalanceDto`, `BaseCoinBalanceDto` and `NativeTokensBalanceDto` moved from `message_interface/dtos` to `account/types/balance`;
-=======
-## 1.0.0-rc.4 - YYYY-MM-DD
-
-### Added
-
-### Changed
-
-### Deprecated
 
 ### Removed
 
 - `clear_listeners` from message interface;
 - `listen` from message interface;
-
-### Fixed
-
-### Security
->>>>>>> e6ed3f1e
 
 ## 1.0.0-rc.3 - 2022-11-24
 
