--- conflicted
+++ resolved
@@ -21,20 +21,20 @@
 
 ## 1.0.0-rc.3 - 20XX-XX-XX
 
+### Added
+
+- `IssuerFeature` and `SenderFeature` to `prepare_output()` options argument;
+
 ### Changed
 
 - Use `OutputWithMetadataResponse` instead of `OutputResponse`;
 - `AccountHandle::build_transaction_essence` made async;
-<<<<<<< HEAD
 - `Error::ClientError` renamed to `Error::Client` and boxed;
 - `WalletEvent::SpentOutput` boxed;
 
 ### Removed
 
 - `Error::IotaClientError` as it was a duplicate;
-=======
-- Add `IssuerFeature` and `SenderFeature` to `prepare_output()` options argument;
->>>>>>> 81d11e8e
 
 ## 1.0.0-rc.2 - 2022-10-28
 
