# Changelog

All notable changes to this project will be documented in this file.

The format is based on [Keep a Changelog](https://keepachangelog.com/en/1.0.0/),
and this project adheres to [Semantic Versioning](https://semver.org/spec/v2.0.0.html).

<!-- ## Unreleased - YYYY-MM-DD

### Added

### Changed

### Deprecated

### Removed

### Fixed

### Security -->


## 1.0.0-alpha.2 - YYYY-MM-DD

### Added

- `listen` method to account manager;
<<<<<<< HEAD
=======
- `PlaceholderSecretManager` type;
>>>>>>> 4d39869a

## 1.0.0-alpha.1 - 2023-02-17

Initial release of the wasm bindings.<|MERGE_RESOLUTION|>--- conflicted
+++ resolved
@@ -25,10 +25,7 @@
 ### Added
 
 - `listen` method to account manager;
-<<<<<<< HEAD
-=======
 - `PlaceholderSecretManager` type;
->>>>>>> 4d39869a
 
 ## 1.0.0-alpha.1 - 2023-02-17
 
