--- conflicted
+++ resolved
@@ -9,19 +9,11 @@
         "format": "prettier --ignore-path .eslintignore -w {,*/**/}*.{ts,js,json}",
         "format-check": "prettier --ignore-path .eslintignore -c {,*/**/}*.{ts,js,json}",
         "build": "node scripts/neon-build && tsc",
-<<<<<<< HEAD
         "build:neon": "cargo-cp-artifact -ac iota-wallet-nodejs ./index.node -- cargo build --release --message-format=json-render-diagnostics",
         "docs-wiki-build": "typedoc --githubPages false --disableSources --excludePrivate --excludeInternal --excludeNotDocumented --plugin typedoc-plugin-markdown --theme markdown --hideBreadcrumbs --entryDocument api_ref.md --readme none --hideGenerator --sort source-order --exclude ./**/src/index.ts --out ../../documentation/docs/references/nodejs ./lib/index.ts ",
         "prebuild": "prebuild --runtime napi --target 6 --prepack scripts/neon-build.js --strip",
         "rebuild": "node scripts/neon-build && tsc && node scripts/strip.js",
-        "install": "prebuild-install --runtime napi --tag-prefix='nodejs-binding-v' || npm run rebuild",
-=======
-        "build:neon": "cargo-cp-artifact -nc ./index.node -- cargo build --release --message-format=json-render-diagnostics",
-        "docs-wiki-build": "typedoc --githubPages false --disableSources --excludePrivate --excludeInternal --excludeNotDocumented --plugin typedoc-plugin-markdown --theme markdown --hideBreadcrumbs --entryDocument api_ref.md --readme none --hideGenerator --sort source-order --exclude ./**/src/index.ts --out ../../../documentation/docs/references/nodejs ./lib/index.ts ",
-        "prebuild": "prebuild --runtime napi --target 6 --prepack scripts/neon-build.js --strip",
-        "rebuild": "node scripts/neon-build && tsc && node scripts/strip.js",
         "install": "prebuild-install --runtime napi --tag-prefix='nodejs-binding-v' && tsc || npm run rebuild",
->>>>>>> 14180d71
         "test": "jest --forceExit"
     },
     "author": "IOTA Foundation <contact@iota.org>",
