--- conflicted
+++ resolved
@@ -40,11 +40,8 @@
   contains a `ParticipationEventRegistrationOptions` and expects a `ParticipationEvents` response;
 - `AccountMethod::GetParticipationEventIds` now also contains a `Node`;
 - Custom `Serialize` implementation for `Error`;
-<<<<<<< HEAD
 - Reduced `MIN_SYNC_INTERVAL`;
-=======
 - Made `TransactionOptionsDto`, `ReturnStrategy` and `MintTokenTransactionDto` pub reachable;
->>>>>>> 14180d71
 
 ### Removed
 
