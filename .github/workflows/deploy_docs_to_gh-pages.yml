name: deploy

on:
  pull_request:
<<<<<<< HEAD
    branches: [dev, develop, main, master, migrateToDocusaurus]
  push:
    branches: [dev, develop, main, master, migrateToDocusaurus]
=======
    branches: [migrateToDocusaurus]
  push:
    branches: [migrateToDocusaurus]
>>>>>>> 8d53edba

jobs:
  checks:
    if: github.event_name != 'push'
<<<<<<< HEAD
=======
    runs-on: ubuntu-latest
    steps:
      - uses: actions/checkout@v1
      - uses: actions/setup-node@v1
        with:
          node-version: '12.x'
      - name: Test Build
        run: |
          cd docOps
          if [ -e yarn.lock ]; then
          yarn install --frozen-lockfile
          elif [ -e package-lock.json ]; then
          npm ci
          else
          npm i
          fi
          npm run build
  gh-release:
    if: github.event_name != 'pull_request'
>>>>>>> 8d53edba
    runs-on: ubuntu-latest
    steps:
      - uses: actions/checkout@v1
      - uses: actions/setup-node@v1
<<<<<<< HEAD
        with:
          node-version: '12.x'
      - name: Test Build
        run: |
          cd docOps
          if [ -e yarn.lock ]; then
          yarn install --frozen-lockfile
          elif [ -e package-lock.json ]; then
          npm ci
          else
          npm i
          fi
          npm run build
  gh-release:
    if: github.event_name != 'pull_request'
    runs-on: ubuntu-latest
    steps:
      - uses: actions/checkout@v1
      - uses: actions/setup-node@v1
        with:
          node-version: '12.x'
      - name: Build
        run: |
          cd docOps
          if [ -e yarn.lock ]; then
          yarn install --frozen-lockfile
          elif [ -e package-lock.json ]; then
          npm ci
          else
          npm i
          fi
          npm run build
=======
        with:
          node-version: '12.x'
      - name: Build
        run: |
          cd docOps
          if [ -e yarn.lock ]; then
          yarn install --frozen-lockfile
          elif [ -e package-lock.json ]; then
          npm ci
          else
          npm i
          fi
          npm run build
      - name: Install rust-docs with nightly toolchain
        uses: actions-rs/toolchain@v1
        with:
            profile: minimal
            toolchain: nightly
            override: true
            components: rust-docs
>>>>>>> 8d53edba
      - name: Deploy Rust Docs
        run: |
          sudo apt-get update
          sudo apt-get install libudev-dev libusb-1.0-0-dev
          DOCFLAGS="--cfg docsrs" cargo +nightly doc --all-features --document-private-items --no-deps --release
          cp -r target/doc docOps/build/rust
      - name: Release to GitHub Pages
        uses: iotaledger/actions-gh-pages@v3
        with:
          github_token: ${{ secrets.GITHUB_TOKEN }}
<<<<<<< HEAD
          publish_dir: ./docOps/build
          cname: wallet-lib.docs.iota.org
=======
          publish_dir: ./docOps/build
>>>>>>> 8d53edba
<|MERGE_RESOLUTION|>--- conflicted
+++ resolved
@@ -2,46 +2,17 @@
 
 on:
   pull_request:
-<<<<<<< HEAD
     branches: [dev, develop, main, master, migrateToDocusaurus]
   push:
     branches: [dev, develop, main, master, migrateToDocusaurus]
-=======
-    branches: [migrateToDocusaurus]
-  push:
-    branches: [migrateToDocusaurus]
->>>>>>> 8d53edba
 
 jobs:
   checks:
     if: github.event_name != 'push'
-<<<<<<< HEAD
-=======
     runs-on: ubuntu-latest
     steps:
       - uses: actions/checkout@v1
       - uses: actions/setup-node@v1
-        with:
-          node-version: '12.x'
-      - name: Test Build
-        run: |
-          cd docOps
-          if [ -e yarn.lock ]; then
-          yarn install --frozen-lockfile
-          elif [ -e package-lock.json ]; then
-          npm ci
-          else
-          npm i
-          fi
-          npm run build
-  gh-release:
-    if: github.event_name != 'pull_request'
->>>>>>> 8d53edba
-    runs-on: ubuntu-latest
-    steps:
-      - uses: actions/checkout@v1
-      - uses: actions/setup-node@v1
-<<<<<<< HEAD
         with:
           node-version: '12.x'
       - name: Test Build
@@ -74,20 +45,6 @@
           npm i
           fi
           npm run build
-=======
-        with:
-          node-version: '12.x'
-      - name: Build
-        run: |
-          cd docOps
-          if [ -e yarn.lock ]; then
-          yarn install --frozen-lockfile
-          elif [ -e package-lock.json ]; then
-          npm ci
-          else
-          npm i
-          fi
-          npm run build
       - name: Install rust-docs with nightly toolchain
         uses: actions-rs/toolchain@v1
         with:
@@ -95,7 +52,6 @@
             toolchain: nightly
             override: true
             components: rust-docs
->>>>>>> 8d53edba
       - name: Deploy Rust Docs
         run: |
           sudo apt-get update
@@ -106,9 +62,5 @@
         uses: iotaledger/actions-gh-pages@v3
         with:
           github_token: ${{ secrets.GITHUB_TOKEN }}
-<<<<<<< HEAD
           publish_dir: ./docOps/build
-          cname: wallet-lib.docs.iota.org
-=======
-          publish_dir: ./docOps/build
->>>>>>> 8d53edba
+          cname: wallet-lib.docs.iota.org