--- conflicted
+++ resolved
@@ -194,13 +194,30 @@
         python -m pip install --upgrade setuptools pip wheel
         python -m pip install tox-gh-actions
 
-<<<<<<< HEAD
-    - name: Build and test python binding
-      run: tox
-      working-directory: bindings/python/native
-=======
-      - name: Build python binding
-        run: cargo build --release
+      - name: Cache cargo index
+        uses: actions/cache@v2.1.4
+        with:
+          path: ~/.cargo/git
+          # Add date to the cache to keep it up to date
+          key: ${{ matrix.os }}-stable-cargo-index-${{ hashFiles('**/Cargo.lock') }}-${{ env.CURRENT_DATE }}
+          # Restore from outdated cache for speed
+          restore-keys: |
+            ${{ matrix.os }}-stable-cargo-index-${{ hashFiles('**/Cargo.lock') }}
+            ${{ matrix.os }}-stable-cargo-index-
+     
+      - name: Cache python binding cargo target
+        uses: actions/cache@v2.1.4
+        with:
+          path: bindings/python/native/target
+          # Add date to the cache to keep it up to date
+          key: ${{ matrix.os }}-stable-cargo-build-python-target-${{ hashFiles('**/Cargo.lock') }}-${{ env.CURRENT_DATE }}
+          # Restore from outdated cache for speed
+          restore-keys: |
+            ${{ matrix.os }}-stable-cargo-build-python-target-${{ hashFiles('**/Cargo.lock') }}
+            ${{ matrix.os }}-stable-cargo-build-python-target-
+
+      - name: Build and test python binding
+        run: tox
         working-directory: bindings/python/native
 
   java-bindings:
@@ -287,5 +304,4 @@
 
       - name: Build java binding
         run: cargo build --release
-        working-directory: bindings/java/native
->>>>>>> 7dac8876
+        working-directory: bindings/java/native