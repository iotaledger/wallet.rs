--- conflicted
+++ resolved
@@ -275,92 +275,6 @@
         python-version: [3.9]
 
     steps:
-<<<<<<< HEAD
-    - uses: actions/checkout@v3
-
-    - name: Install toolchain
-      uses: actions-rs/toolchain@v1
-      with:
-        toolchain: stable
-        override: true
-
-    - name: Install LLVM and Clang (Windows) # required for bindgen to work, see https://github.com/rust-lang/rust-bindgen/issues/1797
-      uses: KyleMayes/install-llvm-action@32c4866ebb71e0949e8833eb49beeebed48532bd
-      if: matrix.os == 'windows-latest'
-      with:
-        version: "11.0"
-        directory: ${{ runner.temp }}/llvm
-      
-    - name: Set LIBCLANG_PATH (Windows)
-      run: echo "LIBCLANG_PATH=$((gcm clang).source -replace "clang.exe")" >> $env:GITHUB_ENV
-      if: matrix.os == 'windows-latest'
-
-    # Set custom deployment target because of rocksdb
-    - name: Set deployment target (macOS)
-      run: echo "MACOSX_DEPLOYMENT_TARGET=10.12" >> $GITHUB_ENV 
-      if: matrix.os == 'macos-latest'
-
-    - name: Get current date
-      run: echo "CURRENT_DATE=$(date +'%Y-%m-%d')" >> $GITHUB_ENV
-      if: matrix.os == 'macos-latest' || matrix.os == 'ubuntu-latest'
-
-    - name: Get current date
-      if: matrix.os == 'windows-latest'
-      run: echo "CURRENT_DATE=$(Get-Date -Format "yyyy-MM-dd")" | Out-File -FilePath $env:GITHUB_ENV -Encoding utf8 -Append
-
-    - name: Install required packages (Ubuntu)
-      if: matrix.os == 'ubuntu-latest'
-      run: |
-        sudo apt-get update
-        sudo apt-get install libudev-dev libusb-1.0-0-dev
-
-    - name: Set up Python ${{ matrix.python-version }}
-      uses: actions/setup-python@v4
-      with:
-        python-version: ${{ matrix.python-version }}
-  
-    - name: Install dependencies for python binding test
-      run: |
-        python -m pip install --upgrade setuptools pip wheel
-        python -m pip install tox-gh-actions
-    
-    - name: Cache cargo registry
-      uses: actions/cache@v3
-      with:
-        path: ~/.cargo/registry
-        # Add date to the cache to keep it up to date
-        key: ${{ matrix.os }}-stable-cargo-registry-${{ hashFiles('**/Cargo.lock') }}-${{ env.CURRENT_DATE }}
-        # Restore from outdated cache for speed
-        restore-keys: |
-          ${{ matrix.os }}-stable-cargo-registry-${{ hashFiles('**/Cargo.lock') }}
-          ${{ matrix.os }}-stable-cargo-registry-
-
-    - name: Cache cargo index
-      uses: actions/cache@v3
-      with:
-        path: ~/.cargo/git
-        # Add date to the cache to keep it up to date
-        key: ${{ matrix.os }}-stable-cargo-index-${{ hashFiles('**/Cargo.lock') }}-${{ env.CURRENT_DATE }}
-        # Restore from outdated cache for speed
-        restore-keys: |
-          ${{ matrix.os }}-stable-cargo-index-${{ hashFiles('**/Cargo.lock') }}
-          ${{ matrix.os }}-stable-cargo-index-
-    
-    - name: Cache python binding cargo target
-      uses: actions/cache@v3
-      with:
-        path: wallet/bindings/python/target
-        # Add date to the cache to keep it up to date
-        key: ${{ matrix.os }}-stable-cargo-build-python-target-${{ hashFiles('**/Cargo.lock') }}-${{ env.CURRENT_DATE }}
-        # Restore from outdated cache for speed
-        restore-keys: |
-          ${{ matrix.os }}-stable-cargo-build-python-target-${{ hashFiles('**/Cargo.lock') }}
-          ${{ matrix.os }}-stable-cargo-build-python-target-
-
-    - name: Build and test python binding
-      run: tox
-      working-directory: wallet/bindings/python
-=======
       - uses: actions/checkout@v3
 
       - name: Install toolchain
@@ -382,7 +296,7 @@
 
       # Set custom deployment target because of rocksdb
       - name: Set deployment target (macOS)
-        run: echo "MACOSX_DEPLOYMENT_TARGET=10.14" >> $GITHUB_ENV
+        run: echo "MACOSX_DEPLOYMENT_TARGET=10.12" >> $GITHUB_ENV
         if: matrix.os == 'macos-latest'
 
       - name: Get current date
@@ -445,7 +359,6 @@
       - name: Build and test python binding
         run: tox
         working-directory: wallet/bindings/python
->>>>>>> f683299e
 
   test-java:
     name: Test Java binding
