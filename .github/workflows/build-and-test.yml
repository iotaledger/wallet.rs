--- conflicted
+++ resolved
@@ -28,13 +28,6 @@
       with:
         toolchain: stable
         override: true
-      
-    - name: Remove msys64 # Workaround to resolve link error with C:\msys64\mingw64\bin\libclang.dll
-      if: runner.os == 'Windows'
-      run: Remove-Item -LiteralPath "C:\msys64\" -Force -Recurse
-    - name: Install dependencies
-      if: runner.os == 'Windows'
-      run: choco install llvm -y
 
     - name: Install LLVM and Clang (Windows) # required for bindgen to work, see https://github.com/rust-lang/rust-bindgen/issues/1797
       uses: KyleMayes/install-llvm-action@32c4866ebb71e0949e8833eb49beeebed48532bd
@@ -114,15 +107,6 @@
         with:
           toolchain: stable
           override: true
-<<<<<<< HEAD
-        
-      - name: Remove msys64 # Workaround to resolve link error with C:\msys64\mingw64\bin\libclang.dll
-        if: runner.os == 'Windows'
-        run: Remove-Item -LiteralPath "C:\msys64\" -Force -Recurse
-      - name: Install dependencies
-        if: runner.os == 'Windows'
-        run: choco install llvm -y
-=======
       
       - name: Install LLVM and Clang (Windows) # required for bindgen to work, see https://github.com/rust-lang/rust-bindgen/issues/1797
         uses: KyleMayes/install-llvm-action@32c4866ebb71e0949e8833eb49beeebed48532bd
@@ -134,7 +118,6 @@
       - name: Set LIBCLANG_PATH (Windows)
         run: echo "LIBCLANG_PATH=$((gcm clang).source -replace "clang.exe")" >> $env:GITHUB_ENV
         if: matrix.os == 'windows-latest'
->>>>>>> f9bfc355
 
       - name: Set up Node.js 14.x
         uses: actions/setup-node@v2
@@ -212,14 +195,6 @@
         with:
           toolchain: stable
           override: true       
-<<<<<<< HEAD
-      - name: Remove msys64 # Workaround to resolve link error with C:\msys64\mingw64\bin\libclang.dll
-        if: runner.os == 'Windows'
-        run: Remove-Item -LiteralPath "C:\msys64\" -Force -Recurse
-      - name: Install dependencies
-        if: runner.os == 'Windows'
-        run: choco install llvm -y  
-=======
 
       - name: Install LLVM and Clang (Windows) # required for bindgen to work, see https://github.com/rust-lang/rust-bindgen/issues/1797
         uses: KyleMayes/install-llvm-action@32c4866ebb71e0949e8833eb49beeebed48532bd
@@ -231,7 +206,6 @@
       - name: Set LIBCLANG_PATH (Windows)
         run: echo "LIBCLANG_PATH=$((gcm clang).source -replace "clang.exe")" >> $env:GITHUB_ENV
         if: matrix.os == 'windows-latest'
->>>>>>> f9bfc355
 
       - name: Get current date
         run: echo "CURRENT_DATE=$(date +'%Y-%m-%d')" >> $GITHUB_ENV
@@ -308,13 +282,6 @@
         with:
           toolchain: stable
           override: true
-        
-      - name: Remove msys64 # Workaround to resolve link error with C:\msys64\mingw64\bin\libclang.dll
-        if: runner.os == 'Windows'
-        run: Remove-Item -LiteralPath "C:\msys64\" -Force -Recurse
-      - name: Install dependencies
-        if: runner.os == 'Windows'
-        run: choco install llvm -y
 
       - name: Set up Java 11
         uses: actions/setup-java@v1
