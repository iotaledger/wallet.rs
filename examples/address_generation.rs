--- conflicted
+++ resolved
@@ -5,15 +5,11 @@
 // add --features "ledger-nano" for LedgerNano
 
 use iota_wallet::{
-<<<<<<< HEAD
-    account_manager::AccountManager, client::options::ClientOptionsBuilder, signing::mnemonic::MnemonicSigner, Result,
-=======
     account_manager::AccountManager,
     client::ClientOptions,
     logger::{init_logger, LevelFilter},
     signing::mnemonic::MnemonicSigner,
     Result,
->>>>>>> 295e5e33
 };
 use std::time::Instant;
 
