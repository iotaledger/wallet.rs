--- conflicted
+++ resolved
@@ -15,12 +15,8 @@
 use iota_wallet::{
     account::{RemainderValueStrategy, TransferOptions},
     account_manager::AccountManager,
-<<<<<<< HEAD
-    client::options::ClientOptionsBuilder,
-=======
     client::ClientOptions,
     logger::{init_logger, LevelFilter},
->>>>>>> 295e5e33
     signing::mnemonic::MnemonicSigner,
     Result,
 };
