--- conflicted
+++ resolved
@@ -4,15 +4,11 @@
 //! cargo run --example background_syncing --release
 
 use iota_wallet::{
-<<<<<<< HEAD
-    account_manager::AccountManager, client::options::ClientOptionsBuilder, signing::mnemonic::MnemonicSigner, Result,
-=======
     account_manager::AccountManager,
     client::ClientOptions,
     logger::{init_logger, LevelFilter},
     signing::mnemonic::MnemonicSigner,
     Result,
->>>>>>> 295e5e33
 };
 use tokio::time::{sleep, Duration};
 
